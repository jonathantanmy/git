#!/bin/sh

GVF=GIT-VERSION-FILE
<<<<<<< HEAD
DEF_VER=v2.5.0
=======
DEF_VER=v2.4.8
>>>>>>> 8545932d

LF='
'

# First see if there is a version file (included in release tarballs),
# then try git-describe, then default.
if test -f version
then
	VN=$(cat version) || VN="$DEF_VER"
elif test -d ${GIT_DIR:-.git} -o -f .git &&
	VN=$(git describe --match "v[0-9]*" --abbrev=7 HEAD 2>/dev/null) &&
	case "$VN" in
	*$LF*) (exit 1) ;;
	v[0-9]*)
		git update-index -q --refresh
		test -z "$(git diff-index --name-only HEAD --)" ||
		VN="$VN-dirty" ;;
	esac
then
	VN=$(echo "$VN" | sed -e 's/-/./g');
else
	VN="$DEF_VER"
fi

VN=$(expr "$VN" : v*'\(.*\)')

if test -r $GVF
then
	VC=$(sed -e 's/^GIT_VERSION = //' <$GVF)
else
	VC=unset
fi
test "$VN" = "$VC" || {
	echo >&2 "GIT_VERSION = $VN"
	echo "GIT_VERSION = $VN" >$GVF
}<|MERGE_RESOLUTION|>--- conflicted
+++ resolved
@@ -1,11 +1,7 @@
 #!/bin/sh
 
 GVF=GIT-VERSION-FILE
-<<<<<<< HEAD
 DEF_VER=v2.5.0
-=======
-DEF_VER=v2.4.8
->>>>>>> 8545932d
 
 LF='
 '
