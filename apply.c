/*
 * apply.c
 *
 * Copyright (C) Linus Torvalds, 2005
 *
 * This applies patches on top of some (arbitrary) version of the SCM.
 *
 */

#include "git-compat-util.h"
#include "abspath.h"
#include "alloc.h"
#include "base85.h"
#include "config.h"
#include "object-store-ll.h"
#include "blob.h"
#include "delta.h"
#include "diff.h"
#include "dir.h"
#include "environment.h"
#include "gettext.h"
#include "hex.h"
#include "xdiff-interface.h"
#include "merge-ll.h"
#include "lockfile.h"
#include "name-hash.h"
#include "object-name.h"
#include "object-file.h"
#include "parse-options.h"
#include "path.h"
#include "quote.h"
#include "read-cache.h"
#include "rerere.h"
#include "apply.h"
#include "entry.h"
#include "setup.h"
#include "symlinks.h"
<<<<<<< HEAD
=======
#include "wildmatch.h"
>>>>>>> d677f7e7
#include "ws.h"
#include "wrapper.h"

struct gitdiff_data {
	struct strbuf *root;
	int linenr;
	int p_value;
};

static void git_apply_config(void)
{
	git_config_get_string("apply.whitespace", &apply_default_whitespace);
	git_config_get_string("apply.ignorewhitespace", &apply_default_ignorewhitespace);
	git_config(git_xmerge_config, NULL);
}

static int parse_whitespace_option(struct apply_state *state, const char *option)
{
	if (!option) {
		state->ws_error_action = warn_on_ws_error;
		return 0;
	}
	if (!strcmp(option, "warn")) {
		state->ws_error_action = warn_on_ws_error;
		return 0;
	}
	if (!strcmp(option, "nowarn")) {
		state->ws_error_action = nowarn_ws_error;
		return 0;
	}
	if (!strcmp(option, "error")) {
		state->ws_error_action = die_on_ws_error;
		return 0;
	}
	if (!strcmp(option, "error-all")) {
		state->ws_error_action = die_on_ws_error;
		state->squelch_whitespace_errors = 0;
		return 0;
	}
	if (!strcmp(option, "strip") || !strcmp(option, "fix")) {
		state->ws_error_action = correct_ws_error;
		return 0;
	}
	/*
	 * Please update $__git_whitespacelist in git-completion.bash
	 * when you add new options.
	 */
	return error(_("unrecognized whitespace option '%s'"), option);
}

static int parse_ignorewhitespace_option(struct apply_state *state,
						 const char *option)
{
	if (!option || !strcmp(option, "no") ||
	    !strcmp(option, "false") || !strcmp(option, "never") ||
	    !strcmp(option, "none")) {
		state->ws_ignore_action = ignore_ws_none;
		return 0;
	}
	if (!strcmp(option, "change")) {
		state->ws_ignore_action = ignore_ws_change;
		return 0;
	}
	return error(_("unrecognized whitespace ignore option '%s'"), option);
}

int init_apply_state(struct apply_state *state,
		     struct repository *repo,
		     const char *prefix)
{
	memset(state, 0, sizeof(*state));
	state->prefix = prefix;
	state->repo = repo;
	state->apply = 1;
	state->line_termination = '\n';
	state->p_value = 1;
	state->p_context = UINT_MAX;
	state->squelch_whitespace_errors = 5;
	state->ws_error_action = warn_on_ws_error;
	state->ws_ignore_action = ignore_ws_none;
	state->linenr = 1;
	string_list_init_nodup(&state->fn_table);
	string_list_init_nodup(&state->limit_by_name);
	strset_init(&state->removed_symlinks);
	strset_init(&state->kept_symlinks);
	strbuf_init(&state->root, 0);

	git_apply_config();
	if (apply_default_whitespace && parse_whitespace_option(state, apply_default_whitespace))
		return -1;
	if (apply_default_ignorewhitespace && parse_ignorewhitespace_option(state, apply_default_ignorewhitespace))
		return -1;
	return 0;
}

void clear_apply_state(struct apply_state *state)
{
	string_list_clear(&state->limit_by_name, 0);
	strset_clear(&state->removed_symlinks);
	strset_clear(&state->kept_symlinks);
	strbuf_release(&state->root);

	/* &state->fn_table is cleared at the end of apply_patch() */
}

static void mute_routine(const char *msg UNUSED, va_list params UNUSED)
{
	/* do nothing */
}

int check_apply_state(struct apply_state *state, int force_apply)
{
	int is_not_gitdir = !startup_info->have_repository;

	if (state->apply_with_reject && state->threeway)
		return error(_("options '%s' and '%s' cannot be used together"), "--reject", "--3way");
	if (state->threeway) {
		if (is_not_gitdir)
			return error(_("'%s' outside a repository"), "--3way");
		state->check_index = 1;
	}
	if (state->apply_with_reject) {
		state->apply = 1;
		if (state->apply_verbosity == verbosity_normal)
			state->apply_verbosity = verbosity_verbose;
	}
	if (!force_apply && (state->diffstat || state->numstat || state->summary || state->check || state->fake_ancestor))
		state->apply = 0;
	if (state->check_index && is_not_gitdir)
		return error(_("'%s' outside a repository"), "--index");
	if (state->cached) {
		if (is_not_gitdir)
			return error(_("'%s' outside a repository"), "--cached");
		state->check_index = 1;
	}
	if (state->ita_only && (state->check_index || is_not_gitdir))
		state->ita_only = 0;
	if (state->check_index)
		state->unsafe_paths = 0;

	if (state->apply_verbosity <= verbosity_silent) {
		state->saved_error_routine = get_error_routine();
		state->saved_warn_routine = get_warn_routine();
		set_error_routine(mute_routine);
		set_warn_routine(mute_routine);
	}

	return 0;
}

static void set_default_whitespace_mode(struct apply_state *state)
{
	if (!state->whitespace_option && !apply_default_whitespace)
		state->ws_error_action = (state->apply ? warn_on_ws_error : nowarn_ws_error);
}

/*
 * This represents one "hunk" from a patch, starting with
 * "@@ -oldpos,oldlines +newpos,newlines @@" marker.  The
 * patch text is pointed at by patch, and its byte length
 * is stored in size.  leading and trailing are the number
 * of context lines.
 */
struct fragment {
	unsigned long leading, trailing;
	unsigned long oldpos, oldlines;
	unsigned long newpos, newlines;
	/*
	 * 'patch' is usually borrowed from buf in apply_patch(),
	 * but some codepaths store an allocated buffer.
	 */
	const char *patch;
	unsigned free_patch:1,
		rejected:1;
	int size;
	int linenr;
	struct fragment *next;
};

/*
 * When dealing with a binary patch, we reuse "leading" field
 * to store the type of the binary hunk, either deflated "delta"
 * or deflated "literal".
 */
#define binary_patch_method leading
#define BINARY_DELTA_DEFLATED	1
#define BINARY_LITERAL_DEFLATED 2

static void free_fragment_list(struct fragment *list)
{
	while (list) {
		struct fragment *next = list->next;
		if (list->free_patch)
			free((char *)list->patch);
		free(list);
		list = next;
	}
}

void release_patch(struct patch *patch)
{
	free_fragment_list(patch->fragments);
	free(patch->def_name);
	free(patch->old_name);
	free(patch->new_name);
	free(patch->result);
}

static void free_patch(struct patch *patch)
{
	release_patch(patch);
	free(patch);
}

static void free_patch_list(struct patch *list)
{
	while (list) {
		struct patch *next = list->next;
		free_patch(list);
		list = next;
	}
}

/*
 * A line in a file, len-bytes long (includes the terminating LF,
 * except for an incomplete line at the end if the file ends with
 * one), and its contents hashes to 'hash'.
 */
struct line {
	size_t len;
	unsigned hash : 24;
	unsigned flag : 8;
#define LINE_COMMON     1
#define LINE_PATCHED	2
};

/*
 * This represents a "file", which is an array of "lines".
 */
struct image {
	char *buf;
	size_t len;
	size_t nr;
	size_t alloc;
	struct line *line_allocated;
	struct line *line;
};

static uint32_t hash_line(const char *cp, size_t len)
{
	size_t i;
	uint32_t h;
	for (i = 0, h = 0; i < len; i++) {
		if (!isspace(cp[i])) {
			h = h * 3 + (cp[i] & 0xff);
		}
	}
	return h;
}

/*
 * Compare lines s1 of length n1 and s2 of length n2, ignoring
 * whitespace difference. Returns 1 if they match, 0 otherwise
 */
static int fuzzy_matchlines(const char *s1, size_t n1,
			    const char *s2, size_t n2)
{
	const char *end1 = s1 + n1;
	const char *end2 = s2 + n2;

	/* ignore line endings */
	while (s1 < end1 && (end1[-1] == '\r' || end1[-1] == '\n'))
		end1--;
	while (s2 < end2 && (end2[-1] == '\r' || end2[-1] == '\n'))
		end2--;

	while (s1 < end1 && s2 < end2) {
		if (isspace(*s1)) {
			/*
			 * Skip whitespace. We check on both buffers
			 * because we don't want "a b" to match "ab".
			 */
			if (!isspace(*s2))
				return 0;
			while (s1 < end1 && isspace(*s1))
				s1++;
			while (s2 < end2 && isspace(*s2))
				s2++;
		} else if (*s1++ != *s2++)
			return 0;
	}

	/* If we reached the end on one side only, lines don't match. */
	return s1 == end1 && s2 == end2;
}

static void add_line_info(struct image *img, const char *bol, size_t len, unsigned flag)
{
	ALLOC_GROW(img->line_allocated, img->nr + 1, img->alloc);
	img->line_allocated[img->nr].len = len;
	img->line_allocated[img->nr].hash = hash_line(bol, len);
	img->line_allocated[img->nr].flag = flag;
	img->nr++;
}

/*
 * "buf" has the file contents to be patched (read from various sources).
 * attach it to "image" and add line-based index to it.
 * "image" now owns the "buf".
 */
static void prepare_image(struct image *image, char *buf, size_t len,
			  int prepare_linetable)
{
	const char *cp, *ep;

	memset(image, 0, sizeof(*image));
	image->buf = buf;
	image->len = len;

	if (!prepare_linetable)
		return;

	ep = image->buf + image->len;
	cp = image->buf;
	while (cp < ep) {
		const char *next;
		for (next = cp; next < ep && *next != '\n'; next++)
			;
		if (next < ep)
			next++;
		add_line_info(image, cp, next - cp, 0);
		cp = next;
	}
	image->line = image->line_allocated;
}

static void clear_image(struct image *image)
{
	free(image->buf);
	free(image->line_allocated);
	memset(image, 0, sizeof(*image));
}

/* fmt must contain _one_ %s and no other substitution */
static void say_patch_name(FILE *output, const char *fmt, struct patch *patch)
{
	struct strbuf sb = STRBUF_INIT;

	if (patch->old_name && patch->new_name &&
	    strcmp(patch->old_name, patch->new_name)) {
		quote_c_style(patch->old_name, &sb, NULL, 0);
		strbuf_addstr(&sb, " => ");
		quote_c_style(patch->new_name, &sb, NULL, 0);
	} else {
		const char *n = patch->new_name;
		if (!n)
			n = patch->old_name;
		quote_c_style(n, &sb, NULL, 0);
	}
	fprintf(output, fmt, sb.buf);
	fputc('\n', output);
	strbuf_release(&sb);
}

#define SLOP (16)

/*
 * apply.c isn't equipped to handle arbitrarily large patches, because
 * it intermingles `unsigned long` with `int` for the type used to store
 * buffer lengths.
 *
 * Only process patches that are just shy of 1 GiB large in order to
 * avoid any truncation or overflow issues.
 */
#define MAX_APPLY_SIZE (1024UL * 1024 * 1023)

static int read_patch_file(struct strbuf *sb, int fd)
{
	if (strbuf_read(sb, fd, 0) < 0 || sb->len >= MAX_APPLY_SIZE)
		return error_errno("git apply: failed to read");

	/*
	 * Make sure that we have some slop in the buffer
	 * so that we can do speculative "memcmp" etc, and
	 * see to it that it is NUL-filled.
	 */
	strbuf_grow(sb, SLOP);
	memset(sb->buf + sb->len, 0, SLOP);
	return 0;
}

static unsigned long linelen(const char *buffer, unsigned long size)
{
	unsigned long len = 0;
	while (size--) {
		len++;
		if (*buffer++ == '\n')
			break;
	}
	return len;
}

static int is_dev_null(const char *str)
{
	return skip_prefix(str, "/dev/null", &str) && isspace(*str);
}

#define TERM_SPACE	1
#define TERM_TAB	2

static int name_terminate(int c, int terminate)
{
	if (c == ' ' && !(terminate & TERM_SPACE))
		return 0;
	if (c == '\t' && !(terminate & TERM_TAB))
		return 0;

	return 1;
}

/* remove double slashes to make --index work with such filenames */
static char *squash_slash(char *name)
{
	int i = 0, j = 0;

	if (!name)
		return NULL;

	while (name[i]) {
		if ((name[j++] = name[i++]) == '/')
			while (name[i] == '/')
				i++;
	}
	name[j] = '\0';
	return name;
}

static char *find_name_gnu(struct strbuf *root,
			   const char *line,
			   int p_value)
{
	struct strbuf name = STRBUF_INIT;
	char *cp;

	/*
	 * Proposed "new-style" GNU patch/diff format; see
	 * https://lore.kernel.org/git/7vll0wvb2a.fsf@assigned-by-dhcp.cox.net/
	 */
	if (unquote_c_style(&name, line, NULL)) {
		strbuf_release(&name);
		return NULL;
	}

	for (cp = name.buf; p_value; p_value--) {
		cp = strchr(cp, '/');
		if (!cp) {
			strbuf_release(&name);
			return NULL;
		}
		cp++;
	}

	strbuf_remove(&name, 0, cp - name.buf);
	if (root->len)
		strbuf_insert(&name, 0, root->buf, root->len);
	return squash_slash(strbuf_detach(&name, NULL));
}

static size_t sane_tz_len(const char *line, size_t len)
{
	const char *tz, *p;

	if (len < strlen(" +0500") || line[len-strlen(" +0500")] != ' ')
		return 0;
	tz = line + len - strlen(" +0500");

	if (tz[1] != '+' && tz[1] != '-')
		return 0;

	for (p = tz + 2; p != line + len; p++)
		if (!isdigit(*p))
			return 0;

	return line + len - tz;
}

static size_t tz_with_colon_len(const char *line, size_t len)
{
	const char *tz, *p;

	if (len < strlen(" +08:00") || line[len - strlen(":00")] != ':')
		return 0;
	tz = line + len - strlen(" +08:00");

	if (tz[0] != ' ' || (tz[1] != '+' && tz[1] != '-'))
		return 0;
	p = tz + 2;
	if (!isdigit(*p++) || !isdigit(*p++) || *p++ != ':' ||
	    !isdigit(*p++) || !isdigit(*p++))
		return 0;

	return line + len - tz;
}

static size_t date_len(const char *line, size_t len)
{
	const char *date, *p;

	if (len < strlen("72-02-05") || line[len-strlen("-05")] != '-')
		return 0;
	p = date = line + len - strlen("72-02-05");

	if (!isdigit(*p++) || !isdigit(*p++) || *p++ != '-' ||
	    !isdigit(*p++) || !isdigit(*p++) || *p++ != '-' ||
	    !isdigit(*p++) || !isdigit(*p++))	/* Not a date. */
		return 0;

	if (date - line >= strlen("19") &&
	    isdigit(date[-1]) && isdigit(date[-2]))	/* 4-digit year */
		date -= strlen("19");

	return line + len - date;
}

static size_t short_time_len(const char *line, size_t len)
{
	const char *time, *p;

	if (len < strlen(" 07:01:32") || line[len-strlen(":32")] != ':')
		return 0;
	p = time = line + len - strlen(" 07:01:32");

	/* Permit 1-digit hours? */
	if (*p++ != ' ' ||
	    !isdigit(*p++) || !isdigit(*p++) || *p++ != ':' ||
	    !isdigit(*p++) || !isdigit(*p++) || *p++ != ':' ||
	    !isdigit(*p++) || !isdigit(*p++))	/* Not a time. */
		return 0;

	return line + len - time;
}

static size_t fractional_time_len(const char *line, size_t len)
{
	const char *p;
	size_t n;

	/* Expected format: 19:41:17.620000023 */
	if (!len || !isdigit(line[len - 1]))
		return 0;
	p = line + len - 1;

	/* Fractional seconds. */
	while (p > line && isdigit(*p))
		p--;
	if (*p != '.')
		return 0;

	/* Hours, minutes, and whole seconds. */
	n = short_time_len(line, p - line);
	if (!n)
		return 0;

	return line + len - p + n;
}

static size_t trailing_spaces_len(const char *line, size_t len)
{
	const char *p;

	/* Expected format: ' ' x (1 or more)  */
	if (!len || line[len - 1] != ' ')
		return 0;

	p = line + len;
	while (p != line) {
		p--;
		if (*p != ' ')
			return line + len - (p + 1);
	}

	/* All spaces! */
	return len;
}

static size_t diff_timestamp_len(const char *line, size_t len)
{
	const char *end = line + len;
	size_t n;

	/*
	 * Posix: 2010-07-05 19:41:17
	 * GNU: 2010-07-05 19:41:17.620000023 -0500
	 */

	if (!isdigit(end[-1]))
		return 0;

	n = sane_tz_len(line, end - line);
	if (!n)
		n = tz_with_colon_len(line, end - line);
	end -= n;

	n = short_time_len(line, end - line);
	if (!n)
		n = fractional_time_len(line, end - line);
	end -= n;

	n = date_len(line, end - line);
	if (!n)	/* No date.  Too bad. */
		return 0;
	end -= n;

	if (end == line)	/* No space before date. */
		return 0;
	if (end[-1] == '\t') {	/* Success! */
		end--;
		return line + len - end;
	}
	if (end[-1] != ' ')	/* No space before date. */
		return 0;

	/* Whitespace damage. */
	end -= trailing_spaces_len(line, end - line);
	return line + len - end;
}

static char *find_name_common(struct strbuf *root,
			      const char *line,
			      const char *def,
			      int p_value,
			      const char *end,
			      int terminate)
{
	int len;
	const char *start = NULL;

	if (p_value == 0)
		start = line;
	while (line != end) {
		char c = *line;

		if (!end && isspace(c)) {
			if (c == '\n')
				break;
			if (name_terminate(c, terminate))
				break;
		}
		line++;
		if (c == '/' && !--p_value)
			start = line;
	}
	if (!start)
		return squash_slash(xstrdup_or_null(def));
	len = line - start;
	if (!len)
		return squash_slash(xstrdup_or_null(def));

	/*
	 * Generally we prefer the shorter name, especially
	 * if the other one is just a variation of that with
	 * something else tacked on to the end (ie "file.orig"
	 * or "file~").
	 */
	if (def) {
		int deflen = strlen(def);
		if (deflen < len && !strncmp(start, def, deflen))
			return squash_slash(xstrdup(def));
	}

	if (root->len) {
		char *ret = xstrfmt("%s%.*s", root->buf, len, start);
		return squash_slash(ret);
	}

	return squash_slash(xmemdupz(start, len));
}

static char *find_name(struct strbuf *root,
		       const char *line,
		       char *def,
		       int p_value,
		       int terminate)
{
	if (*line == '"') {
		char *name = find_name_gnu(root, line, p_value);
		if (name)
			return name;
	}

	return find_name_common(root, line, def, p_value, NULL, terminate);
}

static char *find_name_traditional(struct strbuf *root,
				   const char *line,
				   char *def,
				   int p_value)
{
	size_t len;
	size_t date_len;

	if (*line == '"') {
		char *name = find_name_gnu(root, line, p_value);
		if (name)
			return name;
	}

	len = strchrnul(line, '\n') - line;
	date_len = diff_timestamp_len(line, len);
	if (!date_len)
		return find_name_common(root, line, def, p_value, NULL, TERM_TAB);
	len -= date_len;

	return find_name_common(root, line, def, p_value, line + len, 0);
}

/*
 * Given the string after "--- " or "+++ ", guess the appropriate
 * p_value for the given patch.
 */
static int guess_p_value(struct apply_state *state, const char *nameline)
{
	char *name, *cp;
	int val = -1;

	if (is_dev_null(nameline))
		return -1;
	name = find_name_traditional(&state->root, nameline, NULL, 0);
	if (!name)
		return -1;
	cp = strchr(name, '/');
	if (!cp)
		val = 0;
	else if (state->prefix) {
		/*
		 * Does it begin with "a/$our-prefix" and such?  Then this is
		 * very likely to apply to our directory.
		 */
		if (starts_with(name, state->prefix))
			val = count_slashes(state->prefix);
		else {
			cp++;
			if (starts_with(cp, state->prefix))
				val = count_slashes(state->prefix) + 1;
		}
	}
	free(name);
	return val;
}

/*
 * Does the ---/+++ line have the POSIX timestamp after the last HT?
 * GNU diff puts epoch there to signal a creation/deletion event.  Is
 * this such a timestamp?
 */
static int has_epoch_timestamp(const char *nameline)
{
	/*
	 * We are only interested in epoch timestamp; any non-zero
	 * fraction cannot be one, hence "(\.0+)?" in the regexp below.
	 * For the same reason, the date must be either 1969-12-31 or
	 * 1970-01-01, and the seconds part must be "00".
	 */
	const char stamp_regexp[] =
		"^[0-2][0-9]:([0-5][0-9]):00(\\.0+)?"
		" "
		"([-+][0-2][0-9]:?[0-5][0-9])\n";
	const char *timestamp = NULL, *cp, *colon;
	static regex_t *stamp;
	regmatch_t m[10];
	int zoneoffset, epoch_hour, hour, minute;
	int status;

	for (cp = nameline; *cp != '\n'; cp++) {
		if (*cp == '\t')
			timestamp = cp + 1;
	}
	if (!timestamp)
		return 0;

	/*
	 * YYYY-MM-DD hh:mm:ss must be from either 1969-12-31
	 * (west of GMT) or 1970-01-01 (east of GMT)
	 */
	if (skip_prefix(timestamp, "1969-12-31 ", &timestamp))
		epoch_hour = 24;
	else if (skip_prefix(timestamp, "1970-01-01 ", &timestamp))
		epoch_hour = 0;
	else
		return 0;

	if (!stamp) {
		stamp = xmalloc(sizeof(*stamp));
		if (regcomp(stamp, stamp_regexp, REG_EXTENDED)) {
			warning(_("Cannot prepare timestamp regexp %s"),
				stamp_regexp);
			return 0;
		}
	}

	status = regexec(stamp, timestamp, ARRAY_SIZE(m), m, 0);
	if (status) {
		if (status != REG_NOMATCH)
			warning(_("regexec returned %d for input: %s"),
				status, timestamp);
		return 0;
	}

	hour = strtol(timestamp, NULL, 10);
	minute = strtol(timestamp + m[1].rm_so, NULL, 10);

	zoneoffset = strtol(timestamp + m[3].rm_so + 1, (char **) &colon, 10);
	if (*colon == ':')
		zoneoffset = zoneoffset * 60 + strtol(colon + 1, NULL, 10);
	else
		zoneoffset = (zoneoffset / 100) * 60 + (zoneoffset % 100);
	if (timestamp[m[3].rm_so] == '-')
		zoneoffset = -zoneoffset;

	return hour * 60 + minute - zoneoffset == epoch_hour * 60;
}

/*
 * Get the name etc info from the ---/+++ lines of a traditional patch header
 *
 * FIXME! The end-of-filename heuristics are kind of screwy. For existing
 * files, we can happily check the index for a match, but for creating a
 * new file we should try to match whatever "patch" does. I have no idea.
 */
static int parse_traditional_patch(struct apply_state *state,
				   const char *first,
				   const char *second,
				   struct patch *patch)
{
	char *name;

	first += 4;	/* skip "--- " */
	second += 4;	/* skip "+++ " */
	if (!state->p_value_known) {
		int p, q;
		p = guess_p_value(state, first);
		q = guess_p_value(state, second);
		if (p < 0) p = q;
		if (0 <= p && p == q) {
			state->p_value = p;
			state->p_value_known = 1;
		}
	}
	if (is_dev_null(first)) {
		patch->is_new = 1;
		patch->is_delete = 0;
		name = find_name_traditional(&state->root, second, NULL, state->p_value);
		patch->new_name = name;
	} else if (is_dev_null(second)) {
		patch->is_new = 0;
		patch->is_delete = 1;
		name = find_name_traditional(&state->root, first, NULL, state->p_value);
		patch->old_name = name;
	} else {
		char *first_name;
		first_name = find_name_traditional(&state->root, first, NULL, state->p_value);
		name = find_name_traditional(&state->root, second, first_name, state->p_value);
		free(first_name);
		if (has_epoch_timestamp(first)) {
			patch->is_new = 1;
			patch->is_delete = 0;
			patch->new_name = name;
		} else if (has_epoch_timestamp(second)) {
			patch->is_new = 0;
			patch->is_delete = 1;
			patch->old_name = name;
		} else {
			patch->old_name = name;
			patch->new_name = xstrdup_or_null(name);
		}
	}
	if (!name)
		return error(_("unable to find filename in patch at line %d"), state->linenr);

	return 0;
}

static int gitdiff_hdrend(struct gitdiff_data *state UNUSED,
			  const char *line UNUSED,
			  struct patch *patch UNUSED)
{
	return 1;
}

/*
 * We're anal about diff header consistency, to make
 * sure that we don't end up having strange ambiguous
 * patches floating around.
 *
 * As a result, gitdiff_{old|new}name() will check
 * their names against any previous information, just
 * to make sure..
 */
#define DIFF_OLD_NAME 0
#define DIFF_NEW_NAME 1

static int gitdiff_verify_name(struct gitdiff_data *state,
			       const char *line,
			       int isnull,
			       char **name,
			       int side)
{
	if (!*name && !isnull) {
		*name = find_name(state->root, line, NULL, state->p_value, TERM_TAB);
		return 0;
	}

	if (*name) {
		char *another;
		if (isnull)
			return error(_("git apply: bad git-diff - expected /dev/null, got %s on line %d"),
				     *name, state->linenr);
		another = find_name(state->root, line, NULL, state->p_value, TERM_TAB);
		if (!another || strcmp(another, *name)) {
			free(another);
			return error((side == DIFF_NEW_NAME) ?
			    _("git apply: bad git-diff - inconsistent new filename on line %d") :
			    _("git apply: bad git-diff - inconsistent old filename on line %d"), state->linenr);
		}
		free(another);
	} else {
		if (!is_dev_null(line))
			return error(_("git apply: bad git-diff - expected /dev/null on line %d"), state->linenr);
	}

	return 0;
}

static int gitdiff_oldname(struct gitdiff_data *state,
			   const char *line,
			   struct patch *patch)
{
	return gitdiff_verify_name(state, line,
				   patch->is_new, &patch->old_name,
				   DIFF_OLD_NAME);
}

static int gitdiff_newname(struct gitdiff_data *state,
			   const char *line,
			   struct patch *patch)
{
	return gitdiff_verify_name(state, line,
				   patch->is_delete, &patch->new_name,
				   DIFF_NEW_NAME);
}

static int parse_mode_line(const char *line, int linenr, unsigned int *mode)
{
	char *end;
	*mode = strtoul(line, &end, 8);
	if (end == line || !isspace(*end))
		return error(_("invalid mode on line %d: %s"), linenr, line);
	return 0;
}

static int gitdiff_oldmode(struct gitdiff_data *state,
			   const char *line,
			   struct patch *patch)
{
	return parse_mode_line(line, state->linenr, &patch->old_mode);
}

static int gitdiff_newmode(struct gitdiff_data *state,
			   const char *line,
			   struct patch *patch)
{
	return parse_mode_line(line, state->linenr, &patch->new_mode);
}

static int gitdiff_delete(struct gitdiff_data *state,
			  const char *line,
			  struct patch *patch)
{
	patch->is_delete = 1;
	free(patch->old_name);
	patch->old_name = xstrdup_or_null(patch->def_name);
	return gitdiff_oldmode(state, line, patch);
}

static int gitdiff_newfile(struct gitdiff_data *state,
			   const char *line,
			   struct patch *patch)
{
	patch->is_new = 1;
	free(patch->new_name);
	patch->new_name = xstrdup_or_null(patch->def_name);
	return gitdiff_newmode(state, line, patch);
}

static int gitdiff_copysrc(struct gitdiff_data *state,
			   const char *line,
			   struct patch *patch)
{
	patch->is_copy = 1;
	free(patch->old_name);
	patch->old_name = find_name(state->root, line, NULL, state->p_value ? state->p_value - 1 : 0, 0);
	return 0;
}

static int gitdiff_copydst(struct gitdiff_data *state,
			   const char *line,
			   struct patch *patch)
{
	patch->is_copy = 1;
	free(patch->new_name);
	patch->new_name = find_name(state->root, line, NULL, state->p_value ? state->p_value - 1 : 0, 0);
	return 0;
}

static int gitdiff_renamesrc(struct gitdiff_data *state,
			     const char *line,
			     struct patch *patch)
{
	patch->is_rename = 1;
	free(patch->old_name);
	patch->old_name = find_name(state->root, line, NULL, state->p_value ? state->p_value - 1 : 0, 0);
	return 0;
}

static int gitdiff_renamedst(struct gitdiff_data *state,
			     const char *line,
			     struct patch *patch)
{
	patch->is_rename = 1;
	free(patch->new_name);
	patch->new_name = find_name(state->root, line, NULL, state->p_value ? state->p_value - 1 : 0, 0);
	return 0;
}

static int gitdiff_similarity(struct gitdiff_data *state UNUSED,
			      const char *line,
			      struct patch *patch)
{
	unsigned long val = strtoul(line, NULL, 10);
	if (val <= 100)
		patch->score = val;
	return 0;
}

static int gitdiff_dissimilarity(struct gitdiff_data *state UNUSED,
				 const char *line,
				 struct patch *patch)
{
	unsigned long val = strtoul(line, NULL, 10);
	if (val <= 100)
		patch->score = val;
	return 0;
}

static int gitdiff_index(struct gitdiff_data *state,
			 const char *line,
			 struct patch *patch)
{
	/*
	 * index line is N hexadecimal, "..", N hexadecimal,
	 * and optional space with octal mode.
	 */
	const char *ptr, *eol;
	int len;
	const unsigned hexsz = the_hash_algo->hexsz;

	ptr = strchr(line, '.');
	if (!ptr || ptr[1] != '.' || hexsz < ptr - line)
		return 0;
	len = ptr - line;
	memcpy(patch->old_oid_prefix, line, len);
	patch->old_oid_prefix[len] = 0;

	line = ptr + 2;
	ptr = strchr(line, ' ');
	eol = strchrnul(line, '\n');

	if (!ptr || eol < ptr)
		ptr = eol;
	len = ptr - line;

	if (hexsz < len)
		return 0;
	memcpy(patch->new_oid_prefix, line, len);
	patch->new_oid_prefix[len] = 0;
	if (*ptr == ' ')
		return gitdiff_oldmode(state, ptr + 1, patch);
	return 0;
}

/*
 * This is normal for a diff that doesn't change anything: we'll fall through
 * into the next diff. Tell the parser to break out.
 */
static int gitdiff_unrecognized(struct gitdiff_data *state UNUSED,
				const char *line UNUSED,
				struct patch *patch UNUSED)
{
	return 1;
}

/*
 * Skip p_value leading components from "line"; as we do not accept
 * absolute paths, return NULL in that case.
 */
static const char *skip_tree_prefix(int p_value,
				    const char *line,
				    int llen)
{
	int nslash;
	int i;

	if (!p_value)
		return (llen && line[0] == '/') ? NULL : line;

	nslash = p_value;
	for (i = 0; i < llen; i++) {
		int ch = line[i];
		if (ch == '/' && --nslash <= 0)
			return (i == 0) ? NULL : &line[i + 1];
	}
	return NULL;
}

/*
 * This is to extract the same name that appears on "diff --git"
 * line.  We do not find and return anything if it is a rename
 * patch, and it is OK because we will find the name elsewhere.
 * We need to reliably find name only when it is mode-change only,
 * creation or deletion of an empty file.  In any of these cases,
 * both sides are the same name under a/ and b/ respectively.
 */
static char *git_header_name(int p_value,
			     const char *line,
			     int llen)
{
	const char *name;
	const char *second = NULL;
	size_t len, line_len;

	line += strlen("diff --git ");
	llen -= strlen("diff --git ");

	if (*line == '"') {
		const char *cp;
		struct strbuf first = STRBUF_INIT;
		struct strbuf sp = STRBUF_INIT;

		if (unquote_c_style(&first, line, &second))
			goto free_and_fail1;

		/* strip the a/b prefix including trailing slash */
		cp = skip_tree_prefix(p_value, first.buf, first.len);
		if (!cp)
			goto free_and_fail1;
		strbuf_remove(&first, 0, cp - first.buf);

		/*
		 * second points at one past closing dq of name.
		 * find the second name.
		 */
		while ((second < line + llen) && isspace(*second))
			second++;

		if (line + llen <= second)
			goto free_and_fail1;
		if (*second == '"') {
			if (unquote_c_style(&sp, second, NULL))
				goto free_and_fail1;
			cp = skip_tree_prefix(p_value, sp.buf, sp.len);
			if (!cp)
				goto free_and_fail1;
			/* They must match, otherwise ignore */
			if (strcmp(cp, first.buf))
				goto free_and_fail1;
			strbuf_release(&sp);
			return strbuf_detach(&first, NULL);
		}

		/* unquoted second */
		cp = skip_tree_prefix(p_value, second, line + llen - second);
		if (!cp)
			goto free_and_fail1;
		if (line + llen - cp != first.len ||
		    memcmp(first.buf, cp, first.len))
			goto free_and_fail1;
		return strbuf_detach(&first, NULL);

	free_and_fail1:
		strbuf_release(&first);
		strbuf_release(&sp);
		return NULL;
	}

	/* unquoted first name */
	name = skip_tree_prefix(p_value, line, llen);
	if (!name)
		return NULL;

	/*
	 * since the first name is unquoted, a dq if exists must be
	 * the beginning of the second name.
	 */
	for (second = name; second < line + llen; second++) {
		if (*second == '"') {
			struct strbuf sp = STRBUF_INIT;
			const char *np;

			if (unquote_c_style(&sp, second, NULL))
				goto free_and_fail2;

			np = skip_tree_prefix(p_value, sp.buf, sp.len);
			if (!np)
				goto free_and_fail2;

			len = sp.buf + sp.len - np;
			if (len < second - name &&
			    !strncmp(np, name, len) &&
			    isspace(name[len])) {
				/* Good */
				strbuf_remove(&sp, 0, np - sp.buf);
				return strbuf_detach(&sp, NULL);
			}

		free_and_fail2:
			strbuf_release(&sp);
			return NULL;
		}
	}

	/*
	 * Accept a name only if it shows up twice, exactly the same
	 * form.
	 */
	second = strchr(name, '\n');
	if (!second)
		return NULL;
	line_len = second - name;
	for (len = 0 ; ; len++) {
		switch (name[len]) {
		default:
			continue;
		case '\n':
			return NULL;
		case '\t': case ' ':
			/*
			 * Is this the separator between the preimage
			 * and the postimage pathname?  Again, we are
			 * only interested in the case where there is
			 * no rename, as this is only to set def_name
			 * and a rename patch has the names elsewhere
			 * in an unambiguous form.
			 */
			if (!name[len + 1])
				return NULL; /* no postimage name */
			second = skip_tree_prefix(p_value, name + len + 1,
						  line_len - (len + 1));
			if (!second)
				return NULL;
			/*
			 * Does len bytes starting at "name" and "second"
			 * (that are separated by one HT or SP we just
			 * found) exactly match?
			 */
			if (second[len] == '\n' && !strncmp(name, second, len))
				return xmemdupz(name, len);
		}
	}
}

static int check_header_line(int linenr, struct patch *patch)
{
	int extensions = (patch->is_delete == 1) + (patch->is_new == 1) +
			 (patch->is_rename == 1) + (patch->is_copy == 1);
	if (extensions > 1)
		return error(_("inconsistent header lines %d and %d"),
			     patch->extension_linenr, linenr);
	if (extensions && !patch->extension_linenr)
		patch->extension_linenr = linenr;
	return 0;
}

int parse_git_diff_header(struct strbuf *root,
			  int *linenr,
			  int p_value,
			  const char *line,
			  int len,
			  unsigned int size,
			  struct patch *patch)
{
	unsigned long offset;
	struct gitdiff_data parse_hdr_state;

	/* A git diff has explicit new/delete information, so we don't guess */
	patch->is_new = 0;
	patch->is_delete = 0;

	/*
	 * Some things may not have the old name in the
	 * rest of the headers anywhere (pure mode changes,
	 * or removing or adding empty files), so we get
	 * the default name from the header.
	 */
	patch->def_name = git_header_name(p_value, line, len);
	if (patch->def_name && root->len) {
		char *s = xstrfmt("%s%s", root->buf, patch->def_name);
		free(patch->def_name);
		patch->def_name = s;
	}

	line += len;
	size -= len;
	(*linenr)++;
	parse_hdr_state.root = root;
	parse_hdr_state.linenr = *linenr;
	parse_hdr_state.p_value = p_value;

	for (offset = len ; size > 0 ; offset += len, size -= len, line += len, (*linenr)++) {
		static const struct opentry {
			const char *str;
			int (*fn)(struct gitdiff_data *, const char *, struct patch *);
		} optable[] = {
			{ "@@ -", gitdiff_hdrend },
			{ "--- ", gitdiff_oldname },
			{ "+++ ", gitdiff_newname },
			{ "old mode ", gitdiff_oldmode },
			{ "new mode ", gitdiff_newmode },
			{ "deleted file mode ", gitdiff_delete },
			{ "new file mode ", gitdiff_newfile },
			{ "copy from ", gitdiff_copysrc },
			{ "copy to ", gitdiff_copydst },
			{ "rename old ", gitdiff_renamesrc },
			{ "rename new ", gitdiff_renamedst },
			{ "rename from ", gitdiff_renamesrc },
			{ "rename to ", gitdiff_renamedst },
			{ "similarity index ", gitdiff_similarity },
			{ "dissimilarity index ", gitdiff_dissimilarity },
			{ "index ", gitdiff_index },
			{ "", gitdiff_unrecognized },
		};
		int i;

		len = linelen(line, size);
		if (!len || line[len-1] != '\n')
			break;
		for (i = 0; i < ARRAY_SIZE(optable); i++) {
			const struct opentry *p = optable + i;
			int oplen = strlen(p->str);
			int res;
			if (len < oplen || memcmp(p->str, line, oplen))
				continue;
			res = p->fn(&parse_hdr_state, line + oplen, patch);
			if (res < 0)
				return -1;
			if (check_header_line(*linenr, patch))
				return -1;
			if (res > 0)
				goto done;
			break;
		}
	}

done:
	if (!patch->old_name && !patch->new_name) {
		if (!patch->def_name) {
			error(Q_("git diff header lacks filename information when removing "
				 "%d leading pathname component (line %d)",
				 "git diff header lacks filename information when removing "
				 "%d leading pathname components (line %d)",
				 parse_hdr_state.p_value),
			      parse_hdr_state.p_value, *linenr);
			return -128;
		}
		patch->old_name = xstrdup(patch->def_name);
		patch->new_name = xstrdup(patch->def_name);
	}
	if ((!patch->new_name && !patch->is_delete) ||
	    (!patch->old_name && !patch->is_new)) {
		error(_("git diff header lacks filename information "
			"(line %d)"), *linenr);
		return -128;
	}
	patch->is_toplevel_relative = 1;
	return offset;
}

static int parse_num(const char *line, unsigned long *p)
{
	char *ptr;

	if (!isdigit(*line))
		return 0;
	*p = strtoul(line, &ptr, 10);
	return ptr - line;
}

static int parse_range(const char *line, int len, int offset, const char *expect,
		       unsigned long *p1, unsigned long *p2)
{
	int digits, ex;

	if (offset < 0 || offset >= len)
		return -1;
	line += offset;
	len -= offset;

	digits = parse_num(line, p1);
	if (!digits)
		return -1;

	offset += digits;
	line += digits;
	len -= digits;

	*p2 = 1;
	if (*line == ',') {
		digits = parse_num(line+1, p2);
		if (!digits)
			return -1;

		offset += digits+1;
		line += digits+1;
		len -= digits+1;
	}

	ex = strlen(expect);
	if (ex > len)
		return -1;
	if (memcmp(line, expect, ex))
		return -1;

	return offset + ex;
}

static void recount_diff(const char *line, int size, struct fragment *fragment)
{
	int oldlines = 0, newlines = 0, ret = 0;

	if (size < 1) {
		warning("recount: ignore empty hunk");
		return;
	}

	for (;;) {
		int len = linelen(line, size);
		size -= len;
		line += len;

		if (size < 1)
			break;

		switch (*line) {
		case ' ': case '\n':
			newlines++;
			/* fall through */
		case '-':
			oldlines++;
			continue;
		case '+':
			newlines++;
			continue;
		case '\\':
			continue;
		case '@':
			ret = size < 3 || !starts_with(line, "@@ ");
			break;
		case 'd':
			ret = size < 5 || !starts_with(line, "diff ");
			break;
		default:
			ret = -1;
			break;
		}
		if (ret) {
			warning(_("recount: unexpected line: %.*s"),
				(int)linelen(line, size), line);
			return;
		}
		break;
	}
	fragment->oldlines = oldlines;
	fragment->newlines = newlines;
}

/*
 * Parse a unified diff fragment header of the
 * form "@@ -a,b +c,d @@"
 */
static int parse_fragment_header(const char *line, int len, struct fragment *fragment)
{
	int offset;

	if (!len || line[len-1] != '\n')
		return -1;

	/* Figure out the number of lines in a fragment */
	offset = parse_range(line, len, 4, " +", &fragment->oldpos, &fragment->oldlines);
	offset = parse_range(line, len, offset, " @@", &fragment->newpos, &fragment->newlines);

	return offset;
}

/*
 * Find file diff header
 *
 * Returns:
 *  -1 if no header was found
 *  -128 in case of error
 *   the size of the header in bytes (called "offset") otherwise
 */
static int find_header(struct apply_state *state,
		       const char *line,
		       unsigned long size,
		       int *hdrsize,
		       struct patch *patch)
{
	unsigned long offset, len;

	patch->is_toplevel_relative = 0;
	patch->is_rename = patch->is_copy = 0;
	patch->is_new = patch->is_delete = -1;
	patch->old_mode = patch->new_mode = 0;
	patch->old_name = patch->new_name = NULL;
	for (offset = 0; size > 0; offset += len, size -= len, line += len, state->linenr++) {
		unsigned long nextlen;

		len = linelen(line, size);
		if (!len)
			break;

		/* Testing this early allows us to take a few shortcuts.. */
		if (len < 6)
			continue;

		/*
		 * Make sure we don't find any unconnected patch fragments.
		 * That's a sign that we didn't find a header, and that a
		 * patch has become corrupted/broken up.
		 */
		if (!memcmp("@@ -", line, 4)) {
			struct fragment dummy;
			if (parse_fragment_header(line, len, &dummy) < 0)
				continue;
			error(_("patch fragment without header at line %d: %.*s"),
				     state->linenr, (int)len-1, line);
			return -128;
		}

		if (size < len + 6)
			break;

		/*
		 * Git patch? It might not have a real patch, just a rename
		 * or mode change, so we handle that specially
		 */
		if (!memcmp("diff --git ", line, 11)) {
			int git_hdr_len = parse_git_diff_header(&state->root, &state->linenr,
								state->p_value, line, len,
								size, patch);
			if (git_hdr_len < 0)
				return -128;
			if (git_hdr_len <= len)
				continue;
			*hdrsize = git_hdr_len;
			return offset;
		}

		/* --- followed by +++ ? */
		if (memcmp("--- ", line,  4) || memcmp("+++ ", line + len, 4))
			continue;

		/*
		 * We only accept unified patches, so we want it to
		 * at least have "@@ -a,b +c,d @@\n", which is 14 chars
		 * minimum ("@@ -0,0 +1 @@\n" is the shortest).
		 */
		nextlen = linelen(line + len, size - len);
		if (size < nextlen + 14 || memcmp("@@ -", line + len + nextlen, 4))
			continue;

		/* Ok, we'll consider it a patch */
		if (parse_traditional_patch(state, line, line+len, patch))
			return -128;
		*hdrsize = len + nextlen;
		state->linenr += 2;
		return offset;
	}
	return -1;
}

static void record_ws_error(struct apply_state *state,
			    unsigned result,
			    const char *line,
			    int len,
			    int linenr)
{
	char *err;

	if (!result)
		return;

	state->whitespace_error++;
	if (state->squelch_whitespace_errors &&
	    state->squelch_whitespace_errors < state->whitespace_error)
		return;

	err = whitespace_error_string(result);
	if (state->apply_verbosity > verbosity_silent)
		fprintf(stderr, "%s:%d: %s.\n%.*s\n",
			state->patch_input_file, linenr, err, len, line);
	free(err);
}

static void check_whitespace(struct apply_state *state,
			     const char *line,
			     int len,
			     unsigned ws_rule)
{
	unsigned result = ws_check(line + 1, len - 1, ws_rule);

	record_ws_error(state, result, line + 1, len - 2, state->linenr);
}

/*
 * Check if the patch has context lines with CRLF or
 * the patch wants to remove lines with CRLF.
 */
static void check_old_for_crlf(struct patch *patch, const char *line, int len)
{
	if (len >= 2 && line[len-1] == '\n' && line[len-2] == '\r') {
		patch->ws_rule |= WS_CR_AT_EOL;
		patch->crlf_in_old = 1;
	}
}


/*
 * Parse a unified diff. Note that this really needs to parse each
 * fragment separately, since the only way to know the difference
 * between a "---" that is part of a patch, and a "---" that starts
 * the next patch is to look at the line counts..
 */
static int parse_fragment(struct apply_state *state,
			  const char *line,
			  unsigned long size,
			  struct patch *patch,
			  struct fragment *fragment)
{
	int added, deleted;
	int len = linelen(line, size), offset;
	unsigned long oldlines, newlines;
	unsigned long leading, trailing;

	offset = parse_fragment_header(line, len, fragment);
	if (offset < 0)
		return -1;
	if (offset > 0 && patch->recount)
		recount_diff(line + offset, size - offset, fragment);
	oldlines = fragment->oldlines;
	newlines = fragment->newlines;
	leading = 0;
	trailing = 0;

	/* Parse the thing.. */
	line += len;
	size -= len;
	state->linenr++;
	added = deleted = 0;
	for (offset = len;
	     0 < size;
	     offset += len, size -= len, line += len, state->linenr++) {
		if (!oldlines && !newlines)
			break;
		len = linelen(line, size);
		if (!len || line[len-1] != '\n')
			return -1;
		switch (*line) {
		default:
			return -1;
		case '\n': /* newer GNU diff, an empty context line */
		case ' ':
			oldlines--;
			newlines--;
			if (!deleted && !added)
				leading++;
			trailing++;
			check_old_for_crlf(patch, line, len);
			if (!state->apply_in_reverse &&
			    state->ws_error_action == correct_ws_error)
				check_whitespace(state, line, len, patch->ws_rule);
			break;
		case '-':
			if (!state->apply_in_reverse)
				check_old_for_crlf(patch, line, len);
			if (state->apply_in_reverse &&
			    state->ws_error_action != nowarn_ws_error)
				check_whitespace(state, line, len, patch->ws_rule);
			deleted++;
			oldlines--;
			trailing = 0;
			break;
		case '+':
			if (state->apply_in_reverse)
				check_old_for_crlf(patch, line, len);
			if (!state->apply_in_reverse &&
			    state->ws_error_action != nowarn_ws_error)
				check_whitespace(state, line, len, patch->ws_rule);
			added++;
			newlines--;
			trailing = 0;
			break;

		/*
		 * We allow "\ No newline at end of file". Depending
		 * on locale settings when the patch was produced we
		 * don't know what this line looks like. The only
		 * thing we do know is that it begins with "\ ".
		 * Checking for 12 is just for sanity check -- any
		 * l10n of "\ No newline..." is at least that long.
		 */
		case '\\':
			if (len < 12 || memcmp(line, "\\ ", 2))
				return -1;
			break;
		}
	}
	if (oldlines || newlines)
		return -1;
	if (!patch->recount && !deleted && !added)
		return -1;

	fragment->leading = leading;
	fragment->trailing = trailing;

	/*
	 * If a fragment ends with an incomplete line, we failed to include
	 * it in the above loop because we hit oldlines == newlines == 0
	 * before seeing it.
	 */
	if (12 < size && !memcmp(line, "\\ ", 2))
		offset += linelen(line, size);

	patch->lines_added += added;
	patch->lines_deleted += deleted;

	if (0 < patch->is_new && oldlines)
		return error(_("new file depends on old contents"));
	if (0 < patch->is_delete && newlines)
		return error(_("deleted file still has contents"));
	return offset;
}

/*
 * We have seen "diff --git a/... b/..." header (or a traditional patch
 * header).  Read hunks that belong to this patch into fragments and hang
 * them to the given patch structure.
 *
 * The (fragment->patch, fragment->size) pair points into the memory given
 * by the caller, not a copy, when we return.
 *
 * Returns:
 *   -1 in case of error,
 *   the number of bytes in the patch otherwise.
 */
static int parse_single_patch(struct apply_state *state,
			      const char *line,
			      unsigned long size,
			      struct patch *patch)
{
	unsigned long offset = 0;
	unsigned long oldlines = 0, newlines = 0, context = 0;
	struct fragment **fragp = &patch->fragments;

	while (size > 4 && !memcmp(line, "@@ -", 4)) {
		struct fragment *fragment;
		int len;

		CALLOC_ARRAY(fragment, 1);
		fragment->linenr = state->linenr;
		len = parse_fragment(state, line, size, patch, fragment);
		if (len <= 0) {
			free(fragment);
			return error(_("corrupt patch at line %d"), state->linenr);
		}
		fragment->patch = line;
		fragment->size = len;
		oldlines += fragment->oldlines;
		newlines += fragment->newlines;
		context += fragment->leading + fragment->trailing;

		*fragp = fragment;
		fragp = &fragment->next;

		offset += len;
		line += len;
		size -= len;
	}

	/*
	 * If something was removed (i.e. we have old-lines) it cannot
	 * be creation, and if something was added it cannot be
	 * deletion.  However, the reverse is not true; --unified=0
	 * patches that only add are not necessarily creation even
	 * though they do not have any old lines, and ones that only
	 * delete are not necessarily deletion.
	 *
	 * Unfortunately, a real creation/deletion patch do _not_ have
	 * any context line by definition, so we cannot safely tell it
	 * apart with --unified=0 insanity.  At least if the patch has
	 * more than one hunk it is not creation or deletion.
	 */
	if (patch->is_new < 0 &&
	    (oldlines || (patch->fragments && patch->fragments->next)))
		patch->is_new = 0;
	if (patch->is_delete < 0 &&
	    (newlines || (patch->fragments && patch->fragments->next)))
		patch->is_delete = 0;

	if (0 < patch->is_new && oldlines)
		return error(_("new file %s depends on old contents"), patch->new_name);
	if (0 < patch->is_delete && newlines)
		return error(_("deleted file %s still has contents"), patch->old_name);
	if (!patch->is_delete && !newlines && context && state->apply_verbosity > verbosity_silent)
		fprintf_ln(stderr,
			   _("** warning: "
			     "file %s becomes empty but is not deleted"),
			   patch->new_name);

	return offset;
}

static inline int metadata_changes(struct patch *patch)
{
	return	patch->is_rename > 0 ||
		patch->is_copy > 0 ||
		patch->is_new > 0 ||
		patch->is_delete ||
		(patch->old_mode && patch->new_mode &&
		 patch->old_mode != patch->new_mode);
}

static char *inflate_it(const void *data, unsigned long size,
			unsigned long inflated_size)
{
	git_zstream stream;
	void *out;
	int st;

	memset(&stream, 0, sizeof(stream));

	stream.next_in = (unsigned char *)data;
	stream.avail_in = size;
	stream.next_out = out = xmalloc(inflated_size);
	stream.avail_out = inflated_size;
	git_inflate_init(&stream);
	st = git_inflate(&stream, Z_FINISH);
	git_inflate_end(&stream);
	if ((st != Z_STREAM_END) || stream.total_out != inflated_size) {
		free(out);
		return NULL;
	}
	return out;
}

/*
 * Read a binary hunk and return a new fragment; fragment->patch
 * points at an allocated memory that the caller must free, so
 * it is marked as "->free_patch = 1".
 */
static struct fragment *parse_binary_hunk(struct apply_state *state,
					  char **buf_p,
					  unsigned long *sz_p,
					  int *status_p,
					  int *used_p)
{
	/*
	 * Expect a line that begins with binary patch method ("literal"
	 * or "delta"), followed by the length of data before deflating.
	 * a sequence of 'length-byte' followed by base-85 encoded data
	 * should follow, terminated by a newline.
	 *
	 * Each 5-byte sequence of base-85 encodes up to 4 bytes,
	 * and we would limit the patch line to 66 characters,
	 * so one line can fit up to 13 groups that would decode
	 * to 52 bytes max.  The length byte 'A'-'Z' corresponds
	 * to 1-26 bytes, and 'a'-'z' corresponds to 27-52 bytes.
	 */
	int llen, used;
	unsigned long size = *sz_p;
	char *buffer = *buf_p;
	int patch_method;
	unsigned long origlen;
	char *data = NULL;
	int hunk_size = 0;
	struct fragment *frag;

	llen = linelen(buffer, size);
	used = llen;

	*status_p = 0;

	if (starts_with(buffer, "delta ")) {
		patch_method = BINARY_DELTA_DEFLATED;
		origlen = strtoul(buffer + 6, NULL, 10);
	}
	else if (starts_with(buffer, "literal ")) {
		patch_method = BINARY_LITERAL_DEFLATED;
		origlen = strtoul(buffer + 8, NULL, 10);
	}
	else
		return NULL;

	state->linenr++;
	buffer += llen;
	size -= llen;
	while (1) {
		int byte_length, max_byte_length, newsize;
		llen = linelen(buffer, size);
		used += llen;
		state->linenr++;
		if (llen == 1) {
			/* consume the blank line */
			buffer++;
			size--;
			break;
		}
		/*
		 * Minimum line is "A00000\n" which is 7-byte long,
		 * and the line length must be multiple of 5 plus 2.
		 */
		if ((llen < 7) || (llen-2) % 5)
			goto corrupt;
		max_byte_length = (llen - 2) / 5 * 4;
		byte_length = *buffer;
		if ('A' <= byte_length && byte_length <= 'Z')
			byte_length = byte_length - 'A' + 1;
		else if ('a' <= byte_length && byte_length <= 'z')
			byte_length = byte_length - 'a' + 27;
		else
			goto corrupt;
		/* if the input length was not multiple of 4, we would
		 * have filler at the end but the filler should never
		 * exceed 3 bytes
		 */
		if (max_byte_length < byte_length ||
		    byte_length <= max_byte_length - 4)
			goto corrupt;
		newsize = hunk_size + byte_length;
		data = xrealloc(data, newsize);
		if (decode_85(data + hunk_size, buffer + 1, byte_length))
			goto corrupt;
		hunk_size = newsize;
		buffer += llen;
		size -= llen;
	}

	CALLOC_ARRAY(frag, 1);
	frag->patch = inflate_it(data, hunk_size, origlen);
	frag->free_patch = 1;
	if (!frag->patch)
		goto corrupt;
	free(data);
	frag->size = origlen;
	*buf_p = buffer;
	*sz_p = size;
	*used_p = used;
	frag->binary_patch_method = patch_method;
	return frag;

 corrupt:
	free(data);
	*status_p = -1;
	error(_("corrupt binary patch at line %d: %.*s"),
	      state->linenr-1, llen-1, buffer);
	return NULL;
}

/*
 * Returns:
 *   -1 in case of error,
 *   the length of the parsed binary patch otherwise
 */
static int parse_binary(struct apply_state *state,
			char *buffer,
			unsigned long size,
			struct patch *patch)
{
	/*
	 * We have read "GIT binary patch\n"; what follows is a line
	 * that says the patch method (currently, either "literal" or
	 * "delta") and the length of data before deflating; a
	 * sequence of 'length-byte' followed by base-85 encoded data
	 * follows.
	 *
	 * When a binary patch is reversible, there is another binary
	 * hunk in the same format, starting with patch method (either
	 * "literal" or "delta") with the length of data, and a sequence
	 * of length-byte + base-85 encoded data, terminated with another
	 * empty line.  This data, when applied to the postimage, produces
	 * the preimage.
	 */
	struct fragment *forward;
	struct fragment *reverse;
	int status;
	int used, used_1;

	forward = parse_binary_hunk(state, &buffer, &size, &status, &used);
	if (!forward && !status)
		/* there has to be one hunk (forward hunk) */
		return error(_("unrecognized binary patch at line %d"), state->linenr-1);
	if (status)
		/* otherwise we already gave an error message */
		return status;

	reverse = parse_binary_hunk(state, &buffer, &size, &status, &used_1);
	if (reverse)
		used += used_1;
	else if (status) {
		/*
		 * Not having reverse hunk is not an error, but having
		 * a corrupt reverse hunk is.
		 */
		free((void*) forward->patch);
		free(forward);
		return status;
	}
	forward->next = reverse;
	patch->fragments = forward;
	patch->is_binary = 1;
	return used;
}

static void prefix_one(struct apply_state *state, char **name)
{
	char *old_name = *name;
	if (!old_name)
		return;
	*name = prefix_filename(state->prefix, *name);
	free(old_name);
}

static void prefix_patch(struct apply_state *state, struct patch *p)
{
	if (!state->prefix || p->is_toplevel_relative)
		return;
	prefix_one(state, &p->new_name);
	prefix_one(state, &p->old_name);
}

/*
 * include/exclude
 */

static void add_name_limit(struct apply_state *state,
			   const char *name,
			   int exclude)
{
	struct string_list_item *it;

	it = string_list_append(&state->limit_by_name, name);
	it->util = exclude ? NULL : (void *) 1;
}

static int use_patch(struct apply_state *state, struct patch *p)
{
	const char *pathname = p->new_name ? p->new_name : p->old_name;
	int i;

	/* Paths outside are not touched regardless of "--include" */
	if (state->prefix && *state->prefix) {
		const char *rest;
		if (!skip_prefix(pathname, state->prefix, &rest) || !*rest)
			return 0;
	}

	/* See if it matches any of exclude/include rule */
	for (i = 0; i < state->limit_by_name.nr; i++) {
		struct string_list_item *it = &state->limit_by_name.items[i];
		if (!wildmatch(it->string, pathname, 0))
			return (it->util != NULL);
	}

	/*
	 * If we had any include, a path that does not match any rule is
	 * not used.  Otherwise, we saw bunch of exclude rules (or none)
	 * and such a path is used.
	 */
	return !state->has_include;
}

/*
 * Read the patch text in "buffer" that extends for "size" bytes; stop
 * reading after seeing a single patch (i.e. changes to a single file).
 * Create fragments (i.e. patch hunks) and hang them to the given patch.
 *
 * Returns:
 *   -1 if no header was found or parse_binary() failed,
 *   -128 on another error,
 *   the number of bytes consumed otherwise,
 *     so that the caller can call us again for the next patch.
 */
static int parse_chunk(struct apply_state *state, char *buffer, unsigned long size, struct patch *patch)
{
	int hdrsize, patchsize;
	int offset = find_header(state, buffer, size, &hdrsize, patch);

	if (offset < 0)
		return offset;

	prefix_patch(state, patch);

	if (!use_patch(state, patch))
		patch->ws_rule = 0;
	else if (patch->new_name)
		patch->ws_rule = whitespace_rule(state->repo->index,
						 patch->new_name);
	else
		patch->ws_rule = whitespace_rule(state->repo->index,
						 patch->old_name);

	patchsize = parse_single_patch(state,
				       buffer + offset + hdrsize,
				       size - offset - hdrsize,
				       patch);

	if (patchsize < 0)
		return -128;

	if (!patchsize) {
		static const char git_binary[] = "GIT binary patch\n";
		int hd = hdrsize + offset;
		unsigned long llen = linelen(buffer + hd, size - hd);

		if (llen == sizeof(git_binary) - 1 &&
		    !memcmp(git_binary, buffer + hd, llen)) {
			int used;
			state->linenr++;
			used = parse_binary(state, buffer + hd + llen,
					    size - hd - llen, patch);
			if (used < 0)
				return -1;
			if (used)
				patchsize = used + llen;
			else
				patchsize = 0;
		}
		else if (!memcmp(" differ\n", buffer + hd + llen - 8, 8)) {
			static const char *binhdr[] = {
				"Binary files ",
				"Files ",
				NULL,
			};
			int i;
			for (i = 0; binhdr[i]; i++) {
				int len = strlen(binhdr[i]);
				if (len < size - hd &&
				    !memcmp(binhdr[i], buffer + hd, len)) {
					state->linenr++;
					patch->is_binary = 1;
					patchsize = llen;
					break;
				}
			}
		}

		/* Empty patch cannot be applied if it is a text patch
		 * without metadata change.  A binary patch appears
		 * empty to us here.
		 */
		if ((state->apply || state->check) &&
		    (!patch->is_binary && !metadata_changes(patch))) {
			error(_("patch with only garbage at line %d"), state->linenr);
			return -128;
		}
	}

	return offset + hdrsize + patchsize;
}

static void reverse_patches(struct patch *p)
{
	for (; p; p = p->next) {
		struct fragment *frag = p->fragments;

		SWAP(p->new_name, p->old_name);
		SWAP(p->new_mode, p->old_mode);
		SWAP(p->is_new, p->is_delete);
		SWAP(p->lines_added, p->lines_deleted);
		SWAP(p->old_oid_prefix, p->new_oid_prefix);

		for (; frag; frag = frag->next) {
			SWAP(frag->newpos, frag->oldpos);
			SWAP(frag->newlines, frag->oldlines);
		}
	}
}

static const char pluses[] =
"++++++++++++++++++++++++++++++++++++++++++++++++++++++++++++++++++++++";
static const char minuses[]=
"----------------------------------------------------------------------";

static void show_stats(struct apply_state *state, struct patch *patch)
{
	struct strbuf qname = STRBUF_INIT;
	char *cp = patch->new_name ? patch->new_name : patch->old_name;
	int max, add, del;

	quote_c_style(cp, &qname, NULL, 0);

	/*
	 * "scale" the filename
	 */
	max = state->max_len;
	if (max > 50)
		max = 50;

	if (qname.len > max) {
		cp = strchr(qname.buf + qname.len + 3 - max, '/');
		if (!cp)
			cp = qname.buf + qname.len + 3 - max;
		strbuf_splice(&qname, 0, cp - qname.buf, "...", 3);
	}

	if (patch->is_binary) {
		printf(" %-*s |  Bin\n", max, qname.buf);
		strbuf_release(&qname);
		return;
	}

	printf(" %-*s |", max, qname.buf);
	strbuf_release(&qname);

	/*
	 * scale the add/delete
	 */
	max = max + state->max_change > 70 ? 70 - max : state->max_change;
	add = patch->lines_added;
	del = patch->lines_deleted;

	if (state->max_change > 0) {
		int total = ((add + del) * max + state->max_change / 2) / state->max_change;
		add = (add * max + state->max_change / 2) / state->max_change;
		del = total - add;
	}
	printf("%5d %.*s%.*s\n", patch->lines_added + patch->lines_deleted,
		add, pluses, del, minuses);
}

static int read_old_data(struct stat *st, struct patch *patch,
			 const char *path, struct strbuf *buf)
{
	int conv_flags = patch->crlf_in_old ?
		CONV_EOL_KEEP_CRLF : CONV_EOL_RENORMALIZE;
	switch (st->st_mode & S_IFMT) {
	case S_IFLNK:
		if (strbuf_readlink(buf, path, st->st_size) < 0)
			return error(_("unable to read symlink %s"), path);
		return 0;
	case S_IFREG:
		if (strbuf_read_file(buf, path, st->st_size) != st->st_size)
			return error(_("unable to open or read %s"), path);
		/*
		 * "git apply" without "--index/--cached" should never look
		 * at the index; the target file may not have been added to
		 * the index yet, and we may not even be in any Git repository.
		 * Pass NULL to convert_to_git() to stress this; the function
		 * should never look at the index when explicit crlf option
		 * is given.
		 */
		convert_to_git(NULL, path, buf->buf, buf->len, buf, conv_flags);
		return 0;
	default:
		return -1;
	}
}

/*
 * Update the preimage, and the common lines in postimage,
 * from buffer buf of length len. If postlen is 0 the postimage
 * is updated in place, otherwise it's updated on a new buffer
 * of length postlen
 */

static void update_pre_post_images(struct image *preimage,
				   struct image *postimage,
				   char *buf,
				   size_t len, size_t postlen)
{
	int i, ctx, reduced;
	char *new_buf, *old_buf, *fixed;
	struct image fixed_preimage;

	/*
	 * Update the preimage with whitespace fixes.  Note that we
	 * are not losing preimage->buf -- apply_one_fragment() will
	 * free "oldlines".
	 */
	prepare_image(&fixed_preimage, buf, len, 1);
	assert(postlen
	       ? fixed_preimage.nr == preimage->nr
	       : fixed_preimage.nr <= preimage->nr);
	for (i = 0; i < fixed_preimage.nr; i++)
		fixed_preimage.line[i].flag = preimage->line[i].flag;
	free(preimage->line_allocated);
	*preimage = fixed_preimage;

	/*
	 * Adjust the common context lines in postimage. This can be
	 * done in-place when we are shrinking it with whitespace
	 * fixing, but needs a new buffer when ignoring whitespace or
	 * expanding leading tabs to spaces.
	 *
	 * We trust the caller to tell us if the update can be done
	 * in place (postlen==0) or not.
	 */
	old_buf = postimage->buf;
	if (postlen)
		new_buf = postimage->buf = xmalloc(postlen);
	else
		new_buf = old_buf;
	fixed = preimage->buf;

	for (i = reduced = ctx = 0; i < postimage->nr; i++) {
		size_t l_len = postimage->line[i].len;
		if (!(postimage->line[i].flag & LINE_COMMON)) {
			/* an added line -- no counterparts in preimage */
			memmove(new_buf, old_buf, l_len);
			old_buf += l_len;
			new_buf += l_len;
			continue;
		}

		/* a common context -- skip it in the original postimage */
		old_buf += l_len;

		/* and find the corresponding one in the fixed preimage */
		while (ctx < preimage->nr &&
		       !(preimage->line[ctx].flag & LINE_COMMON)) {
			fixed += preimage->line[ctx].len;
			ctx++;
		}

		/*
		 * preimage is expected to run out, if the caller
		 * fixed addition of trailing blank lines.
		 */
		if (preimage->nr <= ctx) {
			reduced++;
			continue;
		}

		/* and copy it in, while fixing the line length */
		l_len = preimage->line[ctx].len;
		memcpy(new_buf, fixed, l_len);
		new_buf += l_len;
		fixed += l_len;
		postimage->line[i].len = l_len;
		ctx++;
	}

	if (postlen
	    ? postlen < new_buf - postimage->buf
	    : postimage->len < new_buf - postimage->buf)
		BUG("caller miscounted postlen: asked %d, orig = %d, used = %d",
		    (int)postlen, (int) postimage->len, (int)(new_buf - postimage->buf));

	/* Fix the length of the whole thing */
	postimage->len = new_buf - postimage->buf;
	postimage->nr -= reduced;
}

static int line_by_line_fuzzy_match(struct image *img,
				    struct image *preimage,
				    struct image *postimage,
				    unsigned long current,
				    int current_lno,
				    int preimage_limit)
{
	int i;
	size_t imgoff = 0;
	size_t preoff = 0;
	size_t postlen = postimage->len;
	size_t extra_chars;
	char *buf;
	char *preimage_eof;
	char *preimage_end;
	struct strbuf fixed;
	char *fixed_buf;
	size_t fixed_len;

	for (i = 0; i < preimage_limit; i++) {
		size_t prelen = preimage->line[i].len;
		size_t imglen = img->line[current_lno+i].len;

		if (!fuzzy_matchlines(img->buf + current + imgoff, imglen,
				      preimage->buf + preoff, prelen))
			return 0;
		if (preimage->line[i].flag & LINE_COMMON)
			postlen += imglen - prelen;
		imgoff += imglen;
		preoff += prelen;
	}

	/*
	 * Ok, the preimage matches with whitespace fuzz.
	 *
	 * imgoff now holds the true length of the target that
	 * matches the preimage before the end of the file.
	 *
	 * Count the number of characters in the preimage that fall
	 * beyond the end of the file and make sure that all of them
	 * are whitespace characters. (This can only happen if
	 * we are removing blank lines at the end of the file.)
	 */
	buf = preimage_eof = preimage->buf + preoff;
	for ( ; i < preimage->nr; i++)
		preoff += preimage->line[i].len;
	preimage_end = preimage->buf + preoff;
	for ( ; buf < preimage_end; buf++)
		if (!isspace(*buf))
			return 0;

	/*
	 * Update the preimage and the common postimage context
	 * lines to use the same whitespace as the target.
	 * If whitespace is missing in the target (i.e.
	 * if the preimage extends beyond the end of the file),
	 * use the whitespace from the preimage.
	 */
	extra_chars = preimage_end - preimage_eof;
	strbuf_init(&fixed, imgoff + extra_chars);
	strbuf_add(&fixed, img->buf + current, imgoff);
	strbuf_add(&fixed, preimage_eof, extra_chars);
	fixed_buf = strbuf_detach(&fixed, &fixed_len);
	update_pre_post_images(preimage, postimage,
			       fixed_buf, fixed_len, postlen);
	return 1;
}

static int match_fragment(struct apply_state *state,
			  struct image *img,
			  struct image *preimage,
			  struct image *postimage,
			  unsigned long current,
			  int current_lno,
			  unsigned ws_rule,
			  int match_beginning, int match_end)
{
	int i;
	char *fixed_buf, *buf, *orig, *target;
	struct strbuf fixed;
	size_t fixed_len, postlen;
	int preimage_limit;

	if (preimage->nr + current_lno <= img->nr) {
		/*
		 * The hunk falls within the boundaries of img.
		 */
		preimage_limit = preimage->nr;
		if (match_end && (preimage->nr + current_lno != img->nr))
			return 0;
	} else if (state->ws_error_action == correct_ws_error &&
		   (ws_rule & WS_BLANK_AT_EOF)) {
		/*
		 * This hunk extends beyond the end of img, and we are
		 * removing blank lines at the end of the file.  This
		 * many lines from the beginning of the preimage must
		 * match with img, and the remainder of the preimage
		 * must be blank.
		 */
		preimage_limit = img->nr - current_lno;
	} else {
		/*
		 * The hunk extends beyond the end of the img and
		 * we are not removing blanks at the end, so we
		 * should reject the hunk at this position.
		 */
		return 0;
	}

	if (match_beginning && current_lno)
		return 0;

	/* Quick hash check */
	for (i = 0; i < preimage_limit; i++)
		if ((img->line[current_lno + i].flag & LINE_PATCHED) ||
		    (preimage->line[i].hash != img->line[current_lno + i].hash))
			return 0;

	if (preimage_limit == preimage->nr) {
		/*
		 * Do we have an exact match?  If we were told to match
		 * at the end, size must be exactly at current+fragsize,
		 * otherwise current+fragsize must be still within the preimage,
		 * and either case, the old piece should match the preimage
		 * exactly.
		 */
		if ((match_end
		     ? (current + preimage->len == img->len)
		     : (current + preimage->len <= img->len)) &&
		    !memcmp(img->buf + current, preimage->buf, preimage->len))
			return 1;
	} else {
		/*
		 * The preimage extends beyond the end of img, so
		 * there cannot be an exact match.
		 *
		 * There must be one non-blank context line that match
		 * a line before the end of img.
		 */
		char *buf_end;

		buf = preimage->buf;
		buf_end = buf;
		for (i = 0; i < preimage_limit; i++)
			buf_end += preimage->line[i].len;

		for ( ; buf < buf_end; buf++)
			if (!isspace(*buf))
				break;
		if (buf == buf_end)
			return 0;
	}

	/*
	 * No exact match. If we are ignoring whitespace, run a line-by-line
	 * fuzzy matching. We collect all the line length information because
	 * we need it to adjust whitespace if we match.
	 */
	if (state->ws_ignore_action == ignore_ws_change)
		return line_by_line_fuzzy_match(img, preimage, postimage,
						current, current_lno, preimage_limit);

	if (state->ws_error_action != correct_ws_error)
		return 0;

	/*
	 * The hunk does not apply byte-by-byte, but the hash says
	 * it might with whitespace fuzz. We weren't asked to
	 * ignore whitespace, we were asked to correct whitespace
	 * errors, so let's try matching after whitespace correction.
	 *
	 * While checking the preimage against the target, whitespace
	 * errors in both fixed, we count how large the corresponding
	 * postimage needs to be.  The postimage prepared by
	 * apply_one_fragment() has whitespace errors fixed on added
	 * lines already, but the common lines were propagated as-is,
	 * which may become longer when their whitespace errors are
	 * fixed.
	 */

	/* First count added lines in postimage */
	postlen = 0;
	for (i = 0; i < postimage->nr; i++) {
		if (!(postimage->line[i].flag & LINE_COMMON))
			postlen += postimage->line[i].len;
	}

	/*
	 * The preimage may extend beyond the end of the file,
	 * but in this loop we will only handle the part of the
	 * preimage that falls within the file.
	 */
	strbuf_init(&fixed, preimage->len + 1);
	orig = preimage->buf;
	target = img->buf + current;
	for (i = 0; i < preimage_limit; i++) {
		size_t oldlen = preimage->line[i].len;
		size_t tgtlen = img->line[current_lno + i].len;
		size_t fixstart = fixed.len;
		struct strbuf tgtfix;
		int match;

		/* Try fixing the line in the preimage */
		ws_fix_copy(&fixed, orig, oldlen, ws_rule, NULL);

		/* Try fixing the line in the target */
		strbuf_init(&tgtfix, tgtlen);
		ws_fix_copy(&tgtfix, target, tgtlen, ws_rule, NULL);

		/*
		 * If they match, either the preimage was based on
		 * a version before our tree fixed whitespace breakage,
		 * or we are lacking a whitespace-fix patch the tree
		 * the preimage was based on already had (i.e. target
		 * has whitespace breakage, the preimage doesn't).
		 * In either case, we are fixing the whitespace breakages
		 * so we might as well take the fix together with their
		 * real change.
		 */
		match = (tgtfix.len == fixed.len - fixstart &&
			 !memcmp(tgtfix.buf, fixed.buf + fixstart,
					     fixed.len - fixstart));

		/* Add the length if this is common with the postimage */
		if (preimage->line[i].flag & LINE_COMMON)
			postlen += tgtfix.len;

		strbuf_release(&tgtfix);
		if (!match)
			goto unmatch_exit;

		orig += oldlen;
		target += tgtlen;
	}


	/*
	 * Now handle the lines in the preimage that falls beyond the
	 * end of the file (if any). They will only match if they are
	 * empty or only contain whitespace (if WS_BLANK_AT_EOL is
	 * false).
	 */
	for ( ; i < preimage->nr; i++) {
		size_t fixstart = fixed.len; /* start of the fixed preimage */
		size_t oldlen = preimage->line[i].len;
		int j;

		/* Try fixing the line in the preimage */
		ws_fix_copy(&fixed, orig, oldlen, ws_rule, NULL);

		for (j = fixstart; j < fixed.len; j++)
			if (!isspace(fixed.buf[j]))
				goto unmatch_exit;

		orig += oldlen;
	}

	/*
	 * Yes, the preimage is based on an older version that still
	 * has whitespace breakages unfixed, and fixing them makes the
	 * hunk match.  Update the context lines in the postimage.
	 */
	fixed_buf = strbuf_detach(&fixed, &fixed_len);
	if (postlen < postimage->len)
		postlen = 0;
	update_pre_post_images(preimage, postimage,
			       fixed_buf, fixed_len, postlen);
	return 1;

 unmatch_exit:
	strbuf_release(&fixed);
	return 0;
}

static int find_pos(struct apply_state *state,
		    struct image *img,
		    struct image *preimage,
		    struct image *postimage,
		    int line,
		    unsigned ws_rule,
		    int match_beginning, int match_end)
{
	int i;
	unsigned long backwards, forwards, current;
	int backwards_lno, forwards_lno, current_lno;

	/*
	 * When running with --allow-overlap, it is possible that a hunk is
	 * seen that pretends to start at the beginning (but no longer does),
	 * and that *still* needs to match the end. So trust `match_end` more
	 * than `match_beginning`.
	 */
	if (state->allow_overlap && match_beginning && match_end &&
	    img->nr - preimage->nr != 0)
		match_beginning = 0;

	/*
	 * If match_beginning or match_end is specified, there is no
	 * point starting from a wrong line that will never match and
	 * wander around and wait for a match at the specified end.
	 */
	if (match_beginning)
		line = 0;
	else if (match_end)
		line = img->nr - preimage->nr;

	/*
	 * Because the comparison is unsigned, the following test
	 * will also take care of a negative line number that can
	 * result when match_end and preimage is larger than the target.
	 */
	if ((size_t) line > img->nr)
		line = img->nr;

	current = 0;
	for (i = 0; i < line; i++)
		current += img->line[i].len;

	/*
	 * There's probably some smart way to do this, but I'll leave
	 * that to the smart and beautiful people. I'm simple and stupid.
	 */
	backwards = current;
	backwards_lno = line;
	forwards = current;
	forwards_lno = line;
	current_lno = line;

	for (i = 0; ; i++) {
		if (match_fragment(state, img, preimage, postimage,
				   current, current_lno, ws_rule,
				   match_beginning, match_end))
			return current_lno;

	again:
		if (backwards_lno == 0 && forwards_lno == img->nr)
			break;

		if (i & 1) {
			if (backwards_lno == 0) {
				i++;
				goto again;
			}
			backwards_lno--;
			backwards -= img->line[backwards_lno].len;
			current = backwards;
			current_lno = backwards_lno;
		} else {
			if (forwards_lno == img->nr) {
				i++;
				goto again;
			}
			forwards += img->line[forwards_lno].len;
			forwards_lno++;
			current = forwards;
			current_lno = forwards_lno;
		}

	}
	return -1;
}

static void remove_first_line(struct image *img)
{
	img->buf += img->line[0].len;
	img->len -= img->line[0].len;
	img->line++;
	img->nr--;
}

static void remove_last_line(struct image *img)
{
	img->len -= img->line[--img->nr].len;
}

/*
 * The change from "preimage" and "postimage" has been found to
 * apply at applied_pos (counts in line numbers) in "img".
 * Update "img" to remove "preimage" and replace it with "postimage".
 */
static void update_image(struct apply_state *state,
			 struct image *img,
			 int applied_pos,
			 struct image *preimage,
			 struct image *postimage)
{
	/*
	 * remove the copy of preimage at offset in img
	 * and replace it with postimage
	 */
	int i, nr;
	size_t remove_count, insert_count, applied_at = 0;
	char *result;
	int preimage_limit;

	/*
	 * If we are removing blank lines at the end of img,
	 * the preimage may extend beyond the end.
	 * If that is the case, we must be careful only to
	 * remove the part of the preimage that falls within
	 * the boundaries of img. Initialize preimage_limit
	 * to the number of lines in the preimage that falls
	 * within the boundaries.
	 */
	preimage_limit = preimage->nr;
	if (preimage_limit > img->nr - applied_pos)
		preimage_limit = img->nr - applied_pos;

	for (i = 0; i < applied_pos; i++)
		applied_at += img->line[i].len;

	remove_count = 0;
	for (i = 0; i < preimage_limit; i++)
		remove_count += img->line[applied_pos + i].len;
	insert_count = postimage->len;

	/* Adjust the contents */
	result = xmalloc(st_add3(st_sub(img->len, remove_count), insert_count, 1));
	memcpy(result, img->buf, applied_at);
	memcpy(result + applied_at, postimage->buf, postimage->len);
	memcpy(result + applied_at + postimage->len,
	       img->buf + (applied_at + remove_count),
	       img->len - (applied_at + remove_count));
	free(img->buf);
	img->buf = result;
	img->len += insert_count - remove_count;
	result[img->len] = '\0';

	/* Adjust the line table */
	nr = img->nr + postimage->nr - preimage_limit;
	if (preimage_limit < postimage->nr) {
		/*
		 * NOTE: this knows that we never call remove_first_line()
		 * on anything other than pre/post image.
		 */
		REALLOC_ARRAY(img->line, nr);
		img->line_allocated = img->line;
	}
	if (preimage_limit != postimage->nr)
		MOVE_ARRAY(img->line + applied_pos + postimage->nr,
			   img->line + applied_pos + preimage_limit,
			   img->nr - (applied_pos + preimage_limit));
	COPY_ARRAY(img->line + applied_pos, postimage->line, postimage->nr);
	if (!state->allow_overlap)
		for (i = 0; i < postimage->nr; i++)
			img->line[applied_pos + i].flag |= LINE_PATCHED;
	img->nr = nr;
}

/*
 * Use the patch-hunk text in "frag" to prepare two images (preimage and
 * postimage) for the hunk.  Find lines that match "preimage" in "img" and
 * replace the part of "img" with "postimage" text.
 */
static int apply_one_fragment(struct apply_state *state,
			      struct image *img, struct fragment *frag,
			      int inaccurate_eof, unsigned ws_rule,
			      int nth_fragment)
{
	int match_beginning, match_end;
	const char *patch = frag->patch;
	int size = frag->size;
	char *old, *oldlines;
	struct strbuf newlines;
	int new_blank_lines_at_end = 0;
	int found_new_blank_lines_at_end = 0;
	int hunk_linenr = frag->linenr;
	unsigned long leading, trailing;
	int pos, applied_pos;
	struct image preimage;
	struct image postimage;

	memset(&preimage, 0, sizeof(preimage));
	memset(&postimage, 0, sizeof(postimage));
	oldlines = xmalloc(size);
	strbuf_init(&newlines, size);

	old = oldlines;
	while (size > 0) {
		char first;
		int len = linelen(patch, size);
		int plen;
		int added_blank_line = 0;
		int is_blank_context = 0;
		size_t start;

		if (!len)
			break;

		/*
		 * "plen" is how much of the line we should use for
		 * the actual patch data. Normally we just remove the
		 * first character on the line, but if the line is
		 * followed by "\ No newline", then we also remove the
		 * last one (which is the newline, of course).
		 */
		plen = len - 1;
		if (len < size && patch[len] == '\\')
			plen--;
		first = *patch;
		if (state->apply_in_reverse) {
			if (first == '-')
				first = '+';
			else if (first == '+')
				first = '-';
		}

		switch (first) {
		case '\n':
			/* Newer GNU diff, empty context line */
			if (plen < 0)
				/* ... followed by '\No newline'; nothing */
				break;
			*old++ = '\n';
			strbuf_addch(&newlines, '\n');
			add_line_info(&preimage, "\n", 1, LINE_COMMON);
			add_line_info(&postimage, "\n", 1, LINE_COMMON);
			is_blank_context = 1;
			break;
		case ' ':
			if (plen && (ws_rule & WS_BLANK_AT_EOF) &&
			    ws_blank_line(patch + 1, plen))
				is_blank_context = 1;
			/* fallthrough */
		case '-':
			memcpy(old, patch + 1, plen);
			add_line_info(&preimage, old, plen,
				      (first == ' ' ? LINE_COMMON : 0));
			old += plen;
			if (first == '-')
				break;
			/* fallthrough */
		case '+':
			/* --no-add does not add new lines */
			if (first == '+' && state->no_add)
				break;

			start = newlines.len;
			if (first != '+' ||
			    !state->whitespace_error ||
			    state->ws_error_action != correct_ws_error) {
				strbuf_add(&newlines, patch + 1, plen);
			}
			else {
				ws_fix_copy(&newlines, patch + 1, plen, ws_rule, &state->applied_after_fixing_ws);
			}
			add_line_info(&postimage, newlines.buf + start, newlines.len - start,
				      (first == '+' ? 0 : LINE_COMMON));
			if (first == '+' &&
			    (ws_rule & WS_BLANK_AT_EOF) &&
			    ws_blank_line(patch + 1, plen))
				added_blank_line = 1;
			break;
		case '@': case '\\':
			/* Ignore it, we already handled it */
			break;
		default:
			if (state->apply_verbosity > verbosity_normal)
				error(_("invalid start of line: '%c'"), first);
			applied_pos = -1;
			goto out;
		}
		if (added_blank_line) {
			if (!new_blank_lines_at_end)
				found_new_blank_lines_at_end = hunk_linenr;
			new_blank_lines_at_end++;
		}
		else if (is_blank_context)
			;
		else
			new_blank_lines_at_end = 0;
		patch += len;
		size -= len;
		hunk_linenr++;
	}
	if (inaccurate_eof &&
	    old > oldlines && old[-1] == '\n' &&
	    newlines.len > 0 && newlines.buf[newlines.len - 1] == '\n') {
		old--;
		strbuf_setlen(&newlines, newlines.len - 1);
		preimage.line_allocated[preimage.nr - 1].len--;
		postimage.line_allocated[postimage.nr - 1].len--;
	}

	leading = frag->leading;
	trailing = frag->trailing;

	/*
	 * A hunk to change lines at the beginning would begin with
	 * @@ -1,L +N,M @@
	 * but we need to be careful.  -U0 that inserts before the second
	 * line also has this pattern.
	 *
	 * And a hunk to add to an empty file would begin with
	 * @@ -0,0 +N,M @@
	 *
	 * In other words, a hunk that is (frag->oldpos <= 1) with or
	 * without leading context must match at the beginning.
	 */
	match_beginning = (!frag->oldpos ||
			   (frag->oldpos == 1 && !state->unidiff_zero));

	/*
	 * A hunk without trailing lines must match at the end.
	 * However, we simply cannot tell if a hunk must match end
	 * from the lack of trailing lines if the patch was generated
	 * with unidiff without any context.
	 */
	match_end = !state->unidiff_zero && !trailing;

	pos = frag->newpos ? (frag->newpos - 1) : 0;
	preimage.buf = oldlines;
	preimage.len = old - oldlines;
	postimage.buf = newlines.buf;
	postimage.len = newlines.len;
	preimage.line = preimage.line_allocated;
	postimage.line = postimage.line_allocated;

	for (;;) {

		applied_pos = find_pos(state, img, &preimage, &postimage, pos,
				       ws_rule, match_beginning, match_end);

		if (applied_pos >= 0)
			break;

		/* Am I at my context limits? */
		if ((leading <= state->p_context) && (trailing <= state->p_context))
			break;
		if (match_beginning || match_end) {
			match_beginning = match_end = 0;
			continue;
		}

		/*
		 * Reduce the number of context lines; reduce both
		 * leading and trailing if they are equal otherwise
		 * just reduce the larger context.
		 */
		if (leading >= trailing) {
			remove_first_line(&preimage);
			remove_first_line(&postimage);
			pos--;
			leading--;
		}
		if (trailing > leading) {
			remove_last_line(&preimage);
			remove_last_line(&postimage);
			trailing--;
		}
	}

	if (applied_pos >= 0) {
		if (new_blank_lines_at_end &&
		    preimage.nr + applied_pos >= img->nr &&
		    (ws_rule & WS_BLANK_AT_EOF) &&
		    state->ws_error_action != nowarn_ws_error) {
			record_ws_error(state, WS_BLANK_AT_EOF, "+", 1,
					found_new_blank_lines_at_end);
			if (state->ws_error_action == correct_ws_error) {
				while (new_blank_lines_at_end--)
					remove_last_line(&postimage);
			}
			/*
			 * We would want to prevent write_out_results()
			 * from taking place in apply_patch() that follows
			 * the callchain led us here, which is:
			 * apply_patch->check_patch_list->check_patch->
			 * apply_data->apply_fragments->apply_one_fragment
			 */
			if (state->ws_error_action == die_on_ws_error)
				state->apply = 0;
		}

		if (state->apply_verbosity > verbosity_normal && applied_pos != pos) {
			int offset = applied_pos - pos;
			if (state->apply_in_reverse)
				offset = 0 - offset;
			fprintf_ln(stderr,
				   Q_("Hunk #%d succeeded at %d (offset %d line).",
				      "Hunk #%d succeeded at %d (offset %d lines).",
				      offset),
				   nth_fragment, applied_pos + 1, offset);
		}

		/*
		 * Warn if it was necessary to reduce the number
		 * of context lines.
		 */
		if ((leading != frag->leading ||
		     trailing != frag->trailing) && state->apply_verbosity > verbosity_silent)
			fprintf_ln(stderr, _("Context reduced to (%ld/%ld)"
					     " to apply fragment at %d"),
				   leading, trailing, applied_pos+1);
		update_image(state, img, applied_pos, &preimage, &postimage);
	} else {
		if (state->apply_verbosity > verbosity_normal)
			error(_("while searching for:\n%.*s"),
			      (int)(old - oldlines), oldlines);
	}

out:
	free(oldlines);
	strbuf_release(&newlines);
	free(preimage.line_allocated);
	free(postimage.line_allocated);

	return (applied_pos < 0);
}

static int apply_binary_fragment(struct apply_state *state,
				 struct image *img,
				 struct patch *patch)
{
	struct fragment *fragment = patch->fragments;
	unsigned long len;
	void *dst;

	if (!fragment)
		return error(_("missing binary patch data for '%s'"),
			     patch->new_name ?
			     patch->new_name :
			     patch->old_name);

	/* Binary patch is irreversible without the optional second hunk */
	if (state->apply_in_reverse) {
		if (!fragment->next)
			return error(_("cannot reverse-apply a binary patch "
				       "without the reverse hunk to '%s'"),
				     patch->new_name
				     ? patch->new_name : patch->old_name);
		fragment = fragment->next;
	}
	switch (fragment->binary_patch_method) {
	case BINARY_DELTA_DEFLATED:
		dst = patch_delta(img->buf, img->len, fragment->patch,
				  fragment->size, &len);
		if (!dst)
			return -1;
		clear_image(img);
		img->buf = dst;
		img->len = len;
		return 0;
	case BINARY_LITERAL_DEFLATED:
		clear_image(img);
		img->len = fragment->size;
		img->buf = xmemdupz(fragment->patch, img->len);
		return 0;
	}
	return -1;
}

/*
 * Replace "img" with the result of applying the binary patch.
 * The binary patch data itself in patch->fragment is still kept
 * but the preimage prepared by the caller in "img" is freed here
 * or in the helper function apply_binary_fragment() this calls.
 */
static int apply_binary(struct apply_state *state,
			struct image *img,
			struct patch *patch)
{
	const char *name = patch->old_name ? patch->old_name : patch->new_name;
	struct object_id oid;
	const unsigned hexsz = the_hash_algo->hexsz;

	/*
	 * For safety, we require patch index line to contain
	 * full hex textual object ID for old and new, at least for now.
	 */
	if (strlen(patch->old_oid_prefix) != hexsz ||
	    strlen(patch->new_oid_prefix) != hexsz ||
	    get_oid_hex(patch->old_oid_prefix, &oid) ||
	    get_oid_hex(patch->new_oid_prefix, &oid))
		return error(_("cannot apply binary patch to '%s' "
			       "without full index line"), name);

	if (patch->old_name) {
		/*
		 * See if the old one matches what the patch
		 * applies to.
		 */
		hash_object_file(the_hash_algo, img->buf, img->len, OBJ_BLOB,
				 &oid);
		if (strcmp(oid_to_hex(&oid), patch->old_oid_prefix))
			return error(_("the patch applies to '%s' (%s), "
				       "which does not match the "
				       "current contents."),
				     name, oid_to_hex(&oid));
	}
	else {
		/* Otherwise, the old one must be empty. */
		if (img->len)
			return error(_("the patch applies to an empty "
				       "'%s' but it is not empty"), name);
	}

	get_oid_hex(patch->new_oid_prefix, &oid);
	if (is_null_oid(&oid)) {
		clear_image(img);
		return 0; /* deletion patch */
	}

	if (has_object(the_repository, &oid, 0)) {
		/* We already have the postimage */
		enum object_type type;
		unsigned long size;
		char *result;

		result = repo_read_object_file(the_repository, &oid, &type,
					       &size);
		if (!result)
			return error(_("the necessary postimage %s for "
				       "'%s' cannot be read"),
				     patch->new_oid_prefix, name);
		clear_image(img);
		img->buf = result;
		img->len = size;
	} else {
		/*
		 * We have verified buf matches the preimage;
		 * apply the patch data to it, which is stored
		 * in the patch->fragments->{patch,size}.
		 */
		if (apply_binary_fragment(state, img, patch))
			return error(_("binary patch does not apply to '%s'"),
				     name);

		/* verify that the result matches */
		hash_object_file(the_hash_algo, img->buf, img->len, OBJ_BLOB,
				 &oid);
		if (strcmp(oid_to_hex(&oid), patch->new_oid_prefix))
			return error(_("binary patch to '%s' creates incorrect result (expecting %s, got %s)"),
				name, patch->new_oid_prefix, oid_to_hex(&oid));
	}

	return 0;
}

static int apply_fragments(struct apply_state *state, struct image *img, struct patch *patch)
{
	struct fragment *frag = patch->fragments;
	const char *name = patch->old_name ? patch->old_name : patch->new_name;
	unsigned ws_rule = patch->ws_rule;
	unsigned inaccurate_eof = patch->inaccurate_eof;
	int nth = 0;

	if (patch->is_binary)
		return apply_binary(state, img, patch);

	while (frag) {
		nth++;
		if (apply_one_fragment(state, img, frag, inaccurate_eof, ws_rule, nth)) {
			error(_("patch failed: %s:%ld"), name, frag->oldpos);
			if (!state->apply_with_reject)
				return -1;
			frag->rejected = 1;
		}
		frag = frag->next;
	}
	return 0;
}

static int read_blob_object(struct strbuf *buf, const struct object_id *oid, unsigned mode)
{
	if (S_ISGITLINK(mode)) {
		strbuf_grow(buf, 100);
		strbuf_addf(buf, "Subproject commit %s\n", oid_to_hex(oid));
	} else {
		enum object_type type;
		unsigned long sz;
		char *result;

		result = repo_read_object_file(the_repository, oid, &type,
					       &sz);
		if (!result)
			return -1;
		/* XXX read_sha1_file NUL-terminates */
		strbuf_attach(buf, result, sz, sz + 1);
	}
	return 0;
}

static int read_file_or_gitlink(const struct cache_entry *ce, struct strbuf *buf)
{
	if (!ce)
		return 0;
	return read_blob_object(buf, &ce->oid, ce->ce_mode);
}

static struct patch *in_fn_table(struct apply_state *state, const char *name)
{
	struct string_list_item *item;

	if (!name)
		return NULL;

	item = string_list_lookup(&state->fn_table, name);
	if (item)
		return (struct patch *)item->util;

	return NULL;
}

/*
 * item->util in the filename table records the status of the path.
 * Usually it points at a patch (whose result records the contents
 * of it after applying it), but it could be PATH_WAS_DELETED for a
 * path that a previously applied patch has already removed, or
 * PATH_TO_BE_DELETED for a path that a later patch would remove.
 *
 * The latter is needed to deal with a case where two paths A and B
 * are swapped by first renaming A to B and then renaming B to A;
 * moving A to B should not be prevented due to presence of B as we
 * will remove it in a later patch.
 */
#define PATH_TO_BE_DELETED ((struct patch *) -2)
#define PATH_WAS_DELETED ((struct patch *) -1)

static int to_be_deleted(struct patch *patch)
{
	return patch == PATH_TO_BE_DELETED;
}

static int was_deleted(struct patch *patch)
{
	return patch == PATH_WAS_DELETED;
}

static void add_to_fn_table(struct apply_state *state, struct patch *patch)
{
	struct string_list_item *item;

	/*
	 * Always add new_name unless patch is a deletion
	 * This should cover the cases for normal diffs,
	 * file creations and copies
	 */
	if (patch->new_name) {
		item = string_list_insert(&state->fn_table, patch->new_name);
		item->util = patch;
	}

	/*
	 * store a failure on rename/deletion cases because
	 * later chunks shouldn't patch old names
	 */
	if ((patch->new_name == NULL) || (patch->is_rename)) {
		item = string_list_insert(&state->fn_table, patch->old_name);
		item->util = PATH_WAS_DELETED;
	}
}

static void prepare_fn_table(struct apply_state *state, struct patch *patch)
{
	/*
	 * store information about incoming file deletion
	 */
	while (patch) {
		if ((patch->new_name == NULL) || (patch->is_rename)) {
			struct string_list_item *item;
			item = string_list_insert(&state->fn_table, patch->old_name);
			item->util = PATH_TO_BE_DELETED;
		}
		patch = patch->next;
	}
}

static int checkout_target(struct index_state *istate,
			   struct cache_entry *ce, struct stat *st)
{
	struct checkout costate = CHECKOUT_INIT;

	costate.refresh_cache = 1;
	costate.istate = istate;
	if (checkout_entry(ce, &costate, NULL, NULL) ||
	    lstat(ce->name, st))
		return error(_("cannot checkout %s"), ce->name);
	return 0;
}

static struct patch *previous_patch(struct apply_state *state,
				    struct patch *patch,
				    int *gone)
{
	struct patch *previous;

	*gone = 0;
	if (patch->is_copy || patch->is_rename)
		return NULL; /* "git" patches do not depend on the order */

	previous = in_fn_table(state, patch->old_name);
	if (!previous)
		return NULL;

	if (to_be_deleted(previous))
		return NULL; /* the deletion hasn't happened yet */

	if (was_deleted(previous))
		*gone = 1;

	return previous;
}

static int verify_index_match(struct apply_state *state,
			      const struct cache_entry *ce,
			      struct stat *st)
{
	if (S_ISGITLINK(ce->ce_mode)) {
		if (!S_ISDIR(st->st_mode))
			return -1;
		return 0;
	}
	return ie_match_stat(state->repo->index, ce, st,
			     CE_MATCH_IGNORE_VALID | CE_MATCH_IGNORE_SKIP_WORKTREE);
}

#define SUBMODULE_PATCH_WITHOUT_INDEX 1

static int load_patch_target(struct apply_state *state,
			     struct strbuf *buf,
			     const struct cache_entry *ce,
			     struct stat *st,
			     struct patch *patch,
			     const char *name,
			     unsigned expected_mode)
{
	if (state->cached || state->check_index) {
		if (read_file_or_gitlink(ce, buf))
			return error(_("failed to read %s"), name);
	} else if (name) {
		if (S_ISGITLINK(expected_mode)) {
			if (ce)
				return read_file_or_gitlink(ce, buf);
			else
				return SUBMODULE_PATCH_WITHOUT_INDEX;
		} else if (has_symlink_leading_path(name, strlen(name))) {
			return error(_("reading from '%s' beyond a symbolic link"), name);
		} else {
			if (read_old_data(st, patch, name, buf))
				return error(_("failed to read %s"), name);
		}
	}
	return 0;
}

/*
 * We are about to apply "patch"; populate the "image" with the
 * current version we have, from the working tree or from the index,
 * depending on the situation e.g. --cached/--index.  If we are
 * applying a non-git patch that incrementally updates the tree,
 * we read from the result of a previous diff.
 */
static int load_preimage(struct apply_state *state,
			 struct image *image,
			 struct patch *patch, struct stat *st,
			 const struct cache_entry *ce)
{
	struct strbuf buf = STRBUF_INIT;
	size_t len;
	char *img;
	struct patch *previous;
	int status;

	previous = previous_patch(state, patch, &status);
	if (status)
		return error(_("path %s has been renamed/deleted"),
			     patch->old_name);
	if (previous) {
		/* We have a patched copy in memory; use that. */
		strbuf_add(&buf, previous->result, previous->resultsize);
	} else {
		status = load_patch_target(state, &buf, ce, st, patch,
					   patch->old_name, patch->old_mode);
		if (status < 0)
			return status;
		else if (status == SUBMODULE_PATCH_WITHOUT_INDEX) {
			/*
			 * There is no way to apply subproject
			 * patch without looking at the index.
			 * NEEDSWORK: shouldn't this be flagged
			 * as an error???
			 */
			free_fragment_list(patch->fragments);
			patch->fragments = NULL;
		} else if (status) {
			return error(_("failed to read %s"), patch->old_name);
		}
	}

	img = strbuf_detach(&buf, &len);
	prepare_image(image, img, len, !patch->is_binary);
	return 0;
}

static int resolve_to(struct image *image, const struct object_id *result_id)
{
	unsigned long size;
	enum object_type type;

	clear_image(image);

	image->buf = repo_read_object_file(the_repository, result_id, &type,
					   &size);
	if (!image->buf || type != OBJ_BLOB)
		die("unable to read blob object %s", oid_to_hex(result_id));
	image->len = size;

	return 0;
}

static int three_way_merge(struct apply_state *state,
			   struct image *image,
			   char *path,
			   const struct object_id *base,
			   const struct object_id *ours,
			   const struct object_id *theirs)
{
	mmfile_t base_file, our_file, their_file;
	mmbuffer_t result = { NULL };
	enum ll_merge_result status;

	/* resolve trivial cases first */
	if (oideq(base, ours))
		return resolve_to(image, theirs);
	else if (oideq(base, theirs) || oideq(ours, theirs))
		return resolve_to(image, ours);

	read_mmblob(&base_file, base);
	read_mmblob(&our_file, ours);
	read_mmblob(&their_file, theirs);
	status = ll_merge(&result, path,
			  &base_file, "base",
			  &our_file, "ours",
			  &their_file, "theirs",
			  state->repo->index,
			  NULL);
	if (status == LL_MERGE_BINARY_CONFLICT)
		warning("Cannot merge binary files: %s (%s vs. %s)",
			path, "ours", "theirs");
	free(base_file.ptr);
	free(our_file.ptr);
	free(their_file.ptr);
	if (status < 0 || !result.ptr) {
		free(result.ptr);
		return -1;
	}
	clear_image(image);
	image->buf = result.ptr;
	image->len = result.size;

	return status;
}

/*
 * When directly falling back to add/add three-way merge, we read from
 * the current contents of the new_name.  In no cases other than that
 * this function will be called.
 */
static int load_current(struct apply_state *state,
			struct image *image,
			struct patch *patch)
{
	struct strbuf buf = STRBUF_INIT;
	int status, pos;
	size_t len;
	char *img;
	struct stat st;
	struct cache_entry *ce;
	char *name = patch->new_name;
	unsigned mode = patch->new_mode;

	if (!patch->is_new)
		BUG("patch to %s is not a creation", patch->old_name);

	pos = index_name_pos(state->repo->index, name, strlen(name));
	if (pos < 0)
		return error(_("%s: does not exist in index"), name);
	ce = state->repo->index->cache[pos];
	if (lstat(name, &st)) {
		if (errno != ENOENT)
			return error_errno("%s", name);
		if (checkout_target(state->repo->index, ce, &st))
			return -1;
	}
	if (verify_index_match(state, ce, &st))
		return error(_("%s: does not match index"), name);

	status = load_patch_target(state, &buf, ce, &st, patch, name, mode);
	if (status < 0)
		return status;
	else if (status)
		return -1;
	img = strbuf_detach(&buf, &len);
	prepare_image(image, img, len, !patch->is_binary);
	return 0;
}

static int try_threeway(struct apply_state *state,
			struct image *image,
			struct patch *patch,
			struct stat *st,
			const struct cache_entry *ce)
{
	struct object_id pre_oid, post_oid, our_oid;
	struct strbuf buf = STRBUF_INIT;
	size_t len;
	int status;
	char *img;
	struct image tmp_image;

	/* No point falling back to 3-way merge in these cases */
	if (patch->is_delete ||
	    S_ISGITLINK(patch->old_mode) || S_ISGITLINK(patch->new_mode) ||
	    (patch->is_new && !patch->direct_to_threeway) ||
	    (patch->is_rename && !patch->lines_added && !patch->lines_deleted))
		return -1;

	/* Preimage the patch was prepared for */
	if (patch->is_new)
		write_object_file("", 0, OBJ_BLOB, &pre_oid);
	else if (repo_get_oid(the_repository, patch->old_oid_prefix, &pre_oid) ||
		 read_blob_object(&buf, &pre_oid, patch->old_mode))
		return error(_("repository lacks the necessary blob to perform 3-way merge."));

	if (state->apply_verbosity > verbosity_silent && patch->direct_to_threeway)
		fprintf(stderr, _("Performing three-way merge...\n"));

	img = strbuf_detach(&buf, &len);
	prepare_image(&tmp_image, img, len, 1);
	/* Apply the patch to get the post image */
	if (apply_fragments(state, &tmp_image, patch) < 0) {
		clear_image(&tmp_image);
		return -1;
	}
	/* post_oid is theirs */
	write_object_file(tmp_image.buf, tmp_image.len, OBJ_BLOB, &post_oid);
	clear_image(&tmp_image);

	/* our_oid is ours */
	if (patch->is_new) {
		if (load_current(state, &tmp_image, patch))
			return error(_("cannot read the current contents of '%s'"),
				     patch->new_name);
	} else {
		if (load_preimage(state, &tmp_image, patch, st, ce))
			return error(_("cannot read the current contents of '%s'"),
				     patch->old_name);
	}
	write_object_file(tmp_image.buf, tmp_image.len, OBJ_BLOB, &our_oid);
	clear_image(&tmp_image);

	/* in-core three-way merge between post and our using pre as base */
	status = three_way_merge(state, image, patch->new_name,
				 &pre_oid, &our_oid, &post_oid);
	if (status < 0) {
		if (state->apply_verbosity > verbosity_silent)
			fprintf(stderr,
				_("Failed to perform three-way merge...\n"));
		return status;
	}

	if (status) {
		patch->conflicted_threeway = 1;
		if (patch->is_new)
			oidclr(&patch->threeway_stage[0]);
		else
			oidcpy(&patch->threeway_stage[0], &pre_oid);
		oidcpy(&patch->threeway_stage[1], &our_oid);
		oidcpy(&patch->threeway_stage[2], &post_oid);
		if (state->apply_verbosity > verbosity_silent)
			fprintf(stderr,
				_("Applied patch to '%s' with conflicts.\n"),
				patch->new_name);
	} else {
		if (state->apply_verbosity > verbosity_silent)
			fprintf(stderr,
				_("Applied patch to '%s' cleanly.\n"),
				patch->new_name);
	}
	return 0;
}

static int apply_data(struct apply_state *state, struct patch *patch,
		      struct stat *st, const struct cache_entry *ce)
{
	struct image image;

	if (load_preimage(state, &image, patch, st, ce) < 0)
		return -1;

	if (!state->threeway || try_threeway(state, &image, patch, st, ce) < 0) {
		if (state->apply_verbosity > verbosity_silent &&
		    state->threeway && !patch->direct_to_threeway)
			fprintf(stderr, _("Falling back to direct application...\n"));

		/* Note: with --reject, apply_fragments() returns 0 */
		if (patch->direct_to_threeway || apply_fragments(state, &image, patch) < 0)
			return -1;
	}
	patch->result = image.buf;
	patch->resultsize = image.len;
	add_to_fn_table(state, patch);
	free(image.line_allocated);

	if (0 < patch->is_delete && patch->resultsize)
		return error(_("removal patch leaves file contents"));

	return 0;
}

/*
 * If "patch" that we are looking at modifies or deletes what we have,
 * we would want it not to lose any local modification we have, either
 * in the working tree or in the index.
 *
 * This also decides if a non-git patch is a creation patch or a
 * modification to an existing empty file.  We do not check the state
 * of the current tree for a creation patch in this function; the caller
 * check_patch() separately makes sure (and errors out otherwise) that
 * the path the patch creates does not exist in the current tree.
 */
static int check_preimage(struct apply_state *state,
			  struct patch *patch,
			  struct cache_entry **ce,
			  struct stat *st)
{
	const char *old_name = patch->old_name;
	struct patch *previous = NULL;
	int stat_ret = 0, status;
	unsigned st_mode = 0;

	if (!old_name)
		return 0;

	assert(patch->is_new <= 0);
	previous = previous_patch(state, patch, &status);

	if (status)
		return error(_("path %s has been renamed/deleted"), old_name);
	if (previous) {
		st_mode = previous->new_mode;
	} else if (!state->cached) {
		stat_ret = lstat(old_name, st);
		if (stat_ret && errno != ENOENT)
			return error_errno("%s", old_name);
	}

	if (state->check_index && !previous) {
		int pos = index_name_pos(state->repo->index, old_name,
					 strlen(old_name));
		if (pos < 0) {
			if (patch->is_new < 0)
				goto is_new;
			return error(_("%s: does not exist in index"), old_name);
		}
		*ce = state->repo->index->cache[pos];
		if (stat_ret < 0) {
			if (checkout_target(state->repo->index, *ce, st))
				return -1;
		}
		if (!state->cached && verify_index_match(state, *ce, st))
			return error(_("%s: does not match index"), old_name);
		if (state->cached)
			st_mode = (*ce)->ce_mode;
	} else if (stat_ret < 0) {
		if (patch->is_new < 0)
			goto is_new;
		return error_errno("%s", old_name);
	}

	if (!state->cached && !previous)
		st_mode = ce_mode_from_stat(*ce, st->st_mode);

	if (patch->is_new < 0)
		patch->is_new = 0;
	if (!patch->old_mode)
		patch->old_mode = st_mode;
	if ((st_mode ^ patch->old_mode) & S_IFMT)
		return error(_("%s: wrong type"), old_name);
	if (st_mode != patch->old_mode)
		warning(_("%s has type %o, expected %o"),
			old_name, st_mode, patch->old_mode);
	if (!patch->new_mode && !patch->is_delete)
		patch->new_mode = st_mode;
	return 0;

 is_new:
	patch->is_new = 1;
	patch->is_delete = 0;
	FREE_AND_NULL(patch->old_name);
	return 0;
}


#define EXISTS_IN_INDEX 1
#define EXISTS_IN_WORKTREE 2
#define EXISTS_IN_INDEX_AS_ITA 3

static int check_to_create(struct apply_state *state,
			   const char *new_name,
			   int ok_if_exists)
{
	struct stat nst;

	if (state->check_index && (!ok_if_exists || !state->cached)) {
		int pos;

		pos = index_name_pos(state->repo->index, new_name, strlen(new_name));
		if (pos >= 0) {
			struct cache_entry *ce = state->repo->index->cache[pos];

			/* allow ITA, as they do not yet exist in the index */
			if (!ok_if_exists && !(ce->ce_flags & CE_INTENT_TO_ADD))
				return EXISTS_IN_INDEX;

			/* ITA entries can never match working tree files */
			if (!state->cached && (ce->ce_flags & CE_INTENT_TO_ADD))
				return EXISTS_IN_INDEX_AS_ITA;
		}
	}

	if (state->cached)
		return 0;

	if (!lstat(new_name, &nst)) {
		if (S_ISDIR(nst.st_mode) || ok_if_exists)
			return 0;
		/*
		 * A leading component of new_name might be a symlink
		 * that is going to be removed with this patch, but
		 * still pointing at somewhere that has the path.
		 * In such a case, path "new_name" does not exist as
		 * far as git is concerned.
		 */
		if (has_symlink_leading_path(new_name, strlen(new_name)))
			return 0;

		return EXISTS_IN_WORKTREE;
	} else if (!is_missing_file_error(errno)) {
		return error_errno("%s", new_name);
	}
	return 0;
}

static void prepare_symlink_changes(struct apply_state *state, struct patch *patch)
{
	for ( ; patch; patch = patch->next) {
		if ((patch->old_name && S_ISLNK(patch->old_mode)) &&
		    (patch->is_rename || patch->is_delete))
			/* the symlink at patch->old_name is removed */
			strset_add(&state->removed_symlinks, patch->old_name);

		if (patch->new_name && S_ISLNK(patch->new_mode))
			/* the symlink at patch->new_name is created or remains */
			strset_add(&state->kept_symlinks, patch->new_name);
	}
}

static int path_is_beyond_symlink_1(struct apply_state *state, struct strbuf *name)
{
	do {
		while (--name->len && name->buf[name->len] != '/')
			; /* scan backwards */
		if (!name->len)
			break;
		name->buf[name->len] = '\0';
		if (strset_contains(&state->kept_symlinks, name->buf))
			return 1;
		if (strset_contains(&state->removed_symlinks, name->buf))
			/*
			 * This cannot be "return 0", because we may
			 * see a new one created at a higher level.
			 */
			continue;

		/* otherwise, check the preimage */
		if (state->check_index) {
			struct cache_entry *ce;

			ce = index_file_exists(state->repo->index, name->buf,
					       name->len, ignore_case);
			if (ce && S_ISLNK(ce->ce_mode))
				return 1;
		} else {
			struct stat st;
			if (!lstat(name->buf, &st) && S_ISLNK(st.st_mode))
				return 1;
		}
	} while (1);
	return 0;
}

static int path_is_beyond_symlink(struct apply_state *state, const char *name_)
{
	int ret;
	struct strbuf name = STRBUF_INIT;

	assert(*name_ != '\0');
	strbuf_addstr(&name, name_);
	ret = path_is_beyond_symlink_1(state, &name);
	strbuf_release(&name);

	return ret;
}

static int check_unsafe_path(struct patch *patch)
{
	const char *old_name = NULL;
	const char *new_name = NULL;
	if (patch->is_delete)
		old_name = patch->old_name;
	else if (!patch->is_new && !patch->is_copy)
		old_name = patch->old_name;
	if (!patch->is_delete)
		new_name = patch->new_name;

	if (old_name && !verify_path(old_name, patch->old_mode))
		return error(_("invalid path '%s'"), old_name);
	if (new_name && !verify_path(new_name, patch->new_mode))
		return error(_("invalid path '%s'"), new_name);
	return 0;
}

/*
 * Check and apply the patch in-core; leave the result in patch->result
 * for the caller to write it out to the final destination.
 */
static int check_patch(struct apply_state *state, struct patch *patch)
{
	struct stat st;
	const char *old_name = patch->old_name;
	const char *new_name = patch->new_name;
	const char *name = old_name ? old_name : new_name;
	struct cache_entry *ce = NULL;
	struct patch *tpatch;
	int ok_if_exists;
	int status;

	patch->rejected = 1; /* we will drop this after we succeed */

	status = check_preimage(state, patch, &ce, &st);
	if (status)
		return status;
	old_name = patch->old_name;

	/*
	 * A type-change diff is always split into a patch to delete
	 * old, immediately followed by a patch to create new (see
	 * diff.c::run_diff()); in such a case it is Ok that the entry
	 * to be deleted by the previous patch is still in the working
	 * tree and in the index.
	 *
	 * A patch to swap-rename between A and B would first rename A
	 * to B and then rename B to A.  While applying the first one,
	 * the presence of B should not stop A from getting renamed to
	 * B; ask to_be_deleted() about the later rename.  Removal of
	 * B and rename from A to B is handled the same way by asking
	 * was_deleted().
	 */
	if ((tpatch = in_fn_table(state, new_name)) &&
	    (was_deleted(tpatch) || to_be_deleted(tpatch)))
		ok_if_exists = 1;
	else
		ok_if_exists = 0;

	if (new_name &&
	    ((0 < patch->is_new) || patch->is_rename || patch->is_copy)) {
		int err = check_to_create(state, new_name, ok_if_exists);

		if (err && state->threeway) {
			patch->direct_to_threeway = 1;
		} else switch (err) {
		case 0:
			break; /* happy */
		case EXISTS_IN_INDEX:
			return error(_("%s: already exists in index"), new_name);
		case EXISTS_IN_INDEX_AS_ITA:
			return error(_("%s: does not match index"), new_name);
		case EXISTS_IN_WORKTREE:
			return error(_("%s: already exists in working directory"),
				     new_name);
		default:
			return err;
		}

		if (!patch->new_mode) {
			if (0 < patch->is_new)
				patch->new_mode = S_IFREG | 0644;
			else
				patch->new_mode = patch->old_mode;
		}
	}

	if (new_name && old_name) {
		int same = !strcmp(old_name, new_name);
		if (!patch->new_mode)
			patch->new_mode = patch->old_mode;
		if ((patch->old_mode ^ patch->new_mode) & S_IFMT) {
			if (same)
				return error(_("new mode (%o) of %s does not "
					       "match old mode (%o)"),
					patch->new_mode, new_name,
					patch->old_mode);
			else
				return error(_("new mode (%o) of %s does not "
					       "match old mode (%o) of %s"),
					patch->new_mode, new_name,
					patch->old_mode, old_name);
		}
	}

	if (!state->unsafe_paths && check_unsafe_path(patch))
		return -128;

	/*
	 * An attempt to read from or delete a path that is beyond a
	 * symbolic link will be prevented by load_patch_target() that
	 * is called at the beginning of apply_data() so we do not
	 * have to worry about a patch marked with "is_delete" bit
	 * here.  We however need to make sure that the patch result
	 * is not deposited to a path that is beyond a symbolic link
	 * here.
	 */
	if (!patch->is_delete && path_is_beyond_symlink(state, patch->new_name))
		return error(_("affected file '%s' is beyond a symbolic link"),
			     patch->new_name);

	if (apply_data(state, patch, &st, ce) < 0)
		return error(_("%s: patch does not apply"), name);
	patch->rejected = 0;
	return 0;
}

static int check_patch_list(struct apply_state *state, struct patch *patch)
{
	int err = 0;

	prepare_symlink_changes(state, patch);
	prepare_fn_table(state, patch);
	while (patch) {
		int res;
		if (state->apply_verbosity > verbosity_normal)
			say_patch_name(stderr,
				       _("Checking patch %s..."), patch);
		res = check_patch(state, patch);
		if (res == -128)
			return -128;
		err |= res;
		patch = patch->next;
	}
	return err;
}

static int read_apply_cache(struct apply_state *state)
{
	if (state->index_file)
		return read_index_from(state->repo->index, state->index_file,
				       get_git_dir());
	else
		return repo_read_index(state->repo);
}

/* This function tries to read the object name from the current index */
static int get_current_oid(struct apply_state *state, const char *path,
			   struct object_id *oid)
{
	int pos;

	if (read_apply_cache(state) < 0)
		return -1;
	pos = index_name_pos(state->repo->index, path, strlen(path));
	if (pos < 0)
		return -1;
	oidcpy(oid, &state->repo->index->cache[pos]->oid);
	return 0;
}

static int preimage_oid_in_gitlink_patch(struct patch *p, struct object_id *oid)
{
	/*
	 * A usable gitlink patch has only one fragment (hunk) that looks like:
	 * @@ -1 +1 @@
	 * -Subproject commit <old sha1>
	 * +Subproject commit <new sha1>
	 * or
	 * @@ -1 +0,0 @@
	 * -Subproject commit <old sha1>
	 * for a removal patch.
	 */
	struct fragment *hunk = p->fragments;
	static const char heading[] = "-Subproject commit ";
	char *preimage;

	if (/* does the patch have only one hunk? */
	    hunk && !hunk->next &&
	    /* is its preimage one line? */
	    hunk->oldpos == 1 && hunk->oldlines == 1 &&
	    /* does preimage begin with the heading? */
	    (preimage = memchr(hunk->patch, '\n', hunk->size)) != NULL &&
	    starts_with(++preimage, heading) &&
	    /* does it record full SHA-1? */
	    !get_oid_hex(preimage + sizeof(heading) - 1, oid) &&
	    preimage[sizeof(heading) + the_hash_algo->hexsz - 1] == '\n' &&
	    /* does the abbreviated name on the index line agree with it? */
	    starts_with(preimage + sizeof(heading) - 1, p->old_oid_prefix))
		return 0; /* it all looks fine */

	/* we may have full object name on the index line */
	return get_oid_hex(p->old_oid_prefix, oid);
}

/* Build an index that contains just the files needed for a 3way merge */
static int build_fake_ancestor(struct apply_state *state, struct patch *list)
{
	struct patch *patch;
	struct index_state result = INDEX_STATE_INIT(state->repo);
	struct lock_file lock = LOCK_INIT;
	int res;

	/* Once we start supporting the reverse patch, it may be
	 * worth showing the new sha1 prefix, but until then...
	 */
	for (patch = list; patch; patch = patch->next) {
		struct object_id oid;
		struct cache_entry *ce;
		const char *name;

		name = patch->old_name ? patch->old_name : patch->new_name;
		if (0 < patch->is_new)
			continue;

		if (S_ISGITLINK(patch->old_mode)) {
			if (!preimage_oid_in_gitlink_patch(patch, &oid))
				; /* ok, the textual part looks sane */
			else
				return error(_("sha1 information is lacking or "
					       "useless for submodule %s"), name);
		} else if (!repo_get_oid_blob(the_repository, patch->old_oid_prefix, &oid)) {
			; /* ok */
		} else if (!patch->lines_added && !patch->lines_deleted) {
			/* mode-only change: update the current */
			if (get_current_oid(state, patch->old_name, &oid))
				return error(_("mode change for %s, which is not "
					       "in current HEAD"), name);
		} else
			return error(_("sha1 information is lacking or useless "
				       "(%s)."), name);

		ce = make_cache_entry(&result, patch->old_mode, &oid, name, 0, 0);
		if (!ce)
			return error(_("make_cache_entry failed for path '%s'"),
				     name);
		if (add_index_entry(&result, ce, ADD_CACHE_OK_TO_ADD)) {
			discard_cache_entry(ce);
			return error(_("could not add %s to temporary index"),
				     name);
		}
	}

	hold_lock_file_for_update(&lock, state->fake_ancestor, LOCK_DIE_ON_ERROR);
	res = write_locked_index(&result, &lock, COMMIT_LOCK);
	discard_index(&result);

	if (res)
		return error(_("could not write temporary index to %s"),
			     state->fake_ancestor);

	return 0;
}

static void stat_patch_list(struct apply_state *state, struct patch *patch)
{
	int files, adds, dels;

	for (files = adds = dels = 0 ; patch ; patch = patch->next) {
		files++;
		adds += patch->lines_added;
		dels += patch->lines_deleted;
		show_stats(state, patch);
	}

	print_stat_summary(stdout, files, adds, dels);
}

static void numstat_patch_list(struct apply_state *state,
			       struct patch *patch)
{
	for ( ; patch; patch = patch->next) {
		const char *name;
		name = patch->new_name ? patch->new_name : patch->old_name;
		if (patch->is_binary)
			printf("-\t-\t");
		else
			printf("%d\t%d\t", patch->lines_added, patch->lines_deleted);
		write_name_quoted(name, stdout, state->line_termination);
	}
}

static void show_file_mode_name(const char *newdelete, unsigned int mode, const char *name)
{
	if (mode)
		printf(" %s mode %06o %s\n", newdelete, mode, name);
	else
		printf(" %s %s\n", newdelete, name);
}

static void show_mode_change(struct patch *p, int show_name)
{
	if (p->old_mode && p->new_mode && p->old_mode != p->new_mode) {
		if (show_name)
			printf(" mode change %06o => %06o %s\n",
			       p->old_mode, p->new_mode, p->new_name);
		else
			printf(" mode change %06o => %06o\n",
			       p->old_mode, p->new_mode);
	}
}

static void show_rename_copy(struct patch *p)
{
	const char *renamecopy = p->is_rename ? "rename" : "copy";
	const char *old_name, *new_name;

	/* Find common prefix */
	old_name = p->old_name;
	new_name = p->new_name;
	while (1) {
		const char *slash_old, *slash_new;
		slash_old = strchr(old_name, '/');
		slash_new = strchr(new_name, '/');
		if (!slash_old ||
		    !slash_new ||
		    slash_old - old_name != slash_new - new_name ||
		    memcmp(old_name, new_name, slash_new - new_name))
			break;
		old_name = slash_old + 1;
		new_name = slash_new + 1;
	}
	/* p->old_name through old_name is the common prefix, and old_name and
	 * new_name through the end of names are renames
	 */
	if (old_name != p->old_name)
		printf(" %s %.*s{%s => %s} (%d%%)\n", renamecopy,
		       (int)(old_name - p->old_name), p->old_name,
		       old_name, new_name, p->score);
	else
		printf(" %s %s => %s (%d%%)\n", renamecopy,
		       p->old_name, p->new_name, p->score);
	show_mode_change(p, 0);
}

static void summary_patch_list(struct patch *patch)
{
	struct patch *p;

	for (p = patch; p; p = p->next) {
		if (p->is_new)
			show_file_mode_name("create", p->new_mode, p->new_name);
		else if (p->is_delete)
			show_file_mode_name("delete", p->old_mode, p->old_name);
		else {
			if (p->is_rename || p->is_copy)
				show_rename_copy(p);
			else {
				if (p->score) {
					printf(" rewrite %s (%d%%)\n",
					       p->new_name, p->score);
					show_mode_change(p, 0);
				}
				else
					show_mode_change(p, 1);
			}
		}
	}
}

static void patch_stats(struct apply_state *state, struct patch *patch)
{
	int lines = patch->lines_added + patch->lines_deleted;

	if (lines > state->max_change)
		state->max_change = lines;
	if (patch->old_name) {
		int len = quote_c_style(patch->old_name, NULL, NULL, 0);
		if (!len)
			len = strlen(patch->old_name);
		if (len > state->max_len)
			state->max_len = len;
	}
	if (patch->new_name) {
		int len = quote_c_style(patch->new_name, NULL, NULL, 0);
		if (!len)
			len = strlen(patch->new_name);
		if (len > state->max_len)
			state->max_len = len;
	}
}

static int remove_file(struct apply_state *state, struct patch *patch, int rmdir_empty)
{
	if (state->update_index && !state->ita_only) {
		if (remove_file_from_index(state->repo->index, patch->old_name) < 0)
			return error(_("unable to remove %s from index"), patch->old_name);
	}
	if (!state->cached) {
		if (!remove_or_warn(patch->old_mode, patch->old_name) && rmdir_empty) {
			remove_path(patch->old_name);
		}
	}
	return 0;
}

static int add_index_file(struct apply_state *state,
			  const char *path,
			  unsigned mode,
			  void *buf,
			  unsigned long size)
{
	struct stat st;
	struct cache_entry *ce;
	int namelen = strlen(path);

	ce = make_empty_cache_entry(state->repo->index, namelen);
	memcpy(ce->name, path, namelen);
	ce->ce_mode = create_ce_mode(mode);
	ce->ce_flags = create_ce_flags(0);
	ce->ce_namelen = namelen;
	if (state->ita_only) {
		ce->ce_flags |= CE_INTENT_TO_ADD;
		set_object_name_for_intent_to_add_entry(ce);
	} else if (S_ISGITLINK(mode)) {
		const char *s;

		if (!skip_prefix(buf, "Subproject commit ", &s) ||
		    get_oid_hex(s, &ce->oid)) {
			discard_cache_entry(ce);
			return error(_("corrupt patch for submodule %s"), path);
		}
	} else {
		if (!state->cached) {
			if (lstat(path, &st) < 0) {
				discard_cache_entry(ce);
				return error_errno(_("unable to stat newly "
						     "created file '%s'"),
						   path);
			}
			fill_stat_cache_info(state->repo->index, ce, &st);
		}
		if (write_object_file(buf, size, OBJ_BLOB, &ce->oid) < 0) {
			discard_cache_entry(ce);
			return error(_("unable to create backing store "
				       "for newly created file %s"), path);
		}
	}
	if (add_index_entry(state->repo->index, ce, ADD_CACHE_OK_TO_ADD) < 0) {
		discard_cache_entry(ce);
		return error(_("unable to add cache entry for %s"), path);
	}

	return 0;
}

/*
 * Returns:
 *  -1 if an unrecoverable error happened
 *   0 if everything went well
 *   1 if a recoverable error happened
 */
static int try_create_file(struct apply_state *state, const char *path,
			   unsigned int mode, const char *buf,
			   unsigned long size)
{
	int fd, res;
	struct strbuf nbuf = STRBUF_INIT;

	if (S_ISGITLINK(mode)) {
		struct stat st;
		if (!lstat(path, &st) && S_ISDIR(st.st_mode))
			return 0;
		return !!mkdir(path, 0777);
	}

	if (has_symlinks && S_ISLNK(mode))
		/* Although buf:size is counted string, it also is NUL
		 * terminated.
		 */
		return !!symlink(buf, path);

	fd = open(path, O_CREAT | O_EXCL | O_WRONLY, (mode & 0100) ? 0777 : 0666);
	if (fd < 0)
		return 1;

	if (convert_to_working_tree(state->repo->index, path, buf, size, &nbuf, NULL)) {
		size = nbuf.len;
		buf  = nbuf.buf;
	}

	res = write_in_full(fd, buf, size) < 0;
	if (res)
		error_errno(_("failed to write to '%s'"), path);
	strbuf_release(&nbuf);

	if (close(fd) < 0 && !res)
		return error_errno(_("closing file '%s'"), path);

	return res ? -1 : 0;
}

/*
 * We optimistically assume that the directories exist,
 * which is true 99% of the time anyway. If they don't,
 * we create them and try again.
 *
 * Returns:
 *   -1 on error
 *   0 otherwise
 */
static int create_one_file(struct apply_state *state,
			   char *path,
			   unsigned mode,
			   const char *buf,
			   unsigned long size)
{
	int res;

	if (state->cached)
		return 0;

	/*
	 * We already try to detect whether files are beyond a symlink in our
	 * up-front checks. But in the case where symlinks are created by any
	 * of the intermediate hunks it can happen that our up-front checks
	 * didn't yet see the symlink, but at the point of arriving here there
	 * in fact is one. We thus repeat the check for symlinks here.
	 *
	 * Note that this does not make the up-front check obsolete as the
	 * failure mode is different:
	 *
	 * - The up-front checks cause us to abort before we have written
	 *   anything into the working directory. So when we exit this way the
	 *   working directory remains clean.
	 *
	 * - The checks here happen in the middle of the action where we have
	 *   already started to apply the patch. The end result will be a dirty
	 *   working directory.
	 *
	 * Ideally, we should update the up-front checks to catch what would
	 * happen when we apply the patch before we damage the working tree.
	 * We have all the information necessary to do so.  But for now, as a
	 * part of embargoed security work, having this check would serve as a
	 * reasonable first step.
	 */
	if (path_is_beyond_symlink(state, path))
		return error(_("affected file '%s' is beyond a symbolic link"), path);

	res = try_create_file(state, path, mode, buf, size);
	if (res < 0)
		return -1;
	if (!res)
		return 0;

	if (errno == ENOENT) {
		if (safe_create_leading_directories_no_share(path))
			return 0;
		res = try_create_file(state, path, mode, buf, size);
		if (res < 0)
			return -1;
		if (!res)
			return 0;
	}

	if (errno == EEXIST || errno == EACCES) {
		/* We may be trying to create a file where a directory
		 * used to be.
		 */
		struct stat st;
		if (!lstat(path, &st) && (!S_ISDIR(st.st_mode) || !rmdir(path)))
			errno = EEXIST;
	}

	if (errno == EEXIST) {
		unsigned int nr = getpid();

		for (;;) {
			char newpath[PATH_MAX];
			mksnpath(newpath, sizeof(newpath), "%s~%u", path, nr);
			res = try_create_file(state, newpath, mode, buf, size);
			if (res < 0)
				return -1;
			if (!res) {
				if (!rename(newpath, path))
					return 0;
				unlink_or_warn(newpath);
				break;
			}
			if (errno != EEXIST)
				break;
			++nr;
		}
	}
	return error_errno(_("unable to write file '%s' mode %o"),
			   path, mode);
}

static int add_conflicted_stages_file(struct apply_state *state,
				       struct patch *patch)
{
	int stage, namelen;
	unsigned mode;
	struct cache_entry *ce;

	if (!state->update_index)
		return 0;
	namelen = strlen(patch->new_name);
	mode = patch->new_mode ? patch->new_mode : (S_IFREG | 0644);

	remove_file_from_index(state->repo->index, patch->new_name);
	for (stage = 1; stage < 4; stage++) {
		if (is_null_oid(&patch->threeway_stage[stage - 1]))
			continue;
		ce = make_empty_cache_entry(state->repo->index, namelen);
		memcpy(ce->name, patch->new_name, namelen);
		ce->ce_mode = create_ce_mode(mode);
		ce->ce_flags = create_ce_flags(stage);
		ce->ce_namelen = namelen;
		oidcpy(&ce->oid, &patch->threeway_stage[stage - 1]);
		if (add_index_entry(state->repo->index, ce, ADD_CACHE_OK_TO_ADD) < 0) {
			discard_cache_entry(ce);
			return error(_("unable to add cache entry for %s"),
				     patch->new_name);
		}
	}

	return 0;
}

static int create_file(struct apply_state *state, struct patch *patch)
{
	char *path = patch->new_name;
	unsigned mode = patch->new_mode;
	unsigned long size = patch->resultsize;
	char *buf = patch->result;

	if (!mode)
		mode = S_IFREG | 0644;
	if (create_one_file(state, path, mode, buf, size))
		return -1;

	if (patch->conflicted_threeway)
		return add_conflicted_stages_file(state, patch);
	else if (state->update_index)
		return add_index_file(state, path, mode, buf, size);
	return 0;
}

/* phase zero is to remove, phase one is to create */
static int write_out_one_result(struct apply_state *state,
				struct patch *patch,
				int phase)
{
	if (patch->is_delete > 0) {
		if (phase == 0)
			return remove_file(state, patch, 1);
		return 0;
	}
	if (patch->is_new > 0 || patch->is_copy) {
		if (phase == 1)
			return create_file(state, patch);
		return 0;
	}
	/*
	 * Rename or modification boils down to the same
	 * thing: remove the old, write the new
	 */
	if (phase == 0)
		return remove_file(state, patch, patch->is_rename);
	if (phase == 1)
		return create_file(state, patch);
	return 0;
}

static int write_out_one_reject(struct apply_state *state, struct patch *patch)
{
	FILE *rej;
	char namebuf[PATH_MAX];
	struct fragment *frag;
	int fd, cnt = 0;
	struct strbuf sb = STRBUF_INIT;

	for (cnt = 0, frag = patch->fragments; frag; frag = frag->next) {
		if (!frag->rejected)
			continue;
		cnt++;
	}

	if (!cnt) {
		if (state->apply_verbosity > verbosity_normal)
			say_patch_name(stderr,
				       _("Applied patch %s cleanly."), patch);
		return 0;
	}

	/* This should not happen, because a removal patch that leaves
	 * contents are marked "rejected" at the patch level.
	 */
	if (!patch->new_name)
		die(_("internal error"));

	/* Say this even without --verbose */
	strbuf_addf(&sb, Q_("Applying patch %%s with %d reject...",
			    "Applying patch %%s with %d rejects...",
			    cnt),
		    cnt);
	if (state->apply_verbosity > verbosity_silent)
		say_patch_name(stderr, sb.buf, patch);
	strbuf_release(&sb);

	cnt = strlen(patch->new_name);
	if (ARRAY_SIZE(namebuf) <= cnt + 5) {
		cnt = ARRAY_SIZE(namebuf) - 5;
		warning(_("truncating .rej filename to %.*s.rej"),
			cnt - 1, patch->new_name);
	}
	memcpy(namebuf, patch->new_name, cnt);
	memcpy(namebuf + cnt, ".rej", 5);

	fd = open(namebuf, O_CREAT | O_EXCL | O_WRONLY, 0666);
	if (fd < 0) {
		if (errno != EEXIST)
			return error_errno(_("cannot open %s"), namebuf);
		if (unlink(namebuf))
			return error_errno(_("cannot unlink '%s'"), namebuf);
		fd = open(namebuf, O_CREAT | O_EXCL | O_WRONLY, 0666);
		if (fd < 0)
			return error_errno(_("cannot open %s"), namebuf);
	}
	rej = fdopen(fd, "w");
	if (!rej)
		return error_errno(_("cannot open %s"), namebuf);

	/* Normal git tools never deal with .rej, so do not pretend
	 * this is a git patch by saying --git or giving extended
	 * headers.  While at it, maybe please "kompare" that wants
	 * the trailing TAB and some garbage at the end of line ;-).
	 */
	fprintf(rej, "diff a/%s b/%s\t(rejected hunks)\n",
		patch->new_name, patch->new_name);
	for (cnt = 1, frag = patch->fragments;
	     frag;
	     cnt++, frag = frag->next) {
		if (!frag->rejected) {
			if (state->apply_verbosity > verbosity_silent)
				fprintf_ln(stderr, _("Hunk #%d applied cleanly."), cnt);
			continue;
		}
		if (state->apply_verbosity > verbosity_silent)
			fprintf_ln(stderr, _("Rejected hunk #%d."), cnt);
		fprintf(rej, "%.*s", frag->size, frag->patch);
		if (frag->patch[frag->size-1] != '\n')
			fputc('\n', rej);
	}
	fclose(rej);
	return -1;
}

/*
 * Returns:
 *  -1 if an error happened
 *   0 if the patch applied cleanly
 *   1 if the patch did not apply cleanly
 */
static int write_out_results(struct apply_state *state, struct patch *list)
{
	int phase;
	int errs = 0;
	struct patch *l;
	struct string_list cpath = STRING_LIST_INIT_DUP;

	for (phase = 0; phase < 2; phase++) {
		l = list;
		while (l) {
			if (l->rejected)
				errs = 1;
			else {
				if (write_out_one_result(state, l, phase)) {
					string_list_clear(&cpath, 0);
					return -1;
				}
				if (phase == 1) {
					if (write_out_one_reject(state, l))
						errs = 1;
					if (l->conflicted_threeway) {
						string_list_append(&cpath, l->new_name);
						errs = 1;
					}
				}
			}
			l = l->next;
		}
	}

	if (cpath.nr) {
		struct string_list_item *item;

		string_list_sort(&cpath);
		if (state->apply_verbosity > verbosity_silent) {
			for_each_string_list_item(item, &cpath)
				fprintf(stderr, "U %s\n", item->string);
		}
		string_list_clear(&cpath, 0);

		/*
		 * rerere relies on the partially merged result being in the working
		 * tree with conflict markers, but that isn't written with --cached.
		 */
		if (!state->cached)
			repo_rerere(state->repo, 0);
	}

	return errs;
}

/*
 * Try to apply a patch.
 *
 * Returns:
 *  -128 if a bad error happened (like patch unreadable)
 *  -1 if patch did not apply and user cannot deal with it
 *   0 if the patch applied
 *   1 if the patch did not apply but user might fix it
 */
static int apply_patch(struct apply_state *state,
		       int fd,
		       const char *filename,
		       int options)
{
	size_t offset;
	struct strbuf buf = STRBUF_INIT; /* owns the patch text */
	struct patch *list = NULL, **listp = &list;
	int skipped_patch = 0;
	int res = 0;
	int flush_attributes = 0;

	state->patch_input_file = filename;
	if (read_patch_file(&buf, fd) < 0)
		return -128;
	offset = 0;
	while (offset < buf.len) {
		struct patch *patch;
		int nr;

		CALLOC_ARRAY(patch, 1);
		patch->inaccurate_eof = !!(options & APPLY_OPT_INACCURATE_EOF);
		patch->recount =  !!(options & APPLY_OPT_RECOUNT);
		nr = parse_chunk(state, buf.buf + offset, buf.len - offset, patch);
		if (nr < 0) {
			free_patch(patch);
			if (nr == -128) {
				res = -128;
				goto end;
			}
			break;
		}
		if (state->apply_in_reverse)
			reverse_patches(patch);
		if (use_patch(state, patch)) {
			patch_stats(state, patch);
			if (!list || !state->apply_in_reverse) {
				*listp = patch;
				listp = &patch->next;
			} else {
				patch->next = list;
				list = patch;
			}

			if ((patch->new_name &&
			     ends_with_path_components(patch->new_name,
						       GITATTRIBUTES_FILE)) ||
			    (patch->old_name &&
			     ends_with_path_components(patch->old_name,
						       GITATTRIBUTES_FILE)))
				flush_attributes = 1;
		}
		else {
			if (state->apply_verbosity > verbosity_normal)
				say_patch_name(stderr, _("Skipped patch '%s'."), patch);
			free_patch(patch);
			skipped_patch++;
		}
		offset += nr;
	}

	if (!list && !skipped_patch) {
		if (!state->allow_empty) {
			error(_("No valid patches in input (allow with \"--allow-empty\")"));
			res = -128;
		}
		goto end;
	}

	if (state->whitespace_error && (state->ws_error_action == die_on_ws_error))
		state->apply = 0;

	state->update_index = (state->check_index || state->ita_only) && state->apply;
	if (state->update_index && !is_lock_file_locked(&state->lock_file)) {
		if (state->index_file)
			hold_lock_file_for_update(&state->lock_file,
						  state->index_file,
						  LOCK_DIE_ON_ERROR);
		else
			repo_hold_locked_index(state->repo, &state->lock_file,
					       LOCK_DIE_ON_ERROR);
	}

	if (state->check_index && read_apply_cache(state) < 0) {
		error(_("unable to read index file"));
		res = -128;
		goto end;
	}

	if (state->check || state->apply) {
		int r = check_patch_list(state, list);
		if (r == -128) {
			res = -128;
			goto end;
		}
		if (r < 0 && !state->apply_with_reject) {
			res = -1;
			goto end;
		}
	}

	if (state->apply) {
		int write_res = write_out_results(state, list);
		if (write_res < 0) {
			res = -128;
			goto end;
		}
		if (write_res > 0) {
			/* with --3way, we still need to write the index out */
			res = state->apply_with_reject ? -1 : 1;
			goto end;
		}
	}

	if (state->fake_ancestor &&
	    build_fake_ancestor(state, list)) {
		res = -128;
		goto end;
	}

	if (state->diffstat && state->apply_verbosity > verbosity_silent)
		stat_patch_list(state, list);

	if (state->numstat && state->apply_verbosity > verbosity_silent)
		numstat_patch_list(state, list);

	if (state->summary && state->apply_verbosity > verbosity_silent)
		summary_patch_list(list);

	if (flush_attributes)
		reset_parsed_attributes();
end:
	free_patch_list(list);
	strbuf_release(&buf);
	string_list_clear(&state->fn_table, 0);
	return res;
}

static int apply_option_parse_exclude(const struct option *opt,
				      const char *arg, int unset)
{
	struct apply_state *state = opt->value;

	BUG_ON_OPT_NEG(unset);

	add_name_limit(state, arg, 1);
	return 0;
}

static int apply_option_parse_include(const struct option *opt,
				      const char *arg, int unset)
{
	struct apply_state *state = opt->value;

	BUG_ON_OPT_NEG(unset);

	add_name_limit(state, arg, 0);
	state->has_include = 1;
	return 0;
}

static int apply_option_parse_p(const struct option *opt,
				const char *arg,
				int unset)
{
	struct apply_state *state = opt->value;

	BUG_ON_OPT_NEG(unset);

	state->p_value = atoi(arg);
	state->p_value_known = 1;
	return 0;
}

static int apply_option_parse_space_change(const struct option *opt,
					   const char *arg, int unset)
{
	struct apply_state *state = opt->value;

	BUG_ON_OPT_ARG(arg);

	if (unset)
		state->ws_ignore_action = ignore_ws_none;
	else
		state->ws_ignore_action = ignore_ws_change;
	return 0;
}

static int apply_option_parse_whitespace(const struct option *opt,
					 const char *arg, int unset)
{
	struct apply_state *state = opt->value;

	BUG_ON_OPT_NEG(unset);

	state->whitespace_option = arg;
	if (parse_whitespace_option(state, arg))
		return -1;
	return 0;
}

static int apply_option_parse_directory(const struct option *opt,
					const char *arg, int unset)
{
	struct apply_state *state = opt->value;

	BUG_ON_OPT_NEG(unset);

	strbuf_reset(&state->root);
	strbuf_addstr(&state->root, arg);
	strbuf_complete(&state->root, '/');
	return 0;
}

int apply_all_patches(struct apply_state *state,
		      int argc,
		      const char **argv,
		      int options)
{
	int i;
	int res;
	int errs = 0;
	int read_stdin = 1;

	for (i = 0; i < argc; i++) {
		const char *arg = argv[i];
		char *to_free = NULL;
		int fd;

		if (!strcmp(arg, "-")) {
			res = apply_patch(state, 0, "<stdin>", options);
			if (res < 0)
				goto end;
			errs |= res;
			read_stdin = 0;
			continue;
		} else
			arg = to_free = prefix_filename(state->prefix, arg);

		fd = open(arg, O_RDONLY);
		if (fd < 0) {
			error(_("can't open patch '%s': %s"), arg, strerror(errno));
			res = -128;
			free(to_free);
			goto end;
		}
		read_stdin = 0;
		set_default_whitespace_mode(state);
		res = apply_patch(state, fd, arg, options);
		close(fd);
		free(to_free);
		if (res < 0)
			goto end;
		errs |= res;
	}
	set_default_whitespace_mode(state);
	if (read_stdin) {
		res = apply_patch(state, 0, "<stdin>", options);
		if (res < 0)
			goto end;
		errs |= res;
	}

	if (state->whitespace_error) {
		if (state->squelch_whitespace_errors &&
		    state->squelch_whitespace_errors < state->whitespace_error) {
			int squelched =
				state->whitespace_error - state->squelch_whitespace_errors;
			warning(Q_("squelched %d whitespace error",
				   "squelched %d whitespace errors",
				   squelched),
				squelched);
		}
		if (state->ws_error_action == die_on_ws_error) {
			error(Q_("%d line adds whitespace errors.",
				 "%d lines add whitespace errors.",
				 state->whitespace_error),
			      state->whitespace_error);
			res = -128;
			goto end;
		}
		if (state->applied_after_fixing_ws && state->apply)
			warning(Q_("%d line applied after"
				   " fixing whitespace errors.",
				   "%d lines applied after"
				   " fixing whitespace errors.",
				   state->applied_after_fixing_ws),
				state->applied_after_fixing_ws);
		else if (state->whitespace_error)
			warning(Q_("%d line adds whitespace errors.",
				   "%d lines add whitespace errors.",
				   state->whitespace_error),
				state->whitespace_error);
	}

	if (state->update_index) {
		res = write_locked_index(state->repo->index, &state->lock_file, COMMIT_LOCK);
		if (res) {
			error(_("Unable to write new index file"));
			res = -128;
			goto end;
		}
	}

	res = !!errs;

end:
	rollback_lock_file(&state->lock_file);

	if (state->apply_verbosity <= verbosity_silent) {
		set_error_routine(state->saved_error_routine);
		set_warn_routine(state->saved_warn_routine);
	}

	if (res > -1)
		return res;
	return (res == -1 ? 1 : 128);
}

int apply_parse_options(int argc, const char **argv,
			struct apply_state *state,
			int *force_apply, int *options,
			const char * const *apply_usage)
{
	struct option builtin_apply_options[] = {
		OPT_CALLBACK_F(0, "exclude", state, N_("path"),
			N_("don't apply changes matching the given path"),
			PARSE_OPT_NONEG, apply_option_parse_exclude),
		OPT_CALLBACK_F(0, "include", state, N_("path"),
			N_("apply changes matching the given path"),
			PARSE_OPT_NONEG, apply_option_parse_include),
		OPT_CALLBACK('p', NULL, state, N_("num"),
			N_("remove <num> leading slashes from traditional diff paths"),
			apply_option_parse_p),
		OPT_BOOL(0, "no-add", &state->no_add,
			N_("ignore additions made by the patch")),
		OPT_BOOL(0, "stat", &state->diffstat,
			N_("instead of applying the patch, output diffstat for the input")),
		OPT_NOOP_NOARG(0, "allow-binary-replacement"),
		OPT_NOOP_NOARG(0, "binary"),
		OPT_BOOL(0, "numstat", &state->numstat,
			N_("show number of added and deleted lines in decimal notation")),
		OPT_BOOL(0, "summary", &state->summary,
			N_("instead of applying the patch, output a summary for the input")),
		OPT_BOOL(0, "check", &state->check,
			N_("instead of applying the patch, see if the patch is applicable")),
		OPT_BOOL(0, "index", &state->check_index,
			N_("make sure the patch is applicable to the current index")),
		OPT_BOOL('N', "intent-to-add", &state->ita_only,
			N_("mark new files with `git add --intent-to-add`")),
		OPT_BOOL(0, "cached", &state->cached,
			N_("apply a patch without touching the working tree")),
		OPT_BOOL_F(0, "unsafe-paths", &state->unsafe_paths,
			   N_("accept a patch that touches outside the working area"),
			   PARSE_OPT_NOCOMPLETE),
		OPT_BOOL(0, "apply", force_apply,
			N_("also apply the patch (use with --stat/--summary/--check)")),
		OPT_BOOL('3', "3way", &state->threeway,
			 N_( "attempt three-way merge, fall back on normal patch if that fails")),
		OPT_FILENAME(0, "build-fake-ancestor", &state->fake_ancestor,
			N_("build a temporary index based on embedded index information")),
		/* Think twice before adding "--nul" synonym to this */
		OPT_SET_INT('z', NULL, &state->line_termination,
			N_("paths are separated with NUL character"), '\0'),
		OPT_INTEGER('C', NULL, &state->p_context,
				N_("ensure at least <n> lines of context match")),
		OPT_CALLBACK(0, "whitespace", state, N_("action"),
			N_("detect new or modified lines that have whitespace errors"),
			apply_option_parse_whitespace),
		OPT_CALLBACK_F(0, "ignore-space-change", state, NULL,
			N_("ignore changes in whitespace when finding context"),
			PARSE_OPT_NOARG, apply_option_parse_space_change),
		OPT_CALLBACK_F(0, "ignore-whitespace", state, NULL,
			N_("ignore changes in whitespace when finding context"),
			PARSE_OPT_NOARG, apply_option_parse_space_change),
		OPT_BOOL('R', "reverse", &state->apply_in_reverse,
			N_("apply the patch in reverse")),
		OPT_BOOL(0, "unidiff-zero", &state->unidiff_zero,
			N_("don't expect at least one line of context")),
		OPT_BOOL(0, "reject", &state->apply_with_reject,
			N_("leave the rejected hunks in corresponding *.rej files")),
		OPT_BOOL(0, "allow-overlap", &state->allow_overlap,
			N_("allow overlapping hunks")),
		OPT__VERBOSITY(&state->apply_verbosity),
		OPT_BIT(0, "inaccurate-eof", options,
			N_("tolerate incorrectly detected missing new-line at the end of file"),
			APPLY_OPT_INACCURATE_EOF),
		OPT_BIT(0, "recount", options,
			N_("do not trust the line counts in the hunk headers"),
			APPLY_OPT_RECOUNT),
		OPT_CALLBACK(0, "directory", state, N_("root"),
			N_("prepend <root> to all filenames"),
			apply_option_parse_directory),
		OPT_BOOL(0, "allow-empty", &state->allow_empty,
			N_("don't return error for empty patches")),
		OPT_END()
	};

	return parse_options(argc, argv, state->prefix, builtin_apply_options, apply_usage, 0);
}<|MERGE_RESOLUTION|>--- conflicted
+++ resolved
@@ -35,10 +35,7 @@
 #include "entry.h"
 #include "setup.h"
 #include "symlinks.h"
-<<<<<<< HEAD
-=======
 #include "wildmatch.h"
->>>>>>> d677f7e7
 #include "ws.h"
 #include "wrapper.h"
 
