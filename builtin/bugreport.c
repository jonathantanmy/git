--- conflicted
+++ resolved
@@ -1,9 +1,6 @@
 #include "builtin.h"
 #include "abspath.h"
-<<<<<<< HEAD
-=======
 #include "editor.h"
->>>>>>> 331b094e
 #include "gettext.h"
 #include "parse-options.h"
 #include "strbuf.h"
@@ -12,10 +9,7 @@
 #include "hook.h"
 #include "hook-list.h"
 #include "diagnose.h"
-<<<<<<< HEAD
-=======
 #include "object-file.h"
->>>>>>> 331b094e
 #include "setup.h"
 #include "wrapper.h"
 
