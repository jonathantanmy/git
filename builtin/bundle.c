#include "builtin.h"
#include "abspath.h"
#include "gettext.h"
#include "setup.h"
#include "strvec.h"
#include "parse-options.h"
#include "pkt-line.h"
#include "repository.h"
<<<<<<< HEAD
#include "cache.h"
=======
>>>>>>> d677f7e7
#include "bundle.h"

/*
 * Basic handler for bundle files to connect repositories via sneakernet.
 * Invocation must include action.
 * This function can create a bundle or provide information on an existing
 * bundle supporting "fetch", "pull", and "ls-remote".
 */

#define BUILTIN_BUNDLE_CREATE_USAGE \
	N_("git bundle create [-q | --quiet | --progress]\n" \
	   "                  [--version=<version>] <file> <git-rev-list-args>")
#define BUILTIN_BUNDLE_VERIFY_USAGE \
	N_("git bundle verify [-q | --quiet] <file>")
#define BUILTIN_BUNDLE_LIST_HEADS_USAGE \
	N_("git bundle list-heads <file> [<refname>...]")
#define BUILTIN_BUNDLE_UNBUNDLE_USAGE \
	N_("git bundle unbundle [--progress] <file> [<refname>...]")

static char const * const builtin_bundle_usage[] = {
	BUILTIN_BUNDLE_CREATE_USAGE,
	BUILTIN_BUNDLE_VERIFY_USAGE,
	BUILTIN_BUNDLE_LIST_HEADS_USAGE,
	BUILTIN_BUNDLE_UNBUNDLE_USAGE,
	NULL,
};

static const char * const builtin_bundle_create_usage[] = {
	BUILTIN_BUNDLE_CREATE_USAGE,
	NULL
};

static const char * const builtin_bundle_verify_usage[] = {
	BUILTIN_BUNDLE_VERIFY_USAGE,
	NULL
};

static const char * const builtin_bundle_list_heads_usage[] = {
	BUILTIN_BUNDLE_LIST_HEADS_USAGE,
	NULL
};

static const char * const builtin_bundle_unbundle_usage[] = {
	BUILTIN_BUNDLE_UNBUNDLE_USAGE,
	NULL
};

static int parse_options_cmd_bundle(int argc,
		const char **argv,
		const char* prefix,
		const char * const usagestr[],
		const struct option options[],
		char **bundle_file) {
	argc = parse_options(argc, argv, NULL, options, usagestr,
			     PARSE_OPT_STOP_AT_NON_OPTION);
	if (!argc)
		usage_msg_opt(_("need a <file> argument"), usagestr, options);
	*bundle_file = prefix_filename_except_for_dash(prefix, argv[0]);
	return argc;
}

static int cmd_bundle_create(int argc, const char **argv, const char *prefix) {
	int all_progress_implied = 1;
	int progress = isatty(STDERR_FILENO);
	struct strvec pack_opts;
	int version = -1;
	int ret;
	struct option options[] = {
		OPT_SET_INT('q', "quiet", &progress,
			    N_("do not show progress meter"), 0),
		OPT_SET_INT(0, "progress", &progress,
			    N_("show progress meter"), 1),
		OPT_SET_INT_F(0, "all-progress", &progress,
			      N_("historical; same as --progress"), 2,
			      PARSE_OPT_HIDDEN),
		OPT_HIDDEN_BOOL(0, "all-progress-implied",
				&all_progress_implied,
				N_("historical; does nothing")),
		OPT_INTEGER(0, "version", &version,
			    N_("specify bundle format version")),
		OPT_END()
	};
	char *bundle_file;

	argc = parse_options_cmd_bundle(argc, argv, prefix,
			builtin_bundle_create_usage, options, &bundle_file);
	/* bundle internals use argv[1] as further parameters */

	strvec_init(&pack_opts);
	if (progress == 0)
		strvec_push(&pack_opts, "--quiet");
	else if (progress == 1)
		strvec_push(&pack_opts, "--progress");
	else if (progress == 2)
		strvec_push(&pack_opts, "--all-progress");
	if (progress && all_progress_implied)
		strvec_push(&pack_opts, "--all-progress-implied");

	if (!startup_info->have_repository)
		die(_("Need a repository to create a bundle."));
	ret = !!create_bundle(the_repository, bundle_file, argc, argv, &pack_opts, version);
	strvec_clear(&pack_opts);
	free(bundle_file);
	return ret;
}

/*
 * Similar to read_bundle_header(), but handle "-" as stdin.
 */
static int open_bundle(const char *path, struct bundle_header *header,
		       const char **name)
{
	if (!strcmp(path, "-")) {
		if (name)
			*name = "<stdin>";
		return read_bundle_header_fd(0, header, "<stdin>");
	}

	if (name)
		*name = path;
	return read_bundle_header(path, header);
}

static int cmd_bundle_verify(int argc, const char **argv, const char *prefix) {
	struct bundle_header header = BUNDLE_HEADER_INIT;
	int bundle_fd = -1;
	int quiet = 0;
	int ret;
	struct option options[] = {
		OPT_BOOL('q', "quiet", &quiet,
			    N_("do not show bundle details")),
		OPT_END()
	};
	char *bundle_file;
	const char *name;

	argc = parse_options_cmd_bundle(argc, argv, prefix,
			builtin_bundle_verify_usage, options, &bundle_file);
	/* bundle internals use argv[1] as further parameters */

	if ((bundle_fd = open_bundle(bundle_file, &header, &name)) < 0) {
		ret = 1;
		goto cleanup;
	}
	close(bundle_fd);
	if (verify_bundle(the_repository, &header,
			  quiet ? VERIFY_BUNDLE_QUIET : VERIFY_BUNDLE_VERBOSE)) {
		ret = 1;
		goto cleanup;
	}

	fprintf(stderr, _("%s is okay\n"), name);
	ret = 0;
cleanup:
	free(bundle_file);
	bundle_header_release(&header);
	return ret;
}

static int cmd_bundle_list_heads(int argc, const char **argv, const char *prefix) {
	struct bundle_header header = BUNDLE_HEADER_INIT;
	int bundle_fd = -1;
	int ret;
	struct option options[] = {
		OPT_END()
	};
	char *bundle_file;

	argc = parse_options_cmd_bundle(argc, argv, prefix,
			builtin_bundle_list_heads_usage, options, &bundle_file);
	/* bundle internals use argv[1] as further parameters */

	if ((bundle_fd = open_bundle(bundle_file, &header, NULL)) < 0) {
		ret = 1;
		goto cleanup;
	}
	close(bundle_fd);
	ret = !!list_bundle_refs(&header, argc, argv);
cleanup:
	free(bundle_file);
	bundle_header_release(&header);
	return ret;
}

static int cmd_bundle_unbundle(int argc, const char **argv, const char *prefix) {
	struct bundle_header header = BUNDLE_HEADER_INIT;
	int bundle_fd = -1;
	int ret;
	int progress = isatty(2);

	struct option options[] = {
		OPT_BOOL(0, "progress", &progress,
			 N_("show progress meter")),
		OPT_END()
	};
	char *bundle_file;
	struct strvec extra_index_pack_args = STRVEC_INIT;

	argc = parse_options_cmd_bundle(argc, argv, prefix,
			builtin_bundle_unbundle_usage, options, &bundle_file);
	/* bundle internals use argv[1] as further parameters */

	if ((bundle_fd = open_bundle(bundle_file, &header, NULL)) < 0) {
		ret = 1;
		goto cleanup;
	}
	if (!startup_info->have_repository)
		die(_("Need a repository to unbundle."));
	if (progress)
		strvec_pushl(&extra_index_pack_args, "-v", "--progress-title",
			     _("Unbundling objects"), NULL);
	ret = !!unbundle(the_repository, &header, bundle_fd,
			 &extra_index_pack_args, 0) ||
		list_bundle_refs(&header, argc, argv);
	bundle_header_release(&header);
cleanup:
	free(bundle_file);
	return ret;
}

int cmd_bundle(int argc, const char **argv, const char *prefix)
{
	parse_opt_subcommand_fn *fn = NULL;
	struct option options[] = {
		OPT_SUBCOMMAND("create", &fn, cmd_bundle_create),
		OPT_SUBCOMMAND("verify", &fn, cmd_bundle_verify),
		OPT_SUBCOMMAND("list-heads", &fn, cmd_bundle_list_heads),
		OPT_SUBCOMMAND("unbundle", &fn, cmd_bundle_unbundle),
		OPT_END()
	};

	argc = parse_options(argc, argv, prefix, options, builtin_bundle_usage,
			     0);

	packet_trace_identity("bundle");

	return !!fn(argc, argv, prefix);
}<|MERGE_RESOLUTION|>--- conflicted
+++ resolved
@@ -6,10 +6,6 @@
 #include "parse-options.h"
 #include "pkt-line.h"
 #include "repository.h"
-<<<<<<< HEAD
-#include "cache.h"
-=======
->>>>>>> d677f7e7
 #include "bundle.h"
 
 /*
