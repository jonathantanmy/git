--- conflicted
+++ resolved
@@ -2122,14 +2122,9 @@
 		if (gtransport->smart_options) {
 			gtransport->smart_options->acked_commits = &acked_commits;
 		} else {
-<<<<<<< HEAD
 			warning(_("protocol does not support --negotiate-only, exiting"));
-			return 1;
-=======
-			warning(_("Protocol does not support --negotiate-only, exiting."));
 			result = 1;
 			goto cleanup;
->>>>>>> de4eaae6
 		}
 		if (server_options.nr)
 			gtransport->server_options = &server_options;
