--- conflicted
+++ resolved
@@ -23,7 +23,7 @@
 
 static int is_better_name(struct rev_name *name,
 			  const char *tip_name,
-			  unsigned long taggerdate,
+			  timestamp_t taggerdate,
 			  int generation,
 			  int distance,
 			  int from_tag)
@@ -60,13 +60,8 @@
 }
 
 static void name_rev(struct commit *commit,
-<<<<<<< HEAD
 		const char *tip_name, timestamp_t taggerdate,
-		int generation, int distance,
-=======
-		const char *tip_name, unsigned long taggerdate,
 		int generation, int distance, int from_tag,
->>>>>>> ef1e7406
 		int deref)
 {
 	struct rev_name *name = (struct rev_name *)commit->util;
@@ -97,13 +92,9 @@
 		name->taggerdate = taggerdate;
 		name->generation = generation;
 		name->distance = distance;
-<<<<<<< HEAD
+		name->from_tag = from_tag;
 	} else {
 		free(to_free);
-=======
-		name->from_tag = from_tag;
-	} else
->>>>>>> ef1e7406
 		return;
 	}
 
