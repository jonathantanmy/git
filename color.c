--- conflicted
+++ resolved
@@ -46,7 +46,6 @@
  * "match" exactly?
  */
 static int match_word(const char *word, int len, const char *match)
-<<<<<<< HEAD
 {
 	return !strncasecmp(word, match, len) && !match[len];
 }
@@ -63,24 +62,6 @@
 
 static int parse_color(struct color *out, const char *name, int len)
 {
-=======
-{
-	return !strncasecmp(word, match, len) && !match[len];
-}
-
-static int get_hex_color(const char *in, unsigned char *out)
-{
-	unsigned int val;
-	val = (hexval(in[0]) << 4) | hexval(in[1]);
-	if (val & ~0xff)
-		return -1;
-	*out = val;
-	return 0;
-}
-
-static int parse_color(struct color *out, const char *name, int len)
-{
->>>>>>> 6ebdac1b
 	/* Positions in array must match ANSI color codes */
 	static const char * const color_names[] = {
 		"black", "red", "green", "yellow",
@@ -144,13 +125,6 @@
 
 static int parse_attr(const char *name, size_t len)
 {
-<<<<<<< HEAD
-	static const int attr_values[] = { 1, 2, 4, 5, 7,
-					   22, 22, 24, 25, 27 };
-	static const char * const attr_names[] = {
-		"bold", "dim", "ul", "blink", "reverse",
-		"nobold", "nodim", "noul", "noblink", "noreverse"
-=======
 	static const struct {
 		const char *name;
 		size_t len;
@@ -165,7 +139,6 @@
 		ATTR("reverse",   7, 27),
 		ATTR("strike",    9, 29)
 #undef ATTR
->>>>>>> 6ebdac1b
 	};
 	int negate = 0;
 	int i;
@@ -188,7 +161,6 @@
 }
 
 void color_set(char *dst, const char *color_bytes)
-<<<<<<< HEAD
 {
 	xsnprintf(dst, COLOR_MAXLEN, "%s", color_bytes);
 }
@@ -221,40 +193,6 @@
 	return out;
 }
 
-=======
-{
-	xsnprintf(dst, COLOR_MAXLEN, "%s", color_bytes);
-}
-
-/*
- * Write the ANSI color codes for "c" to "out"; the string should
- * already have the ANSI escape code in it. "out" should have enough
- * space in it to fit any color.
- */
-static char *color_output(char *out, int len, const struct color *c, char type)
-{
-	switch (c->type) {
-	case COLOR_UNSPECIFIED:
-	case COLOR_NORMAL:
-		break;
-	case COLOR_ANSI:
-		if (len < 2)
-			die("BUG: color parsing ran out of space");
-		*out++ = type;
-		*out++ = '0' + c->value;
-		break;
-	case COLOR_256:
-		out += xsnprintf(out, len, "%c8;5;%d", type, c->value);
-		break;
-	case COLOR_RGB:
-		out += xsnprintf(out, len, "%c8;2;%d;%d;%d", type,
-				 c->red, c->green, c->blue);
-		break;
-	}
-	return out;
-}
-
->>>>>>> 6ebdac1b
 static int color_empty(const struct color *c)
 {
 	return c->type <= COLOR_NORMAL;
@@ -319,17 +257,10 @@
 	if (attr || !color_empty(&fg) || !color_empty(&bg)) {
 		int sep = 0;
 		int i;
-<<<<<<< HEAD
 
 		OUT('\033');
 		OUT('[');
 
-=======
-
-		OUT('\033');
-		OUT('[');
-
->>>>>>> 6ebdac1b
 		for (i = 0; attr; i++) {
 			unsigned bit = (1 << i);
 			if (!(attr & bit))
