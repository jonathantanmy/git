#include "../git-compat-util.h"
#include "win32.h"
#include <aclapi.h>
#include <conio.h>
#include <wchar.h>
#include "../strbuf.h"
#include "../run-command.h"
#include "../cache.h"
#include "win32/lazyload.h"
#include "../config.h"
#include "dir.h"
#define SECURITY_WIN32
#include <sspi.h>

#define HCAST(type, handle) ((type)(intptr_t)handle)

static const int delay[] = { 0, 1, 10, 20, 40 };

void open_in_gdb(void)
{
	static struct child_process cp = CHILD_PROCESS_INIT;
	extern char *_pgmptr;

	strvec_pushl(&cp.args, "mintty", "gdb", NULL);
	strvec_pushf(&cp.args, "--pid=%d", getpid());
	cp.clean_on_exit = 1;
	if (start_command(&cp) < 0)
		die_errno("Could not start gdb");
	sleep(1);
}

int err_win_to_posix(DWORD winerr)
{
	int error = ENOSYS;
	switch(winerr) {
	case ERROR_ACCESS_DENIED: error = EACCES; break;
	case ERROR_ACCOUNT_DISABLED: error = EACCES; break;
	case ERROR_ACCOUNT_RESTRICTION: error = EACCES; break;
	case ERROR_ALREADY_ASSIGNED: error = EBUSY; break;
	case ERROR_ALREADY_EXISTS: error = EEXIST; break;
	case ERROR_ARITHMETIC_OVERFLOW: error = ERANGE; break;
	case ERROR_BAD_COMMAND: error = EIO; break;
	case ERROR_BAD_DEVICE: error = ENODEV; break;
	case ERROR_BAD_DRIVER_LEVEL: error = ENXIO; break;
	case ERROR_BAD_EXE_FORMAT: error = ENOEXEC; break;
	case ERROR_BAD_FORMAT: error = ENOEXEC; break;
	case ERROR_BAD_LENGTH: error = EINVAL; break;
	case ERROR_BAD_PATHNAME: error = ENOENT; break;
	case ERROR_BAD_PIPE: error = EPIPE; break;
	case ERROR_BAD_UNIT: error = ENODEV; break;
	case ERROR_BAD_USERNAME: error = EINVAL; break;
	case ERROR_BROKEN_PIPE: error = EPIPE; break;
	case ERROR_BUFFER_OVERFLOW: error = ENAMETOOLONG; break;
	case ERROR_BUSY: error = EBUSY; break;
	case ERROR_BUSY_DRIVE: error = EBUSY; break;
	case ERROR_CALL_NOT_IMPLEMENTED: error = ENOSYS; break;
	case ERROR_CANNOT_MAKE: error = EACCES; break;
	case ERROR_CANTOPEN: error = EIO; break;
	case ERROR_CANTREAD: error = EIO; break;
	case ERROR_CANTWRITE: error = EIO; break;
	case ERROR_CRC: error = EIO; break;
	case ERROR_CURRENT_DIRECTORY: error = EACCES; break;
	case ERROR_DEVICE_IN_USE: error = EBUSY; break;
	case ERROR_DEV_NOT_EXIST: error = ENODEV; break;
	case ERROR_DIRECTORY: error = EINVAL; break;
	case ERROR_DIR_NOT_EMPTY: error = ENOTEMPTY; break;
	case ERROR_DISK_CHANGE: error = EIO; break;
	case ERROR_DISK_FULL: error = ENOSPC; break;
	case ERROR_DRIVE_LOCKED: error = EBUSY; break;
	case ERROR_ENVVAR_NOT_FOUND: error = EINVAL; break;
	case ERROR_EXE_MARKED_INVALID: error = ENOEXEC; break;
	case ERROR_FILENAME_EXCED_RANGE: error = ENAMETOOLONG; break;
	case ERROR_FILE_EXISTS: error = EEXIST; break;
	case ERROR_FILE_INVALID: error = ENODEV; break;
	case ERROR_FILE_NOT_FOUND: error = ENOENT; break;
	case ERROR_GEN_FAILURE: error = EIO; break;
	case ERROR_HANDLE_DISK_FULL: error = ENOSPC; break;
	case ERROR_INSUFFICIENT_BUFFER: error = ENOMEM; break;
	case ERROR_INVALID_ACCESS: error = EACCES; break;
	case ERROR_INVALID_ADDRESS: error = EFAULT; break;
	case ERROR_INVALID_BLOCK: error = EFAULT; break;
	case ERROR_INVALID_DATA: error = EINVAL; break;
	case ERROR_INVALID_DRIVE: error = ENODEV; break;
	case ERROR_INVALID_EXE_SIGNATURE: error = ENOEXEC; break;
	case ERROR_INVALID_FLAGS: error = EINVAL; break;
	case ERROR_INVALID_FUNCTION: error = ENOSYS; break;
	case ERROR_INVALID_HANDLE: error = EBADF; break;
	case ERROR_INVALID_LOGON_HOURS: error = EACCES; break;
	case ERROR_INVALID_NAME: error = EINVAL; break;
	case ERROR_INVALID_OWNER: error = EINVAL; break;
	case ERROR_INVALID_PARAMETER: error = EINVAL; break;
	case ERROR_INVALID_PASSWORD: error = EPERM; break;
	case ERROR_INVALID_PRIMARY_GROUP: error = EINVAL; break;
	case ERROR_INVALID_SIGNAL_NUMBER: error = EINVAL; break;
	case ERROR_INVALID_TARGET_HANDLE: error = EIO; break;
	case ERROR_INVALID_WORKSTATION: error = EACCES; break;
	case ERROR_IO_DEVICE: error = EIO; break;
	case ERROR_IO_INCOMPLETE: error = EINTR; break;
	case ERROR_LOCKED: error = EBUSY; break;
	case ERROR_LOCK_VIOLATION: error = EACCES; break;
	case ERROR_LOGON_FAILURE: error = EACCES; break;
	case ERROR_MAPPED_ALIGNMENT: error = EINVAL; break;
	case ERROR_META_EXPANSION_TOO_LONG: error = E2BIG; break;
	case ERROR_MORE_DATA: error = EPIPE; break;
	case ERROR_NEGATIVE_SEEK: error = ESPIPE; break;
	case ERROR_NOACCESS: error = EFAULT; break;
	case ERROR_NONE_MAPPED: error = EINVAL; break;
	case ERROR_NOT_ENOUGH_MEMORY: error = ENOMEM; break;
	case ERROR_NOT_READY: error = EAGAIN; break;
	case ERROR_NOT_SAME_DEVICE: error = EXDEV; break;
	case ERROR_NO_DATA: error = EPIPE; break;
	case ERROR_NO_MORE_SEARCH_HANDLES: error = EIO; break;
	case ERROR_NO_PROC_SLOTS: error = EAGAIN; break;
	case ERROR_NO_SUCH_PRIVILEGE: error = EACCES; break;
	case ERROR_OPEN_FAILED: error = EIO; break;
	case ERROR_OPEN_FILES: error = EBUSY; break;
	case ERROR_OPERATION_ABORTED: error = EINTR; break;
	case ERROR_OUTOFMEMORY: error = ENOMEM; break;
	case ERROR_PASSWORD_EXPIRED: error = EACCES; break;
	case ERROR_PATH_BUSY: error = EBUSY; break;
	case ERROR_PATH_NOT_FOUND: error = ENOENT; break;
	case ERROR_PIPE_BUSY: error = EBUSY; break;
	case ERROR_PIPE_CONNECTED: error = EPIPE; break;
	case ERROR_PIPE_LISTENING: error = EPIPE; break;
	case ERROR_PIPE_NOT_CONNECTED: error = EPIPE; break;
	case ERROR_PRIVILEGE_NOT_HELD: error = EACCES; break;
	case ERROR_READ_FAULT: error = EIO; break;
	case ERROR_SEEK: error = EIO; break;
	case ERROR_SEEK_ON_DEVICE: error = ESPIPE; break;
	case ERROR_SHARING_BUFFER_EXCEEDED: error = ENFILE; break;
	case ERROR_SHARING_VIOLATION: error = EACCES; break;
	case ERROR_STACK_OVERFLOW: error = ENOMEM; break;
	case ERROR_SUCCESS: BUG("err_win_to_posix() called without an error!");
	case ERROR_SWAPERROR: error = ENOENT; break;
	case ERROR_TOO_MANY_MODULES: error = EMFILE; break;
	case ERROR_TOO_MANY_OPEN_FILES: error = EMFILE; break;
	case ERROR_UNRECOGNIZED_MEDIA: error = ENXIO; break;
	case ERROR_UNRECOGNIZED_VOLUME: error = ENODEV; break;
	case ERROR_WAIT_NO_CHILDREN: error = ECHILD; break;
	case ERROR_WRITE_FAULT: error = EIO; break;
	case ERROR_WRITE_PROTECT: error = EROFS; break;
	}
	return error;
}

static inline int is_file_in_use_error(DWORD errcode)
{
	switch (errcode) {
	case ERROR_SHARING_VIOLATION:
	case ERROR_ACCESS_DENIED:
		return 1;
	}

	return 0;
}

static int read_yes_no_answer(void)
{
	char answer[1024];

	if (fgets(answer, sizeof(answer), stdin)) {
		size_t answer_len = strlen(answer);
		int got_full_line = 0, c;

		/* remove the newline */
		if (answer_len >= 2 && answer[answer_len-2] == '\r') {
			answer[answer_len-2] = '\0';
			got_full_line = 1;
		} else if (answer_len >= 1 && answer[answer_len-1] == '\n') {
			answer[answer_len-1] = '\0';
			got_full_line = 1;
		}
		/* flush the buffer in case we did not get the full line */
		if (!got_full_line)
			while ((c = getchar()) != EOF && c != '\n')
				;
	} else
		/* we could not read, return the
		 * default answer which is no */
		return 0;

	if (tolower(answer[0]) == 'y' && !answer[1])
		return 1;
	if (!strncasecmp(answer, "yes", sizeof(answer)))
		return 1;
	if (tolower(answer[0]) == 'n' && !answer[1])
		return 0;
	if (!strncasecmp(answer, "no", sizeof(answer)))
		return 0;

	/* did not find an answer we understand */
	return -1;
}

static int ask_yes_no_if_possible(const char *format, ...)
{
	char question[4096];
	const char *retry_hook[] = { NULL, NULL, NULL };
	va_list args;

	va_start(args, format);
	vsnprintf(question, sizeof(question), format, args);
	va_end(args);

	if ((retry_hook[0] = mingw_getenv("GIT_ASK_YESNO"))) {
		retry_hook[1] = question;
		return !run_command_v_opt(retry_hook, 0);
	}

	if (!isatty(_fileno(stdin)) || !isatty(_fileno(stderr)))
		return 0;

	while (1) {
		int answer;
		fprintf(stderr, "%s (y/n) ", question);

		if ((answer = read_yes_no_answer()) >= 0)
			return answer;

		fprintf(stderr, "Sorry, I did not understand your answer. "
				"Please type 'y' or 'n'\n");
	}
}

/* Windows only */
enum hide_dotfiles_type {
	HIDE_DOTFILES_FALSE = 0,
	HIDE_DOTFILES_TRUE,
	HIDE_DOTFILES_DOTGITONLY
};

static int core_restrict_inherited_handles = -1;
static enum hide_dotfiles_type hide_dotfiles = HIDE_DOTFILES_DOTGITONLY;
static char *unset_environment_variables;

int mingw_core_config(const char *var, const char *value, void *cb)
{
	if (!strcmp(var, "core.hidedotfiles")) {
		if (value && !strcasecmp(value, "dotgitonly"))
			hide_dotfiles = HIDE_DOTFILES_DOTGITONLY;
		else
			hide_dotfiles = git_config_bool(var, value);
		return 0;
	}

	if (!strcmp(var, "core.unsetenvvars")) {
		free(unset_environment_variables);
		unset_environment_variables = xstrdup(value);
		return 0;
	}

	if (!strcmp(var, "core.restrictinheritedhandles")) {
		if (value && !strcasecmp(value, "auto"))
			core_restrict_inherited_handles = -1;
		else
			core_restrict_inherited_handles =
				git_config_bool(var, value);
		return 0;
	}

	return 0;
}

/* Normalizes NT paths as returned by some low-level APIs. */
static wchar_t *normalize_ntpath(wchar_t *wbuf)
{
	int i;
	/* fix absolute path prefixes */
	if (wbuf[0] == '\\') {
		/* strip NT namespace prefixes */
		if (!wcsncmp(wbuf, L"\\??\\", 4) ||
		    !wcsncmp(wbuf, L"\\\\?\\", 4))
			wbuf += 4;
		else if (!wcsnicmp(wbuf, L"\\DosDevices\\", 12))
			wbuf += 12;
		/* replace remaining '...UNC\' with '\\' */
		if (!wcsnicmp(wbuf, L"UNC\\", 4)) {
			wbuf += 2;
			*wbuf = '\\';
		}
	}
	/* convert backslashes to slashes */
	for (i = 0; wbuf[i]; i++)
		if (wbuf[i] == '\\')
			wbuf[i] = '/';
	return wbuf;
}

int mingw_unlink(const char *pathname)
{
	int ret, tries = 0;
	wchar_t wpathname[MAX_PATH];
	if (xutftowcs_path(wpathname, pathname) < 0)
		return -1;

	if (DeleteFileW(wpathname))
		return 0;

	/* read-only files cannot be removed */
	_wchmod(wpathname, 0666);
	while ((ret = _wunlink(wpathname)) == -1 && tries < ARRAY_SIZE(delay)) {
		if (!is_file_in_use_error(GetLastError()))
			break;
		/*
		 * We assume that some other process had the source or
		 * destination file open at the wrong moment and retry.
		 * In order to give the other process a higher chance to
		 * complete its operation, we give up our time slice now.
		 * If we have to retry again, we do sleep a bit.
		 */
		Sleep(delay[tries]);
		tries++;
	}
	while (ret == -1 && is_file_in_use_error(GetLastError()) &&
	       ask_yes_no_if_possible("Unlink of file '%s' failed. "
			"Should I try again?", pathname))
	       ret = _wunlink(wpathname);
	return ret;
}

static int is_dir_empty(const wchar_t *wpath)
{
	WIN32_FIND_DATAW findbuf;
	HANDLE handle;
	wchar_t wbuf[MAX_PATH + 2];
	wcscpy(wbuf, wpath);
	wcscat(wbuf, L"\\*");
	handle = FindFirstFileW(wbuf, &findbuf);
	if (handle == INVALID_HANDLE_VALUE)
		return GetLastError() == ERROR_NO_MORE_FILES;

	while (!wcscmp(findbuf.cFileName, L".") ||
			!wcscmp(findbuf.cFileName, L".."))
		if (!FindNextFileW(handle, &findbuf)) {
			DWORD err = GetLastError();
			FindClose(handle);
			return err == ERROR_NO_MORE_FILES;
		}
	FindClose(handle);
	return 0;
}

int mingw_rmdir(const char *pathname)
{
	int ret, tries = 0;
	wchar_t wpathname[MAX_PATH];
	struct stat st;

	/*
	 * Contrary to Linux' `rmdir()`, Windows' _wrmdir() and _rmdir()
	 * (and `RemoveDirectoryW()`) will attempt to remove the target of a
	 * symbolic link (if it points to a directory).
	 *
	 * This behavior breaks the assumption of e.g. `remove_path()` which
	 * upon successful deletion of a file will attempt to remove its parent
	 * directories recursively until failure (which usually happens when
	 * the directory is not empty).
	 *
	 * Therefore, before calling `_wrmdir()`, we first check if the path is
	 * a symbolic link. If it is, we exit and return the same error as
	 * Linux' `rmdir()` would, i.e. `ENOTDIR`.
	 */
	if (!mingw_lstat(pathname, &st) && S_ISLNK(st.st_mode)) {
		errno = ENOTDIR;
		return -1;
	}

	if (xutftowcs_path(wpathname, pathname) < 0)
		return -1;

	while ((ret = _wrmdir(wpathname)) == -1 && tries < ARRAY_SIZE(delay)) {
		if (!is_file_in_use_error(GetLastError()))
			errno = err_win_to_posix(GetLastError());
		if (errno != EACCES)
			break;
		if (!is_dir_empty(wpathname)) {
			errno = ENOTEMPTY;
			break;
		}
		/*
		 * We assume that some other process had the source or
		 * destination file open at the wrong moment and retry.
		 * In order to give the other process a higher chance to
		 * complete its operation, we give up our time slice now.
		 * If we have to retry again, we do sleep a bit.
		 */
		Sleep(delay[tries]);
		tries++;
	}
	while (ret == -1 && errno == EACCES && is_file_in_use_error(GetLastError()) &&
	       ask_yes_no_if_possible("Deletion of directory '%s' failed. "
			"Should I try again?", pathname))
	       ret = _wrmdir(wpathname);
	if (!ret)
		invalidate_lstat_cache();
	return ret;
}

static inline int needs_hiding(const char *path)
{
	const char *basename;

	if (hide_dotfiles == HIDE_DOTFILES_FALSE)
		return 0;

	/* We cannot use basename(), as it would remove trailing slashes */
	win32_skip_dos_drive_prefix((char **)&path);
	if (!*path)
		return 0;

	for (basename = path; *path; path++)
		if (is_dir_sep(*path)) {
			do {
				path++;
			} while (is_dir_sep(*path));
			/* ignore trailing slashes */
			if (*path)
				basename = path;
			else
				break;
		}

	if (hide_dotfiles == HIDE_DOTFILES_TRUE)
		return *basename == '.';

	assert(hide_dotfiles == HIDE_DOTFILES_DOTGITONLY);
	return !strncasecmp(".git", basename, 4) &&
		(!basename[4] || is_dir_sep(basename[4]));
}

static int set_hidden_flag(const wchar_t *path, int set)
{
	DWORD original = GetFileAttributesW(path), modified;
	if (set)
		modified = original | FILE_ATTRIBUTE_HIDDEN;
	else
		modified = original & ~FILE_ATTRIBUTE_HIDDEN;
	if (original == modified || SetFileAttributesW(path, modified))
		return 0;
	errno = err_win_to_posix(GetLastError());
	return -1;
}

int mingw_mkdir(const char *path, int mode)
{
	int ret;
	wchar_t wpath[MAX_PATH];

	if (!is_valid_win32_path(path, 0)) {
		errno = EINVAL;
		return -1;
	}

	if (xutftowcs_path(wpath, path) < 0)
		return -1;
	ret = _wmkdir(wpath);
	if (!ret && needs_hiding(path))
		return set_hidden_flag(wpath, 1);
	return ret;
}

/*
 * Calling CreateFile() using FILE_APPEND_DATA and without FILE_WRITE_DATA
 * is documented in [1] as opening a writable file handle in append mode.
 * (It is believed that) this is atomic since it is maintained by the
 * kernel unlike the O_APPEND flag which is racily maintained by the CRT.
 *
 * [1] https://docs.microsoft.com/en-us/windows/desktop/fileio/file-access-rights-constants
 *
 * This trick does not appear to work for named pipes.  Instead it creates
 * a named pipe client handle that cannot be written to.  Callers should
 * just use the regular _wopen() for them.  (And since client handle gets
 * bound to a unique server handle, it isn't really an issue.)
 */
static int mingw_open_append(wchar_t const *wfilename, int oflags, ...)
{
	HANDLE handle;
	int fd;
	DWORD create = (oflags & O_CREAT) ? OPEN_ALWAYS : OPEN_EXISTING;

	/* only these flags are supported */
	if ((oflags & ~O_CREAT) != (O_WRONLY | O_APPEND))
		return errno = ENOSYS, -1;

	/*
	 * FILE_SHARE_WRITE is required to permit child processes
	 * to append to the file.
	 */
	handle = CreateFileW(wfilename, FILE_APPEND_DATA,
			FILE_SHARE_WRITE | FILE_SHARE_READ,
			NULL, create, FILE_ATTRIBUTE_NORMAL, NULL);
	if (handle == INVALID_HANDLE_VALUE) {
		DWORD err = GetLastError();

		/*
		 * Some network storage solutions (e.g. Isilon) might return
		 * ERROR_INVALID_PARAMETER instead of expected error
		 * ERROR_PATH_NOT_FOUND, which results in an unknown error. If
		 * so, let's turn the error to ERROR_PATH_NOT_FOUND instead.
		 */
		if (err == ERROR_INVALID_PARAMETER)
			err = ERROR_PATH_NOT_FOUND;

		errno = err_win_to_posix(err);
		return -1;
	}

	/*
	 * No O_APPEND here, because the CRT uses it only to reset the
	 * file pointer to EOF before each write(); but that is not
	 * necessary (and may lead to races) for a file created with
	 * FILE_APPEND_DATA.
	 */
	fd = _open_osfhandle((intptr_t)handle, O_BINARY);
	if (fd < 0)
		CloseHandle(handle);
	return fd;
}

/*
 * Does the pathname map to the local named pipe filesystem?
 * That is, does it have a "//./pipe/" prefix?
 */
static int is_local_named_pipe_path(const char *filename)
{
	return (is_dir_sep(filename[0]) &&
		is_dir_sep(filename[1]) &&
		filename[2] == '.'  &&
		is_dir_sep(filename[3]) &&
		!strncasecmp(filename+4, "pipe", 4) &&
		is_dir_sep(filename[8]) &&
		filename[9]);
}

int mingw_open (const char *filename, int oflags, ...)
{
	typedef int (*open_fn_t)(wchar_t const *wfilename, int oflags, ...);
	va_list args;
	unsigned mode;
	int fd, create = (oflags & (O_CREAT | O_EXCL)) == (O_CREAT | O_EXCL);
	wchar_t wfilename[MAX_PATH];
	open_fn_t open_fn;

	va_start(args, oflags);
	mode = va_arg(args, int);
	va_end(args);

	if (!is_valid_win32_path(filename, !create)) {
		errno = create ? EINVAL : ENOENT;
		return -1;
	}

	if ((oflags & O_APPEND) && !is_local_named_pipe_path(filename))
		open_fn = mingw_open_append;
	else
		open_fn = _wopen;

	if (filename && !strcmp(filename, "/dev/null"))
		wcscpy(wfilename, L"nul");
	else if (xutftowcs_path(wfilename, filename) < 0)
		return -1;

	fd = open_fn(wfilename, oflags, mode);

	if (fd < 0 && (oflags & O_ACCMODE) != O_RDONLY && errno == EACCES) {
		DWORD attrs = GetFileAttributesW(wfilename);
		if (attrs != INVALID_FILE_ATTRIBUTES && (attrs & FILE_ATTRIBUTE_DIRECTORY))
			errno = EISDIR;
	}
	if ((oflags & O_CREAT) && needs_hiding(filename)) {
		/*
		 * Internally, _wopen() uses the CreateFile() API which errors
		 * out with an ERROR_ACCESS_DENIED if CREATE_ALWAYS was
		 * specified and an already existing file's attributes do not
		 * match *exactly*. As there is no mode or flag we can set that
		 * would correspond to FILE_ATTRIBUTE_HIDDEN, let's just try
		 * again *without* the O_CREAT flag (that corresponds to the
		 * CREATE_ALWAYS flag of CreateFile()).
		 */
		if (fd < 0 && errno == EACCES)
			fd = open_fn(wfilename, oflags & ~O_CREAT, mode);
		if (fd >= 0 && set_hidden_flag(wfilename, 1))
			warning("could not mark '%s' as hidden.", filename);
	}
	return fd;
}

static BOOL WINAPI ctrl_ignore(DWORD type)
{
	return TRUE;
}

#undef fgetc
int mingw_fgetc(FILE *stream)
{
	int ch;
	if (!isatty(_fileno(stream)))
		return fgetc(stream);

	SetConsoleCtrlHandler(ctrl_ignore, TRUE);
	while (1) {
		ch = fgetc(stream);
		if (ch != EOF || GetLastError() != ERROR_OPERATION_ABORTED)
			break;

		/* Ctrl+C was pressed, simulate SIGINT and retry */
		mingw_raise(SIGINT);
	}
	SetConsoleCtrlHandler(ctrl_ignore, FALSE);
	return ch;
}

#undef fopen
FILE *mingw_fopen (const char *filename, const char *otype)
{
	int hide = needs_hiding(filename);
	FILE *file;
	wchar_t wfilename[MAX_PATH], wotype[4];
	if (filename && !strcmp(filename, "/dev/null"))
		wcscpy(wfilename, L"nul");
	else if (!is_valid_win32_path(filename, 1)) {
		int create = otype && strchr(otype, 'w');
		errno = create ? EINVAL : ENOENT;
		return NULL;
	} else if (xutftowcs_path(wfilename, filename) < 0)
		return NULL;

	if (xutftowcs(wotype, otype, ARRAY_SIZE(wotype)) < 0)
		return NULL;

	if (hide && !access(filename, F_OK) && set_hidden_flag(wfilename, 0)) {
		error("could not unhide %s", filename);
		return NULL;
	}
	file = _wfopen(wfilename, wotype);
	if (!file && GetLastError() == ERROR_INVALID_NAME)
		errno = ENOENT;
	if (file && hide && set_hidden_flag(wfilename, 1))
		warning("could not mark '%s' as hidden.", filename);
	return file;
}

FILE *mingw_freopen (const char *filename, const char *otype, FILE *stream)
{
	int hide = needs_hiding(filename);
	FILE *file;
	wchar_t wfilename[MAX_PATH], wotype[4];
	if (filename && !strcmp(filename, "/dev/null"))
		wcscpy(wfilename, L"nul");
	else if (!is_valid_win32_path(filename, 1)) {
		int create = otype && strchr(otype, 'w');
		errno = create ? EINVAL : ENOENT;
		return NULL;
	} else if (xutftowcs_path(wfilename, filename) < 0)
		return NULL;

	if (xutftowcs(wotype, otype, ARRAY_SIZE(wotype)) < 0)
		return NULL;

	if (hide && !access(filename, F_OK) && set_hidden_flag(wfilename, 0)) {
		error("could not unhide %s", filename);
		return NULL;
	}
	file = _wfreopen(wfilename, wotype, stream);
	if (file && hide && set_hidden_flag(wfilename, 1))
		warning("could not mark '%s' as hidden.", filename);
	return file;
}

#undef fflush
int mingw_fflush(FILE *stream)
{
	int ret = fflush(stream);

	/*
	 * write() is used behind the scenes of stdio output functions.
	 * Since git code does not check for errors after each stdio write
	 * operation, it can happen that write() is called by a later
	 * stdio function even if an earlier write() call failed. In the
	 * case of a pipe whose readable end was closed, only the first
	 * call to write() reports EPIPE on Windows. Subsequent write()
	 * calls report EINVAL. It is impossible to notice whether this
	 * fflush invocation triggered such a case, therefore, we have to
	 * catch all EINVAL errors whole-sale.
	 */
	if (ret && errno == EINVAL)
		errno = EPIPE;

	return ret;
}

#undef write
ssize_t mingw_write(int fd, const void *buf, size_t len)
{
	ssize_t result = write(fd, buf, len);

	if (result < 0 && errno == EINVAL && buf) {
		/* check if fd is a pipe */
		HANDLE h = (HANDLE) _get_osfhandle(fd);
		if (GetFileType(h) == FILE_TYPE_PIPE)
			errno = EPIPE;
		else
			errno = EINVAL;
	}

	return result;
}

int mingw_access(const char *filename, int mode)
{
	wchar_t wfilename[MAX_PATH];
	if (!strcmp("nul", filename) || !strcmp("/dev/null", filename))
		return 0;
	if (xutftowcs_path(wfilename, filename) < 0)
		return -1;
	/* X_OK is not supported by the MSVCRT version */
	return _waccess(wfilename, mode & ~X_OK);
}

int mingw_chdir(const char *dirname)
{
	wchar_t wdirname[MAX_PATH];
	if (xutftowcs_path(wdirname, dirname) < 0)
		return -1;
	return _wchdir(wdirname);
}

int mingw_chmod(const char *filename, int mode)
{
	wchar_t wfilename[MAX_PATH];
	if (xutftowcs_path(wfilename, filename) < 0)
		return -1;
	return _wchmod(wfilename, mode);
}

/*
 * The unit of FILETIME is 100-nanoseconds since January 1, 1601, UTC.
 * Returns the 100-nanoseconds ("hekto nanoseconds") since the epoch.
 */
static inline long long filetime_to_hnsec(const FILETIME *ft)
{
	long long winTime = ((long long)ft->dwHighDateTime << 32) + ft->dwLowDateTime;
	/* Windows to Unix Epoch conversion */
	return winTime - 116444736000000000LL;
}

static inline void filetime_to_timespec(const FILETIME *ft, struct timespec *ts)
{
	long long hnsec = filetime_to_hnsec(ft);
	ts->tv_sec = (time_t)(hnsec / 10000000);
	ts->tv_nsec = (hnsec % 10000000) * 100;
}

/**
 * Verifies that safe_create_leading_directories() would succeed.
 */
static int has_valid_directory_prefix(wchar_t *wfilename)
{
	int n = wcslen(wfilename);

	while (n > 0) {
		wchar_t c = wfilename[--n];
		DWORD attributes;

		if (!is_dir_sep(c))
			continue;

		wfilename[n] = L'\0';
		attributes = GetFileAttributesW(wfilename);
		wfilename[n] = c;
		if (attributes == FILE_ATTRIBUTE_DIRECTORY ||
				attributes == FILE_ATTRIBUTE_DEVICE)
			return 1;
		if (attributes == INVALID_FILE_ATTRIBUTES)
			switch (GetLastError()) {
			case ERROR_PATH_NOT_FOUND:
				continue;
			case ERROR_FILE_NOT_FOUND:
				/* This implies parent directory exists. */
				return 1;
			}
		return 0;
	}
	return 1;
}

/* We keep the do_lstat code in a separate function to avoid recursion.
 * When a path ends with a slash, the stat will fail with ENOENT. In
 * this case, we strip the trailing slashes and stat again.
 *
 * If follow is true then act like stat() and report on the link
 * target. Otherwise report on the link itself.
 */
static int do_lstat(int follow, const char *file_name, struct stat *buf)
{
	WIN32_FILE_ATTRIBUTE_DATA fdata;
	wchar_t wfilename[MAX_PATH];
	if (xutftowcs_path(wfilename, file_name) < 0)
		return -1;

	if (GetFileAttributesExW(wfilename, GetFileExInfoStandard, &fdata)) {
		buf->st_ino = 0;
		buf->st_gid = 0;
		buf->st_uid = 0;
		buf->st_nlink = 1;
		buf->st_mode = file_attr_to_st_mode(fdata.dwFileAttributes);
		buf->st_size = fdata.nFileSizeLow |
			(((off_t)fdata.nFileSizeHigh)<<32);
		buf->st_dev = buf->st_rdev = 0; /* not used by Git */
		filetime_to_timespec(&(fdata.ftLastAccessTime), &(buf->st_atim));
		filetime_to_timespec(&(fdata.ftLastWriteTime), &(buf->st_mtim));
		filetime_to_timespec(&(fdata.ftCreationTime), &(buf->st_ctim));
		if (fdata.dwFileAttributes & FILE_ATTRIBUTE_REPARSE_POINT) {
			WIN32_FIND_DATAW findbuf;
			HANDLE handle = FindFirstFileW(wfilename, &findbuf);
			if (handle != INVALID_HANDLE_VALUE) {
				if ((findbuf.dwFileAttributes & FILE_ATTRIBUTE_REPARSE_POINT) &&
						(findbuf.dwReserved0 == IO_REPARSE_TAG_SYMLINK)) {
					if (follow) {
						char buffer[MAXIMUM_REPARSE_DATA_BUFFER_SIZE];
						buf->st_size = readlink(file_name, buffer, MAXIMUM_REPARSE_DATA_BUFFER_SIZE);
					} else {
						buf->st_mode = S_IFLNK;
					}
					buf->st_mode |= S_IREAD;
					if (!(findbuf.dwFileAttributes & FILE_ATTRIBUTE_READONLY))
						buf->st_mode |= S_IWRITE;
				}
				FindClose(handle);
			}
		}
		return 0;
	}
	switch (GetLastError()) {
	case ERROR_ACCESS_DENIED:
	case ERROR_SHARING_VIOLATION:
	case ERROR_LOCK_VIOLATION:
	case ERROR_SHARING_BUFFER_EXCEEDED:
		errno = EACCES;
		break;
	case ERROR_BUFFER_OVERFLOW:
		errno = ENAMETOOLONG;
		break;
	case ERROR_NOT_ENOUGH_MEMORY:
		errno = ENOMEM;
		break;
	case ERROR_PATH_NOT_FOUND:
		if (!has_valid_directory_prefix(wfilename)) {
			errno = ENOTDIR;
			break;
		}
		/* fallthru */
	default:
		errno = ENOENT;
		break;
	}
	return -1;
}

/* We provide our own lstat/fstat functions, since the provided
 * lstat/fstat functions are so slow. These stat functions are
 * tailored for Git's usage (read: fast), and are not meant to be
 * complete. Note that Git stat()s are redirected to mingw_lstat()
 * too, since Windows doesn't really handle symlinks that well.
 */
static int do_stat_internal(int follow, const char *file_name, struct stat *buf)
{
	int namelen;
	char alt_name[PATH_MAX];

	if (!do_lstat(follow, file_name, buf))
		return 0;

	/* if file_name ended in a '/', Windows returned ENOENT;
	 * try again without trailing slashes
	 */
	if (errno != ENOENT)
		return -1;

	namelen = strlen(file_name);
	if (namelen && file_name[namelen-1] != '/')
		return -1;
	while (namelen && file_name[namelen-1] == '/')
		--namelen;
	if (!namelen || namelen >= PATH_MAX)
		return -1;

	memcpy(alt_name, file_name, namelen);
	alt_name[namelen] = 0;
	return do_lstat(follow, alt_name, buf);
}

static int get_file_info_by_handle(HANDLE hnd, struct stat *buf)
{
	BY_HANDLE_FILE_INFORMATION fdata;

	if (!GetFileInformationByHandle(hnd, &fdata)) {
		errno = err_win_to_posix(GetLastError());
		return -1;
	}

	buf->st_ino = 0;
	buf->st_gid = 0;
	buf->st_uid = 0;
	buf->st_nlink = 1;
	buf->st_mode = file_attr_to_st_mode(fdata.dwFileAttributes);
	buf->st_size = fdata.nFileSizeLow |
		(((off_t)fdata.nFileSizeHigh)<<32);
	buf->st_dev = buf->st_rdev = 0; /* not used by Git */
	filetime_to_timespec(&(fdata.ftLastAccessTime), &(buf->st_atim));
	filetime_to_timespec(&(fdata.ftLastWriteTime), &(buf->st_mtim));
	filetime_to_timespec(&(fdata.ftCreationTime), &(buf->st_ctim));
	return 0;
}

int mingw_lstat(const char *file_name, struct stat *buf)
{
	return do_stat_internal(0, file_name, buf);
}
int mingw_stat(const char *file_name, struct stat *buf)
{
	return do_stat_internal(1, file_name, buf);
}

int mingw_fstat(int fd, struct stat *buf)
{
	HANDLE fh = (HANDLE)_get_osfhandle(fd);
	DWORD avail, type = GetFileType(fh) & ~FILE_TYPE_REMOTE;

	switch (type) {
	case FILE_TYPE_DISK:
		return get_file_info_by_handle(fh, buf);

	case FILE_TYPE_CHAR:
	case FILE_TYPE_PIPE:
		/* initialize stat fields */
		memset(buf, 0, sizeof(*buf));
		buf->st_nlink = 1;

		if (type == FILE_TYPE_CHAR) {
			buf->st_mode = _S_IFCHR;
		} else {
			buf->st_mode = _S_IFIFO;
			if (PeekNamedPipe(fh, NULL, 0, NULL, &avail, NULL))
				buf->st_size = avail;
		}
		return 0;

	default:
		errno = EBADF;
		return -1;
	}
}

static inline void time_t_to_filetime(time_t t, FILETIME *ft)
{
	long long winTime = t * 10000000LL + 116444736000000000LL;
	ft->dwLowDateTime = winTime;
	ft->dwHighDateTime = winTime >> 32;
}

int mingw_utime (const char *file_name, const struct utimbuf *times)
{
	FILETIME mft, aft;
	int rc;
	DWORD attrs;
	wchar_t wfilename[MAX_PATH];
	HANDLE osfilehandle;

	if (xutftowcs_path(wfilename, file_name) < 0)
		return -1;

	/* must have write permission */
	attrs = GetFileAttributesW(wfilename);
	if (attrs != INVALID_FILE_ATTRIBUTES &&
	    (attrs & FILE_ATTRIBUTE_READONLY)) {
		/* ignore errors here; open() will report them */
		SetFileAttributesW(wfilename, attrs & ~FILE_ATTRIBUTE_READONLY);
	}

	osfilehandle = CreateFileW(wfilename,
				   FILE_WRITE_ATTRIBUTES,
				   0 /*FileShare.None*/,
				   NULL,
				   OPEN_EXISTING,
				   (attrs != INVALID_FILE_ATTRIBUTES &&
					(attrs & FILE_ATTRIBUTE_DIRECTORY)) ?
					FILE_FLAG_BACKUP_SEMANTICS : 0,
				   NULL);
	if (osfilehandle == INVALID_HANDLE_VALUE) {
		errno = err_win_to_posix(GetLastError());
		rc = -1;
		goto revert_attrs;
	}

	if (times) {
		time_t_to_filetime(times->modtime, &mft);
		time_t_to_filetime(times->actime, &aft);
	} else {
		GetSystemTimeAsFileTime(&mft);
		aft = mft;
	}

	if (!SetFileTime(osfilehandle, NULL, &aft, &mft)) {
		errno = EINVAL;
		rc = -1;
	} else
		rc = 0;

	if (osfilehandle != INVALID_HANDLE_VALUE)
		CloseHandle(osfilehandle);

revert_attrs:
	if (attrs != INVALID_FILE_ATTRIBUTES &&
	    (attrs & FILE_ATTRIBUTE_READONLY)) {
		/* ignore errors again */
		SetFileAttributesW(wfilename, attrs);
	}
	return rc;
}

#undef strftime
size_t mingw_strftime(char *s, size_t max,
		      const char *format, const struct tm *tm)
{
	/* a pointer to the original strftime in case we can't find the UCRT version */
	static size_t (*fallback)(char *, size_t, const char *, const struct tm *) = strftime;
	size_t ret;
	DECLARE_PROC_ADDR(ucrtbase.dll, size_t, __cdecl, strftime, char *, size_t,
		const char *, const struct tm *);

	if (INIT_PROC_ADDR(strftime))
		ret = strftime(s, max, format, tm);
	else
		ret = fallback(s, max, format, tm);

	if (!ret && errno == EINVAL)
		die("invalid strftime format: '%s'", format);
	return ret;
}

unsigned int sleep (unsigned int seconds)
{
	Sleep(seconds*1000);
	return 0;
}

char *mingw_mktemp(char *template)
{
	wchar_t wtemplate[MAX_PATH];
	if (xutftowcs_path(wtemplate, template) < 0)
		return NULL;
	if (!_wmktemp(wtemplate))
		return NULL;
	if (xwcstoutf(template, wtemplate, strlen(template) + 1) < 0)
		return NULL;
	return template;
}

int mkstemp(char *template)
{
<<<<<<< HEAD
	char *filename = mktemp(template);
	if (!filename)
		return -1;
	return open(filename, O_RDWR | O_CREAT, 0600);
=======
	return git_mkstemp_mode(template, 0600);
>>>>>>> ae25974d
}

int gettimeofday(struct timeval *tv, void *tz)
{
	FILETIME ft;
	long long hnsec;

	GetSystemTimeAsFileTime(&ft);
	hnsec = filetime_to_hnsec(&ft);
	tv->tv_sec = hnsec / 10000000;
	tv->tv_usec = (hnsec % 10000000) / 10;
	return 0;
}

int pipe(int filedes[2])
{
	HANDLE h[2];

	/* this creates non-inheritable handles */
	if (!CreatePipe(&h[0], &h[1], NULL, 8192)) {
		errno = err_win_to_posix(GetLastError());
		return -1;
	}
	filedes[0] = _open_osfhandle(HCAST(int, h[0]), O_NOINHERIT);
	if (filedes[0] < 0) {
		CloseHandle(h[0]);
		CloseHandle(h[1]);
		return -1;
	}
	filedes[1] = _open_osfhandle(HCAST(int, h[1]), O_NOINHERIT);
	if (filedes[1] < 0) {
		close(filedes[0]);
		CloseHandle(h[1]);
		return -1;
	}
	return 0;
}

#ifndef __MINGW64__
struct tm *gmtime_r(const time_t *timep, struct tm *result)
{
	if (gmtime_s(result, timep) == 0)
		return result;
	return NULL;
}

struct tm *localtime_r(const time_t *timep, struct tm *result)
{
	if (localtime_s(result, timep) == 0)
		return result;
	return NULL;
}
#endif

char *mingw_getcwd(char *pointer, int len)
{
	wchar_t cwd[MAX_PATH], wpointer[MAX_PATH];
	DWORD ret = GetCurrentDirectoryW(ARRAY_SIZE(cwd), cwd);

	if (!ret || ret >= ARRAY_SIZE(cwd)) {
		errno = ret ? ENAMETOOLONG : err_win_to_posix(GetLastError());
		return NULL;
	}
	ret = GetLongPathNameW(cwd, wpointer, ARRAY_SIZE(wpointer));
	if (!ret && GetLastError() == ERROR_ACCESS_DENIED) {
		HANDLE hnd = CreateFileW(cwd, 0,
			FILE_SHARE_READ | FILE_SHARE_WRITE | FILE_SHARE_DELETE, NULL,
			OPEN_EXISTING, FILE_FLAG_BACKUP_SEMANTICS, NULL);
		if (hnd == INVALID_HANDLE_VALUE)
			return NULL;
		ret = GetFinalPathNameByHandleW(hnd, wpointer, ARRAY_SIZE(wpointer), 0);
		CloseHandle(hnd);
		if (!ret || ret >= ARRAY_SIZE(wpointer))
			return NULL;
		if (xwcstoutf(pointer, normalize_ntpath(wpointer), len) < 0)
			return NULL;
		return pointer;
	}
	if (!ret || ret >= ARRAY_SIZE(wpointer))
		return NULL;
	if (GetFileAttributesW(wpointer) == INVALID_FILE_ATTRIBUTES) {
		errno = ENOENT;
		return NULL;
	}
	if (xwcstoutf(pointer, wpointer, len) < 0)
		return NULL;
	convert_slashes(pointer);
	return pointer;
}

/*
 * See "Parsing C++ Command-Line Arguments" at Microsoft's Docs:
 * https://docs.microsoft.com/en-us/cpp/cpp/parsing-cpp-command-line-arguments
 */
static const char *quote_arg_msvc(const char *arg)
{
	/* count chars to quote */
	int len = 0, n = 0;
	int force_quotes = 0;
	char *q, *d;
	const char *p = arg;
	if (!*p) force_quotes = 1;
	while (*p) {
		if (isspace(*p) || *p == '*' || *p == '?' || *p == '{' || *p == '\'')
			force_quotes = 1;
		else if (*p == '"')
			n++;
		else if (*p == '\\') {
			int count = 0;
			while (*p == '\\') {
				count++;
				p++;
				len++;
			}
			if (*p == '"' || !*p)
				n += count*2 + 1;
			continue;
		}
		len++;
		p++;
	}
	if (!force_quotes && n == 0)
		return arg;

	/* insert \ where necessary */
	d = q = xmalloc(st_add3(len, n, 3));
	*d++ = '"';
	while (*arg) {
		if (*arg == '"')
			*d++ = '\\';
		else if (*arg == '\\') {
			int count = 0;
			while (*arg == '\\') {
				count++;
				*d++ = *arg++;
			}
			if (*arg == '"' || !*arg) {
				while (count-- > 0)
					*d++ = '\\';
				/* don't escape the surrounding end quote */
				if (!*arg)
					break;
				*d++ = '\\';
			}
		}
		*d++ = *arg++;
	}
	*d++ = '"';
	*d++ = '\0';
	return q;
}

#include "quote.h"

static const char *quote_arg_msys2(const char *arg)
{
	struct strbuf buf = STRBUF_INIT;
	const char *p2 = arg, *p;

	for (p = arg; *p; p++) {
		int ws = isspace(*p);
		if (!ws && *p != '\\' && *p != '"' && *p != '{' && *p != '\'' &&
		    *p != '?' && *p != '*' && *p != '~')
			continue;
		if (!buf.len)
			strbuf_addch(&buf, '"');
		if (p != p2)
			strbuf_add(&buf, p2, p - p2);
		if (*p == '\\' || *p == '"')
			strbuf_addch(&buf, '\\');
		p2 = p;
	}

	if (p == arg)
		strbuf_addch(&buf, '"');
	else if (!buf.len)
		return arg;
	else
		strbuf_add(&buf, p2, p - p2);

	strbuf_addch(&buf, '"');
	return strbuf_detach(&buf, 0);
}

static const char *parse_interpreter(const char *cmd)
{
	static char buf[100];
	char *p, *opt;
	int n, fd;

	/* don't even try a .exe */
	n = strlen(cmd);
	if (n >= 4 && !strcasecmp(cmd+n-4, ".exe"))
		return NULL;

	fd = open(cmd, O_RDONLY);
	if (fd < 0)
		return NULL;
	n = read(fd, buf, sizeof(buf)-1);
	close(fd);
	if (n < 4)	/* at least '#!/x' and not error */
		return NULL;

	if (buf[0] != '#' || buf[1] != '!')
		return NULL;
	buf[n] = '\0';
	p = buf + strcspn(buf, "\r\n");
	if (!*p)
		return NULL;

	*p = '\0';
	if (!(p = strrchr(buf+2, '/')) && !(p = strrchr(buf+2, '\\')))
		return NULL;
	/* strip options */
	if ((opt = strchr(p+1, ' ')))
		*opt = '\0';
	return p+1;
}

/*
 * exe_only means that we only want to detect .exe files, but not scripts
 * (which do not have an extension)
 */
static char *lookup_prog(const char *dir, int dirlen, const char *cmd,
			 int isexe, int exe_only)
{
	char path[MAX_PATH];
	wchar_t wpath[MAX_PATH];
	snprintf(path, sizeof(path), "%.*s\\%s.exe", dirlen, dir, cmd);

	if (xutftowcs_path(wpath, path) < 0)
		return NULL;

	if (!isexe && _waccess(wpath, F_OK) == 0)
		return xstrdup(path);
	wpath[wcslen(wpath)-4] = '\0';
	if ((!exe_only || isexe) && _waccess(wpath, F_OK) == 0) {
		if (!(GetFileAttributesW(wpath) & FILE_ATTRIBUTE_DIRECTORY)) {
			path[strlen(path)-4] = '\0';
			return xstrdup(path);
		}
	}
	return NULL;
}

/*
 * Determines the absolute path of cmd using the split path in path.
 * If cmd contains a slash or backslash, no lookup is performed.
 */
static char *path_lookup(const char *cmd, int exe_only)
{
	const char *path;
	char *prog = NULL;
	int len = strlen(cmd);
	int isexe = len >= 4 && !strcasecmp(cmd+len-4, ".exe");

	if (strpbrk(cmd, "/\\"))
		return xstrdup(cmd);

	path = mingw_getenv("PATH");
	if (!path)
		return NULL;

	while (!prog) {
		const char *sep = strchrnul(path, ';');
		int dirlen = sep - path;
		if (dirlen)
			prog = lookup_prog(path, dirlen, cmd, isexe, exe_only);
		if (!*sep)
			break;
		path = sep + 1;
	}

	return prog;
}

static const wchar_t *wcschrnul(const wchar_t *s, wchar_t c)
{
	while (*s && *s != c)
		s++;
	return s;
}

/* Compare only keys */
static int wenvcmp(const void *a, const void *b)
{
	wchar_t *p = *(wchar_t **)a, *q = *(wchar_t **)b;
	size_t p_len, q_len;

	/* Find the keys */
	p_len = wcschrnul(p, L'=') - p;
	q_len = wcschrnul(q, L'=') - q;

	/* If the length differs, include the shorter key's NUL */
	if (p_len < q_len)
		p_len++;
	else if (p_len > q_len)
		p_len = q_len + 1;

	return _wcsnicmp(p, q, p_len);
}

/*
 * Build an environment block combining the inherited environment
 * merged with the given list of settings.
 *
 * Values of the form "KEY=VALUE" in deltaenv override inherited values.
 * Values of the form "KEY" in deltaenv delete inherited values.
 *
 * Multiple entries in deltaenv for the same key are explicitly allowed.
 *
 * We return a contiguous block of UNICODE strings with a final trailing
 * zero word.
 */
static wchar_t *make_environment_block(char **deltaenv)
{
	wchar_t *wenv = GetEnvironmentStringsW(), *wdeltaenv, *result, *p;
	size_t wlen, s, delta_size, size;

	wchar_t **array = NULL;
	size_t alloc = 0, nr = 0, i;

	size = 1; /* for extra NUL at the end */

	/* If there is no deltaenv to apply, simply return a copy. */
	if (!deltaenv || !*deltaenv) {
		for (p = wenv; p && *p; ) {
			size_t s = wcslen(p) + 1;
			size += s;
			p += s;
		}

		ALLOC_ARRAY(result, size);
		COPY_ARRAY(result, wenv, size);
		FreeEnvironmentStringsW(wenv);
		return result;
	}

	/*
	 * If there is a deltaenv, let's accumulate all keys into `array`,
	 * sort them using the stable git_stable_qsort() and then copy,
	 * skipping duplicate keys
	 */
	for (p = wenv; p && *p; ) {
		ALLOC_GROW(array, nr + 1, alloc);
		s = wcslen(p) + 1;
		array[nr++] = p;
		p += s;
		size += s;
	}

	/* (over-)assess size needed for wchar version of deltaenv */
	for (delta_size = 0, i = 0; deltaenv[i]; i++)
		delta_size += strlen(deltaenv[i]) * 2 + 1;
	ALLOC_ARRAY(wdeltaenv, delta_size);

	/* convert the deltaenv, appending to array */
	for (i = 0, p = wdeltaenv; deltaenv[i]; i++) {
		ALLOC_GROW(array, nr + 1, alloc);
		wlen = xutftowcs(p, deltaenv[i], wdeltaenv + delta_size - p);
		array[nr++] = p;
		p += wlen + 1;
	}

	git_stable_qsort(array, nr, sizeof(*array), wenvcmp);
	ALLOC_ARRAY(result, size + delta_size);

	for (p = result, i = 0; i < nr; i++) {
		/* Skip any duplicate keys; last one wins */
		while (i + 1 < nr && !wenvcmp(array + i, array + i + 1))
		       i++;

		/* Skip "to delete" entry */
		if (!wcschr(array[i], L'='))
			continue;

		size = wcslen(array[i]) + 1;
		COPY_ARRAY(p, array[i], size);
		p += size;
	}
	*p = L'\0';

	free(array);
	free(wdeltaenv);
	FreeEnvironmentStringsW(wenv);
	return result;
}

static void do_unset_environment_variables(void)
{
	static int done;
	char *p = unset_environment_variables;

	if (done || !p)
		return;
	done = 1;

	for (;;) {
		char *comma = strchr(p, ',');

		if (comma)
			*comma = '\0';
		unsetenv(p);
		if (!comma)
			break;
		p = comma + 1;
	}
}

struct pinfo_t {
	struct pinfo_t *next;
	pid_t pid;
	HANDLE proc;
};
static struct pinfo_t *pinfo = NULL;
CRITICAL_SECTION pinfo_cs;

/* Used to match and chomp off path components */
static inline int match_last_path_component(const char *path, size_t *len,
					    const char *component)
{
	size_t component_len = strlen(component);
	if (*len < component_len + 1 ||
	    !is_dir_sep(path[*len - component_len - 1]) ||
	    fspathncmp(path + *len - component_len, component, component_len))
		return 0;
	*len -= component_len + 1;
	/* chomp off repeated dir separators */
	while (*len > 0 && is_dir_sep(path[*len - 1]))
		(*len)--;
	return 1;
}

static int is_msys2_sh(const char *cmd)
{
	if (!cmd)
		return 0;

	if (!strcmp(cmd, "sh")) {
		static int ret = -1;
		char *p;

		if (ret >= 0)
			return ret;

		p = path_lookup(cmd, 0);
		if (!p)
			ret = 0;
		else {
			size_t len = strlen(p);

			ret = match_last_path_component(p, &len, "sh.exe") &&
				match_last_path_component(p, &len, "bin") &&
				match_last_path_component(p, &len, "usr");
			free(p);
		}
		return ret;
	}

	if (ends_with(cmd, "\\sh.exe")) {
		static char *sh;

		if (!sh)
			sh = path_lookup("sh", 0);

		return !fspathcmp(cmd, sh);
	}

	return 0;
}

static pid_t mingw_spawnve_fd(const char *cmd, const char **argv, char **deltaenv,
			      const char *dir,
			      int prepend_cmd, int fhin, int fhout, int fherr)
{
	static int restrict_handle_inheritance = -1;
	STARTUPINFOEXW si;
	PROCESS_INFORMATION pi;
	LPPROC_THREAD_ATTRIBUTE_LIST attr_list = NULL;
	HANDLE stdhandles[3];
	DWORD stdhandles_count = 0;
	SIZE_T size;
	struct strbuf args;
	wchar_t wcmd[MAX_PATH], wdir[MAX_PATH], *wargs, *wenvblk = NULL;
	unsigned flags = CREATE_UNICODE_ENVIRONMENT;
	BOOL ret;
	HANDLE cons;
	const char *(*quote_arg)(const char *arg) =
		is_msys2_sh(cmd ? cmd : *argv) ?
		quote_arg_msys2 : quote_arg_msvc;
	const char *strace_env;

	/* Make sure to override previous errors, if any */
	errno = 0;

	if (restrict_handle_inheritance < 0)
		restrict_handle_inheritance = core_restrict_inherited_handles;
	/*
	 * The following code to restrict which handles are inherited seems
	 * to work properly only on Windows 7 and later, so let's disable it
	 * on Windows Vista and 2008.
	 */
	if (restrict_handle_inheritance < 0)
		restrict_handle_inheritance = GetVersion() >> 16 >= 7601;

	do_unset_environment_variables();

	/* Determine whether or not we are associated to a console */
	cons = CreateFileW(L"CONOUT$", GENERIC_WRITE,
			FILE_SHARE_WRITE, NULL, OPEN_EXISTING,
			FILE_ATTRIBUTE_NORMAL, NULL);
	if (cons == INVALID_HANDLE_VALUE) {
		/* There is no console associated with this process.
		 * Since the child is a console process, Windows
		 * would normally create a console window. But
		 * since we'll be redirecting std streams, we do
		 * not need the console.
		 * It is necessary to use DETACHED_PROCESS
		 * instead of CREATE_NO_WINDOW to make ssh
		 * recognize that it has no console.
		 */
		flags |= DETACHED_PROCESS;
	} else {
		/* There is already a console. If we specified
		 * DETACHED_PROCESS here, too, Windows would
		 * disassociate the child from the console.
		 * The same is true for CREATE_NO_WINDOW.
		 * Go figure!
		 */
		CloseHandle(cons);
	}
	memset(&si, 0, sizeof(si));
	si.StartupInfo.cb = sizeof(si);
	si.StartupInfo.hStdInput = winansi_get_osfhandle(fhin);
	si.StartupInfo.hStdOutput = winansi_get_osfhandle(fhout);
	si.StartupInfo.hStdError = winansi_get_osfhandle(fherr);

	/* The list of handles cannot contain duplicates */
	if (si.StartupInfo.hStdInput != INVALID_HANDLE_VALUE)
		stdhandles[stdhandles_count++] = si.StartupInfo.hStdInput;
	if (si.StartupInfo.hStdOutput != INVALID_HANDLE_VALUE &&
	    si.StartupInfo.hStdOutput != si.StartupInfo.hStdInput)
		stdhandles[stdhandles_count++] = si.StartupInfo.hStdOutput;
	if (si.StartupInfo.hStdError != INVALID_HANDLE_VALUE &&
	    si.StartupInfo.hStdError != si.StartupInfo.hStdInput &&
	    si.StartupInfo.hStdError != si.StartupInfo.hStdOutput)
		stdhandles[stdhandles_count++] = si.StartupInfo.hStdError;
	if (stdhandles_count)
		si.StartupInfo.dwFlags |= STARTF_USESTDHANDLES;

	if (*argv && !strcmp(cmd, *argv))
		wcmd[0] = L'\0';
	else if (xutftowcs_path(wcmd, cmd) < 0)
		return -1;
	if (dir && xutftowcs_path(wdir, dir) < 0)
		return -1;

	/* concatenate argv, quoting args as we go */
	strbuf_init(&args, 0);
	if (prepend_cmd) {
		char *quoted = (char *)quote_arg(cmd);
		strbuf_addstr(&args, quoted);
		if (quoted != cmd)
			free(quoted);
	}
	for (; *argv; argv++) {
		char *quoted = (char *)quote_arg(*argv);
		if (*args.buf)
			strbuf_addch(&args, ' ');
		strbuf_addstr(&args, quoted);
		if (quoted != *argv)
			free(quoted);
	}

	strace_env = getenv("GIT_STRACE_COMMANDS");
	if (strace_env) {
		char *p = path_lookup("strace.exe", 1);
		if (!p)
			return error("strace not found!");
		if (xutftowcs_path(wcmd, p) < 0) {
			free(p);
			return -1;
		}
		free(p);
		if (!strcmp("1", strace_env) ||
		    !strcasecmp("yes", strace_env) ||
		    !strcasecmp("true", strace_env))
			strbuf_insert(&args, 0, "strace ", 7);
		else {
			const char *quoted = quote_arg(strace_env);
			struct strbuf buf = STRBUF_INIT;
			strbuf_addf(&buf, "strace -o %s ", quoted);
			if (quoted != strace_env)
				free((char *)quoted);
			strbuf_insert(&args, 0, buf.buf, buf.len);
			strbuf_release(&buf);
		}
	}

	ALLOC_ARRAY(wargs, st_add(st_mult(2, args.len), 1));
	xutftowcs(wargs, args.buf, 2 * args.len + 1);
	strbuf_release(&args);

	wenvblk = make_environment_block(deltaenv);

	memset(&pi, 0, sizeof(pi));
	if (restrict_handle_inheritance && stdhandles_count &&
	    (InitializeProcThreadAttributeList(NULL, 1, 0, &size) ||
	     GetLastError() == ERROR_INSUFFICIENT_BUFFER) &&
	    (attr_list = (LPPROC_THREAD_ATTRIBUTE_LIST)
			(HeapAlloc(GetProcessHeap(), 0, size))) &&
	    InitializeProcThreadAttributeList(attr_list, 1, 0, &size) &&
	    UpdateProcThreadAttribute(attr_list, 0,
				      PROC_THREAD_ATTRIBUTE_HANDLE_LIST,
				      stdhandles,
				      stdhandles_count * sizeof(HANDLE),
				      NULL, NULL)) {
		si.lpAttributeList = attr_list;
		flags |= EXTENDED_STARTUPINFO_PRESENT;
	}

	ret = CreateProcessW(*wcmd ? wcmd : NULL, wargs, NULL, NULL,
			     stdhandles_count ? TRUE : FALSE,
			     flags, wenvblk, dir ? wdir : NULL,
			     &si.StartupInfo, &pi);

	/*
	 * On Windows 2008 R2, it seems that specifying certain types of handles
	 * (such as FILE_TYPE_CHAR or FILE_TYPE_PIPE) will always produce an
	 * error. Rather than playing finicky and fragile games, let's just try
	 * to detect this situation and simply try again without restricting any
	 * handle inheritance. This is still better than failing to create
	 * processes.
	 */
	if (!ret && restrict_handle_inheritance && stdhandles_count) {
		DWORD err = GetLastError();
		struct strbuf buf = STRBUF_INIT;

		if (err != ERROR_NO_SYSTEM_RESOURCES &&
		    /*
		     * On Windows 7 and earlier, handles on pipes and character
		     * devices are inherited automatically, and cannot be
		     * specified in the thread handle list. Rather than trying
		     * to catch each and every corner case (and running the
		     * chance of *still* forgetting a few), let's just fall
		     * back to creating the process without trying to limit the
		     * handle inheritance.
		     */
		    !(err == ERROR_INVALID_PARAMETER &&
		      GetVersion() >> 16 < 9200) &&
		    !getenv("SUPPRESS_HANDLE_INHERITANCE_WARNING")) {
			DWORD fl = 0;
			int i;

			setenv("SUPPRESS_HANDLE_INHERITANCE_WARNING", "1", 1);

			for (i = 0; i < stdhandles_count; i++) {
				HANDLE h = stdhandles[i];
				strbuf_addf(&buf, "handle #%d: %p (type %lx, "
					    "handle info (%d) %lx\n", i, h,
					    GetFileType(h),
					    GetHandleInformation(h, &fl),
					    fl);
			}
			strbuf_addstr(&buf, "\nThis is a bug; please report it "
				      "at\nhttps://github.com/git-for-windows/"
				      "git/issues/new\n\n"
				      "To suppress this warning, please set "
				      "the environment variable\n\n"
				      "\tSUPPRESS_HANDLE_INHERITANCE_WARNING=1"
				      "\n");
		}
		restrict_handle_inheritance = 0;
		flags &= ~EXTENDED_STARTUPINFO_PRESENT;
		ret = CreateProcessW(*wcmd ? wcmd : NULL, wargs, NULL, NULL,
				     TRUE, flags, wenvblk, dir ? wdir : NULL,
				     &si.StartupInfo, &pi);
		if (!ret)
			errno = err_win_to_posix(GetLastError());
		if (ret && buf.len) {
			warning("failed to restrict file handles (%ld)\n\n%s",
				err, buf.buf);
		}
		strbuf_release(&buf);
	} else if (!ret)
		errno = err_win_to_posix(GetLastError());

	if (si.lpAttributeList)
		DeleteProcThreadAttributeList(si.lpAttributeList);
	if (attr_list)
		HeapFree(GetProcessHeap(), 0, attr_list);

	free(wenvblk);
	free(wargs);

	if (!ret)
		return -1;

	CloseHandle(pi.hThread);

	/*
	 * The process ID is the human-readable identifier of the process
	 * that we want to present in log and error messages. The handle
	 * is not useful for this purpose. But we cannot close it, either,
	 * because it is not possible to turn a process ID into a process
	 * handle after the process terminated.
	 * Keep the handle in a list for waitpid.
	 */
	EnterCriticalSection(&pinfo_cs);
	{
		struct pinfo_t *info = xmalloc(sizeof(struct pinfo_t));
		info->pid = pi.dwProcessId;
		info->proc = pi.hProcess;
		info->next = pinfo;
		pinfo = info;
	}
	LeaveCriticalSection(&pinfo_cs);

	return (pid_t)pi.dwProcessId;
}

static pid_t mingw_spawnv(const char *cmd, const char **argv, int prepend_cmd)
{
	return mingw_spawnve_fd(cmd, argv, NULL, NULL, prepend_cmd, 0, 1, 2);
}

pid_t mingw_spawnvpe(const char *cmd, const char **argv, char **deltaenv,
		     const char *dir,
		     int fhin, int fhout, int fherr)
{
	pid_t pid;
	char *prog = path_lookup(cmd, 0);

	if (!prog) {
		errno = ENOENT;
		pid = -1;
	}
	else {
		const char *interpr = parse_interpreter(prog);

		if (interpr) {
			const char *argv0 = argv[0];
			char *iprog = path_lookup(interpr, 1);
			argv[0] = prog;
			if (!iprog) {
				errno = ENOENT;
				pid = -1;
			}
			else {
				pid = mingw_spawnve_fd(iprog, argv, deltaenv, dir, 1,
						       fhin, fhout, fherr);
				free(iprog);
			}
			argv[0] = argv0;
		}
		else
			pid = mingw_spawnve_fd(prog, argv, deltaenv, dir, 0,
					       fhin, fhout, fherr);
		free(prog);
	}
	return pid;
}

static int try_shell_exec(const char *cmd, char *const *argv)
{
	const char *interpr = parse_interpreter(cmd);
	char *prog;
	int pid = 0;

	if (!interpr)
		return 0;
	prog = path_lookup(interpr, 1);
	if (prog) {
		int exec_id;
		int argc = 0;
#ifndef _MSC_VER
		const
#endif
		char **argv2;
		while (argv[argc]) argc++;
		ALLOC_ARRAY(argv2, argc + 1);
		argv2[0] = (char *)cmd;	/* full path to the script file */
		COPY_ARRAY(&argv2[1], &argv[1], argc);
		exec_id = trace2_exec(prog, argv2);
		pid = mingw_spawnv(prog, argv2, 1);
		if (pid >= 0) {
			int status;
			if (waitpid(pid, &status, 0) < 0)
				status = 255;
			trace2_exec_result(exec_id, status);
			exit(status);
		}
		trace2_exec_result(exec_id, -1);
		pid = 1;	/* indicate that we tried but failed */
		free(prog);
		free(argv2);
	}
	return pid;
}

int mingw_execv(const char *cmd, char *const *argv)
{
	/* check if git_command is a shell script */
	if (!try_shell_exec(cmd, argv)) {
		int pid, status;
		int exec_id;

		exec_id = trace2_exec(cmd, (const char **)argv);
		pid = mingw_spawnv(cmd, (const char **)argv, 0);
		if (pid < 0) {
			trace2_exec_result(exec_id, -1);
			return -1;
		}
		if (waitpid(pid, &status, 0) < 0)
			status = 255;
		trace2_exec_result(exec_id, status);
		exit(status);
	}
	return -1;
}

int mingw_execvp(const char *cmd, char *const *argv)
{
	char *prog = path_lookup(cmd, 0);

	if (prog) {
		mingw_execv(prog, argv);
		free(prog);
	} else
		errno = ENOENT;

	return -1;
}

int mingw_kill(pid_t pid, int sig)
{
	if (pid > 0 && sig == SIGTERM) {
		HANDLE h = OpenProcess(PROCESS_TERMINATE, FALSE, pid);

		if (TerminateProcess(h, -1)) {
			CloseHandle(h);
			return 0;
		}

		errno = err_win_to_posix(GetLastError());
		CloseHandle(h);
		return -1;
	} else if (pid > 0 && sig == 0) {
		HANDLE h = OpenProcess(PROCESS_QUERY_INFORMATION, FALSE, pid);
		if (h) {
			CloseHandle(h);
			return 0;
		}
	}

	errno = EINVAL;
	return -1;
}

/*
 * UTF-8 versions of getenv(), putenv() and unsetenv().
 * Internally, they use the CRT's stock UNICODE routines
 * to avoid data loss.
 */
char *mingw_getenv(const char *name)
{
#define GETENV_MAX_RETAIN 64
	static char *values[GETENV_MAX_RETAIN];
	static int value_counter;
	int len_key, len_value;
	wchar_t *w_key;
	char *value;
	wchar_t w_value[32768];

	if (!name || !*name)
		return NULL;

	len_key = strlen(name) + 1;
	/* We cannot use xcalloc() here because that uses getenv() itself */
	w_key = calloc(len_key, sizeof(wchar_t));
	if (!w_key)
		die("Out of memory, (tried to allocate %u wchar_t's)", len_key);
	xutftowcs(w_key, name, len_key);
	/* GetEnvironmentVariableW() only sets the last error upon failure */
	SetLastError(ERROR_SUCCESS);
	len_value = GetEnvironmentVariableW(w_key, w_value, ARRAY_SIZE(w_value));
	if (!len_value && GetLastError() == ERROR_ENVVAR_NOT_FOUND) {
		free(w_key);
		return NULL;
	}
	free(w_key);

	len_value = len_value * 3 + 1;
	/* We cannot use xcalloc() here because that uses getenv() itself */
	value = calloc(len_value, sizeof(char));
	if (!value)
		die("Out of memory, (tried to allocate %u bytes)", len_value);
	xwcstoutf(value, w_value, len_value);

	/*
	 * We return `value` which is an allocated value and the caller is NOT
	 * expecting to have to free it, so we keep a round-robin array,
	 * invalidating the buffer after GETENV_MAX_RETAIN getenv() calls.
	 */
	free(values[value_counter]);
	values[value_counter++] = value;
	if (value_counter >= ARRAY_SIZE(values))
		value_counter = 0;

	return value;
}

int mingw_putenv(const char *namevalue)
{
	int size;
	wchar_t *wide, *equal;
	BOOL result;

	if (!namevalue || !*namevalue)
		return 0;

	size = strlen(namevalue) * 2 + 1;
	wide = calloc(size, sizeof(wchar_t));
	if (!wide)
		die("Out of memory, (tried to allocate %u wchar_t's)", size);
	xutftowcs(wide, namevalue, size);
	equal = wcschr(wide, L'=');
	if (!equal)
		result = SetEnvironmentVariableW(wide, NULL);
	else {
		*equal = L'\0';
		result = SetEnvironmentVariableW(wide, equal + 1);
	}
	free(wide);

	if (!result)
		errno = err_win_to_posix(GetLastError());

	return result ? 0 : -1;
}

static void ensure_socket_initialization(void)
{
	WSADATA wsa;
	static int initialized = 0;

	if (initialized)
		return;

	if (WSAStartup(MAKEWORD(2,2), &wsa))
		die("unable to initialize winsock subsystem, error %d",
			WSAGetLastError());

	atexit((void(*)(void)) WSACleanup);
	initialized = 1;
}

#undef gethostname
int mingw_gethostname(char *name, int namelen)
{
    ensure_socket_initialization();
    return gethostname(name, namelen);
}

#undef gethostbyname
struct hostent *mingw_gethostbyname(const char *host)
{
	ensure_socket_initialization();
	return gethostbyname(host);
}

#undef getaddrinfo
int mingw_getaddrinfo(const char *node, const char *service,
		      const struct addrinfo *hints, struct addrinfo **res)
{
	ensure_socket_initialization();
	return getaddrinfo(node, service, hints, res);
}

int mingw_socket(int domain, int type, int protocol)
{
	int sockfd;
	SOCKET s;

	ensure_socket_initialization();
	s = WSASocket(domain, type, protocol, NULL, 0, 0);
	if (s == INVALID_SOCKET) {
		/*
		 * WSAGetLastError() values are regular BSD error codes
		 * biased by WSABASEERR.
		 * However, strerror() does not know about networking
		 * specific errors, which are values beginning at 38 or so.
		 * Therefore, we choose to leave the biased error code
		 * in errno so that _if_ someone looks up the code somewhere,
		 * then it is at least the number that are usually listed.
		 */
		errno = WSAGetLastError();
		return -1;
	}
	/* convert into a file descriptor */
	if ((sockfd = _open_osfhandle(s, O_RDWR|O_BINARY)) < 0) {
		closesocket(s);
		return error("unable to make a socket file descriptor: %s",
			strerror(errno));
	}
	return sockfd;
}

#undef connect
int mingw_connect(int sockfd, struct sockaddr *sa, size_t sz)
{
	SOCKET s = (SOCKET)_get_osfhandle(sockfd);
	return connect(s, sa, sz);
}

#undef bind
int mingw_bind(int sockfd, struct sockaddr *sa, size_t sz)
{
	SOCKET s = (SOCKET)_get_osfhandle(sockfd);
	return bind(s, sa, sz);
}

#undef setsockopt
int mingw_setsockopt(int sockfd, int lvl, int optname, void *optval, int optlen)
{
	SOCKET s = (SOCKET)_get_osfhandle(sockfd);
	return setsockopt(s, lvl, optname, (const char*)optval, optlen);
}

#undef shutdown
int mingw_shutdown(int sockfd, int how)
{
	SOCKET s = (SOCKET)_get_osfhandle(sockfd);
	return shutdown(s, how);
}

#undef listen
int mingw_listen(int sockfd, int backlog)
{
	SOCKET s = (SOCKET)_get_osfhandle(sockfd);
	return listen(s, backlog);
}

#undef accept
int mingw_accept(int sockfd1, struct sockaddr *sa, socklen_t *sz)
{
	int sockfd2;

	SOCKET s1 = (SOCKET)_get_osfhandle(sockfd1);
	SOCKET s2 = accept(s1, sa, sz);

	/* convert into a file descriptor */
	if ((sockfd2 = _open_osfhandle(s2, O_RDWR|O_BINARY)) < 0) {
		int err = errno;
		closesocket(s2);
		return error("unable to make a socket file descriptor: %s",
			strerror(err));
	}
	return sockfd2;
}

#undef rename
int mingw_rename(const char *pold, const char *pnew)
{
	DWORD attrs, gle;
	int tries = 0;
	wchar_t wpold[MAX_PATH], wpnew[MAX_PATH];
	if (xutftowcs_path(wpold, pold) < 0 || xutftowcs_path(wpnew, pnew) < 0)
		return -1;

	/*
	 * Try native rename() first to get errno right.
	 * It is based on MoveFile(), which cannot overwrite existing files.
	 */
	if (!_wrename(wpold, wpnew))
		return 0;
	if (errno != EEXIST)
		return -1;
repeat:
	if (MoveFileExW(wpold, wpnew, MOVEFILE_REPLACE_EXISTING))
		return 0;
	/* TODO: translate more errors */
	gle = GetLastError();
	if (gle == ERROR_ACCESS_DENIED &&
	    (attrs = GetFileAttributesW(wpnew)) != INVALID_FILE_ATTRIBUTES) {
		if (attrs & FILE_ATTRIBUTE_DIRECTORY) {
			DWORD attrsold = GetFileAttributesW(wpold);
			if (attrsold == INVALID_FILE_ATTRIBUTES ||
			    !(attrsold & FILE_ATTRIBUTE_DIRECTORY))
				errno = EISDIR;
			else if (!_wrmdir(wpnew))
				goto repeat;
			return -1;
		}
		if ((attrs & FILE_ATTRIBUTE_READONLY) &&
		    SetFileAttributesW(wpnew, attrs & ~FILE_ATTRIBUTE_READONLY)) {
			if (MoveFileExW(wpold, wpnew, MOVEFILE_REPLACE_EXISTING))
				return 0;
			gle = GetLastError();
			/* revert file attributes on failure */
			SetFileAttributesW(wpnew, attrs);
		}
	}
	if (tries < ARRAY_SIZE(delay) && gle == ERROR_ACCESS_DENIED) {
		/*
		 * We assume that some other process had the source or
		 * destination file open at the wrong moment and retry.
		 * In order to give the other process a higher chance to
		 * complete its operation, we give up our time slice now.
		 * If we have to retry again, we do sleep a bit.
		 */
		Sleep(delay[tries]);
		tries++;
		goto repeat;
	}
	if (gle == ERROR_ACCESS_DENIED &&
	       ask_yes_no_if_possible("Rename from '%s' to '%s' failed. "
		       "Should I try again?", pold, pnew))
		goto repeat;

	errno = EACCES;
	return -1;
}

/*
 * Note that this doesn't return the actual pagesize, but
 * the allocation granularity. If future Windows specific git code
 * needs the real getpagesize function, we need to find another solution.
 */
int mingw_getpagesize(void)
{
	SYSTEM_INFO si;
	GetSystemInfo(&si);
	return si.dwAllocationGranularity;
}

/* See https://msdn.microsoft.com/en-us/library/windows/desktop/ms724435.aspx */
enum EXTENDED_NAME_FORMAT {
	NameDisplay = 3,
	NameUserPrincipal = 8
};

static char *get_extended_user_info(enum EXTENDED_NAME_FORMAT type)
{
	DECLARE_PROC_ADDR(secur32.dll, BOOL, SEC_ENTRY, GetUserNameExW,
		enum EXTENDED_NAME_FORMAT, LPCWSTR, PULONG);
	static wchar_t wbuffer[1024];
	DWORD len;

	if (!INIT_PROC_ADDR(GetUserNameExW))
		return NULL;

	len = ARRAY_SIZE(wbuffer);
	if (GetUserNameExW(type, wbuffer, &len)) {
		char *converted = xmalloc((len *= 3));
		if (xwcstoutf(converted, wbuffer, len) >= 0)
			return converted;
		free(converted);
	}

	return NULL;
}

char *mingw_query_user_email(void)
{
	return get_extended_user_info(NameUserPrincipal);
}

struct passwd *getpwuid(int uid)
{
	static unsigned initialized;
	static char user_name[100];
	static struct passwd *p;
	wchar_t buf[100];
	DWORD len;

	if (initialized)
		return p;

	len = ARRAY_SIZE(buf);
	if (!GetUserNameW(buf, &len)) {
		initialized = 1;
		return NULL;
	}

	if (xwcstoutf(user_name, buf, sizeof(user_name)) < 0) {
		initialized = 1;
		return NULL;
	}

	p = xmalloc(sizeof(*p));
	p->pw_name = user_name;
	p->pw_gecos = get_extended_user_info(NameDisplay);
	if (!p->pw_gecos)
		p->pw_gecos = "unknown";
	p->pw_dir = NULL;

	initialized = 1;
	return p;
}

static HANDLE timer_event;
static HANDLE timer_thread;
static int timer_interval;
static int one_shot;
static sig_handler_t timer_fn = SIG_DFL, sigint_fn = SIG_DFL;

/* The timer works like this:
 * The thread, ticktack(), is a trivial routine that most of the time
 * only waits to receive the signal to terminate. The main thread tells
 * the thread to terminate by setting the timer_event to the signalled
 * state.
 * But ticktack() interrupts the wait state after the timer's interval
 * length to call the signal handler.
 */

static unsigned __stdcall ticktack(void *dummy)
{
	while (WaitForSingleObject(timer_event, timer_interval) == WAIT_TIMEOUT) {
		mingw_raise(SIGALRM);
		if (one_shot)
			break;
	}
	return 0;
}

static int start_timer_thread(void)
{
	timer_event = CreateEvent(NULL, FALSE, FALSE, NULL);
	if (timer_event) {
		timer_thread = (HANDLE) _beginthreadex(NULL, 0, ticktack, NULL, 0, NULL);
		if (!timer_thread )
			return errno = ENOMEM,
				error("cannot start timer thread");
	} else
		return errno = ENOMEM,
			error("cannot allocate resources for timer");
	return 0;
}

static void stop_timer_thread(void)
{
	if (timer_event)
		SetEvent(timer_event);	/* tell thread to terminate */
	if (timer_thread) {
		int rc = WaitForSingleObject(timer_thread, 10000);
		if (rc == WAIT_TIMEOUT)
			error("timer thread did not terminate timely");
		else if (rc != WAIT_OBJECT_0)
			error("waiting for timer thread failed: %lu",
			      GetLastError());
		CloseHandle(timer_thread);
	}
	if (timer_event)
		CloseHandle(timer_event);
	timer_event = NULL;
	timer_thread = NULL;
}

static inline int is_timeval_eq(const struct timeval *i1, const struct timeval *i2)
{
	return i1->tv_sec == i2->tv_sec && i1->tv_usec == i2->tv_usec;
}

int setitimer(int type, struct itimerval *in, struct itimerval *out)
{
	static const struct timeval zero;
	static int atexit_done;

	if (out)
		return errno = EINVAL,
			error("setitimer param 3 != NULL not implemented");
	if (!is_timeval_eq(&in->it_interval, &zero) &&
	    !is_timeval_eq(&in->it_interval, &in->it_value))
		return errno = EINVAL,
			error("setitimer: it_interval must be zero or eq it_value");

	if (timer_thread)
		stop_timer_thread();

	if (is_timeval_eq(&in->it_value, &zero) &&
	    is_timeval_eq(&in->it_interval, &zero))
		return 0;

	timer_interval = in->it_value.tv_sec * 1000 + in->it_value.tv_usec / 1000;
	one_shot = is_timeval_eq(&in->it_interval, &zero);
	if (!atexit_done) {
		atexit(stop_timer_thread);
		atexit_done = 1;
	}
	return start_timer_thread();
}

int sigaction(int sig, struct sigaction *in, struct sigaction *out)
{
	if (sig != SIGALRM)
		return errno = EINVAL,
			error("sigaction only implemented for SIGALRM");
	if (out)
		return errno = EINVAL,
			error("sigaction: param 3 != NULL not implemented");

	timer_fn = in->sa_handler;
	return 0;
}

#undef signal
sig_handler_t mingw_signal(int sig, sig_handler_t handler)
{
	sig_handler_t old;

	switch (sig) {
	case SIGALRM:
		old = timer_fn;
		timer_fn = handler;
		break;

	case SIGINT:
		old = sigint_fn;
		sigint_fn = handler;
		break;

	default:
		return signal(sig, handler);
	}

	return old;
}

#undef raise
int mingw_raise(int sig)
{
	switch (sig) {
	case SIGALRM:
		if (timer_fn == SIG_DFL) {
			if (isatty(STDERR_FILENO))
				fputs("Alarm clock\n", stderr);
			exit(128 + SIGALRM);
		} else if (timer_fn != SIG_IGN)
			timer_fn(SIGALRM);
		return 0;

	case SIGINT:
		if (sigint_fn == SIG_DFL)
			exit(128 + SIGINT);
		else if (sigint_fn != SIG_IGN)
			sigint_fn(SIGINT);
		return 0;

#if defined(_MSC_VER)
	case SIGILL:
	case SIGFPE:
	case SIGSEGV:
	case SIGTERM:
	case SIGBREAK:
	case SIGABRT:
	case SIGABRT_COMPAT:
		/*
		 * The <signal.h> header in the MS C Runtime defines 8 signals
		 * as being supported on the platform. Anything else causes an
		 * "Invalid signal or error" (which in DEBUG builds causes the
		 * Abort/Retry/Ignore dialog). We by-pass the CRT for things we
		 * already know will fail.
		 */
		return raise(sig);
	default:
		errno = EINVAL;
		return -1;

#else

	default:
		return raise(sig);

#endif

	}
}

int link(const char *oldpath, const char *newpath)
{
	wchar_t woldpath[MAX_PATH], wnewpath[MAX_PATH];
	if (xutftowcs_path(woldpath, oldpath) < 0 ||
		xutftowcs_path(wnewpath, newpath) < 0)
		return -1;

	if (!CreateHardLinkW(wnewpath, woldpath, NULL)) {
		errno = err_win_to_posix(GetLastError());
		return -1;
	}
	return 0;
}

pid_t waitpid(pid_t pid, int *status, int options)
{
	HANDLE h = OpenProcess(SYNCHRONIZE | PROCESS_QUERY_INFORMATION,
	    FALSE, pid);
	if (!h) {
		errno = ECHILD;
		return -1;
	}

	if (pid > 0 && options & WNOHANG) {
		if (WAIT_OBJECT_0 != WaitForSingleObject(h, 0)) {
			CloseHandle(h);
			return 0;
		}
		options &= ~WNOHANG;
	}

	if (options == 0) {
		struct pinfo_t **ppinfo;
		if (WaitForSingleObject(h, INFINITE) != WAIT_OBJECT_0) {
			CloseHandle(h);
			return 0;
		}

		if (status)
			GetExitCodeProcess(h, (LPDWORD)status);

		EnterCriticalSection(&pinfo_cs);

		ppinfo = &pinfo;
		while (*ppinfo) {
			struct pinfo_t *info = *ppinfo;
			if (info->pid == pid) {
				CloseHandle(info->proc);
				*ppinfo = info->next;
				free(info);
				break;
			}
			ppinfo = &info->next;
		}

		LeaveCriticalSection(&pinfo_cs);

		CloseHandle(h);
		return pid;
	}
	CloseHandle(h);

	errno = EINVAL;
	return -1;
}

int xutftowcsn(wchar_t *wcs, const char *utfs, size_t wcslen, int utflen)
{
	int upos = 0, wpos = 0;
	const unsigned char *utf = (const unsigned char*) utfs;
	if (!utf || !wcs || wcslen < 1) {
		errno = EINVAL;
		return -1;
	}
	/* reserve space for \0 */
	wcslen--;
	if (utflen < 0)
		utflen = INT_MAX;

	while (upos < utflen) {
		int c = utf[upos++] & 0xff;
		if (utflen == INT_MAX && c == 0)
			break;

		if (wpos >= wcslen) {
			wcs[wpos] = 0;
			errno = ERANGE;
			return -1;
		}

		if (c < 0x80) {
			/* ASCII */
			wcs[wpos++] = c;
		} else if (c >= 0xc2 && c < 0xe0 && upos < utflen &&
				(utf[upos] & 0xc0) == 0x80) {
			/* 2-byte utf-8 */
			c = ((c & 0x1f) << 6);
			c |= (utf[upos++] & 0x3f);
			wcs[wpos++] = c;
		} else if (c >= 0xe0 && c < 0xf0 && upos + 1 < utflen &&
				!(c == 0xe0 && utf[upos] < 0xa0) && /* over-long encoding */
				(utf[upos] & 0xc0) == 0x80 &&
				(utf[upos + 1] & 0xc0) == 0x80) {
			/* 3-byte utf-8 */
			c = ((c & 0x0f) << 12);
			c |= ((utf[upos++] & 0x3f) << 6);
			c |= (utf[upos++] & 0x3f);
			wcs[wpos++] = c;
		} else if (c >= 0xf0 && c < 0xf5 && upos + 2 < utflen &&
				wpos + 1 < wcslen &&
				!(c == 0xf0 && utf[upos] < 0x90) && /* over-long encoding */
				!(c == 0xf4 && utf[upos] >= 0x90) && /* > \u10ffff */
				(utf[upos] & 0xc0) == 0x80 &&
				(utf[upos + 1] & 0xc0) == 0x80 &&
				(utf[upos + 2] & 0xc0) == 0x80) {
			/* 4-byte utf-8: convert to \ud8xx \udcxx surrogate pair */
			c = ((c & 0x07) << 18);
			c |= ((utf[upos++] & 0x3f) << 12);
			c |= ((utf[upos++] & 0x3f) << 6);
			c |= (utf[upos++] & 0x3f);
			c -= 0x10000;
			wcs[wpos++] = 0xd800 | (c >> 10);
			wcs[wpos++] = 0xdc00 | (c & 0x3ff);
		} else if (c >= 0xa0) {
			/* invalid utf-8 byte, printable unicode char: convert 1:1 */
			wcs[wpos++] = c;
		} else {
			/* invalid utf-8 byte, non-printable unicode: convert to hex */
			static const char *hex = "0123456789abcdef";
			wcs[wpos++] = hex[c >> 4];
			if (wpos < wcslen)
				wcs[wpos++] = hex[c & 0x0f];
		}
	}
	wcs[wpos] = 0;
	return wpos;
}

int xwcstoutf(char *utf, const wchar_t *wcs, size_t utflen)
{
	if (!wcs || !utf || utflen < 1) {
		errno = EINVAL;
		return -1;
	}
	utflen = WideCharToMultiByte(CP_UTF8, 0, wcs, -1, utf, utflen, NULL, NULL);
	if (utflen)
		return utflen - 1;
	errno = ERANGE;
	return -1;
}

static void setup_windows_environment(void)
{
	char *tmp = getenv("TMPDIR");

	/* on Windows it is TMP and TEMP */
	if (!tmp) {
		if (!(tmp = getenv("TMP")))
			tmp = getenv("TEMP");
		if (tmp) {
			setenv("TMPDIR", tmp, 1);
			tmp = getenv("TMPDIR");
		}
	}

	if (tmp) {
		/*
		 * Convert all dir separators to forward slashes,
		 * to help shell commands called from the Git
		 * executable (by not mistaking the dir separators
		 * for escape characters).
		 */
		convert_slashes(tmp);
	}

	/* simulate TERM to enable auto-color (see color.c) */
	if (!getenv("TERM"))
		setenv("TERM", "cygwin", 1);

	/* calculate HOME if not set */
	if (!getenv("HOME")) {
		/*
		 * try $HOMEDRIVE$HOMEPATH - the home share may be a network
		 * location, thus also check if the path exists (i.e. is not
		 * disconnected)
		 */
		if ((tmp = getenv("HOMEDRIVE"))) {
			struct strbuf buf = STRBUF_INIT;
			strbuf_addstr(&buf, tmp);
			if ((tmp = getenv("HOMEPATH"))) {
				strbuf_addstr(&buf, tmp);
				if (is_directory(buf.buf))
					setenv("HOME", buf.buf, 1);
				else
					tmp = NULL; /* use $USERPROFILE */
			}
			strbuf_release(&buf);
		}
		/* use $USERPROFILE if the home share is not available */
		if (!tmp && (tmp = getenv("USERPROFILE")))
			setenv("HOME", tmp, 1);
	}
}

static PSID get_current_user_sid(void)
{
	HANDLE token;
	DWORD len = 0;
	PSID result = NULL;

	if (!OpenProcessToken(GetCurrentProcess(), TOKEN_QUERY, &token))
		return NULL;

	if (!GetTokenInformation(token, TokenUser, NULL, 0, &len)) {
		TOKEN_USER *info = xmalloc((size_t)len);
		if (GetTokenInformation(token, TokenUser, info, len, &len)) {
			len = GetLengthSid(info->User.Sid);
			result = xmalloc(len);
			if (!CopySid(len, result, info->User.Sid)) {
				error(_("failed to copy SID (%ld)"),
				      GetLastError());
				FREE_AND_NULL(result);
			}
		}
		FREE_AND_NULL(info);
	}
	CloseHandle(token);

	return result;
}

int is_path_owned_by_current_sid(const char *path)
{
	WCHAR wpath[MAX_PATH];
	PSID sid = NULL;
	PSECURITY_DESCRIPTOR descriptor = NULL;
	DWORD err;

	static wchar_t home[MAX_PATH];

	int result = 0;

	if (xutftowcs_path(wpath, path) < 0)
		return 0;

	/*
	 * On Windows, the home directory is owned by the administrator, but for
	 * all practical purposes, it belongs to the user. Do pretend that it is
	 * owned by the user.
	 */
	if (!*home) {
		DWORD size = ARRAY_SIZE(home);
		DWORD len = GetEnvironmentVariableW(L"HOME", home, size);
		if (!len || len > size)
			wcscpy(home, L"::N/A::");
	}
	if (!wcsicmp(wpath, home))
		return 1;

	/* Get the owner SID */
	err = GetNamedSecurityInfoW(wpath, SE_FILE_OBJECT,
				    OWNER_SECURITY_INFORMATION |
				    DACL_SECURITY_INFORMATION,
				    &sid, NULL, NULL, NULL, &descriptor);

	if (err != ERROR_SUCCESS)
		error(_("failed to get owner for '%s' (%ld)"), path, err);
	else if (sid && IsValidSid(sid)) {
		/* Now, verify that the SID matches the current user's */
		static PSID current_user_sid;

		if (!current_user_sid)
			current_user_sid = get_current_user_sid();

		if (current_user_sid &&
		    IsValidSid(current_user_sid) &&
		    EqualSid(sid, current_user_sid))
			result = 1;
	}

	/*
	 * We can release the security descriptor struct only now because `sid`
	 * actually points into this struct.
	 */
	if (descriptor)
		LocalFree(descriptor);

	return result;
}

int is_valid_win32_path(const char *path, int allow_literal_nul)
{
	const char *p = path;
	int preceding_space_or_period = 0, i = 0, periods = 0;

	if (!protect_ntfs)
		return 1;

	skip_dos_drive_prefix((char **)&path);
	goto segment_start;

	for (;;) {
		char c = *(path++);
		switch (c) {
		case '\0':
		case '/': case '\\':
			/* cannot end in ` ` or `.`, except for `.` and `..` */
			if (preceding_space_or_period &&
			    (i != periods || periods > 2))
				return 0;
			if (!c)
				return 1;

			i = periods = preceding_space_or_period = 0;

segment_start:
			switch (*path) {
			case 'a': case 'A': /* AUX */
				if (((c = path[++i]) != 'u' && c != 'U') ||
				    ((c = path[++i]) != 'x' && c != 'X')) {
not_a_reserved_name:
					path += i;
					continue;
				}
				break;
			case 'c': case 'C':
				/* COM1 ... COM9, CON, CONIN$, CONOUT$ */
				if ((c = path[++i]) != 'o' && c != 'O')
					goto not_a_reserved_name;
				c = path[++i];
				if (c == 'm' || c == 'M') { /* COM1 ... COM9 */
					c = path[++i];
					if (c < '1' || c > '9')
						goto not_a_reserved_name;
				} else if (c == 'n' || c == 'N') { /* CON */
					c = path[i + 1];
					if ((c == 'i' || c == 'I') &&
					    ((c = path[i + 2]) == 'n' ||
					     c == 'N') &&
					    path[i + 3] == '$')
						i += 3; /* CONIN$ */
					else if ((c == 'o' || c == 'O') &&
						 ((c = path[i + 2]) == 'u' ||
						  c == 'U') &&
						 ((c = path[i + 3]) == 't' ||
						  c == 'T') &&
						 path[i + 4] == '$')
						i += 4; /* CONOUT$ */
				} else
					goto not_a_reserved_name;
				break;
			case 'l': case 'L': /* LPT<N> */
				if (((c = path[++i]) != 'p' && c != 'P') ||
				    ((c = path[++i]) != 't' && c != 'T') ||
				    !isdigit(path[++i]))
					goto not_a_reserved_name;
				break;
			case 'n': case 'N': /* NUL */
				if (((c = path[++i]) != 'u' && c != 'U') ||
				    ((c = path[++i]) != 'l' && c != 'L') ||
				    (allow_literal_nul &&
				     !path[i + 1] && p == path))
					goto not_a_reserved_name;
				break;
			case 'p': case 'P': /* PRN */
				if (((c = path[++i]) != 'r' && c != 'R') ||
				    ((c = path[++i]) != 'n' && c != 'N'))
					goto not_a_reserved_name;
				break;
			default:
				continue;
			}

			/*
			 * So far, this looks like a reserved name. Let's see
			 * whether it actually is one: trailing spaces, a file
			 * extension, or an NTFS Alternate Data Stream do not
			 * matter, the name is still reserved if any of those
			 * follow immediately after the actual name.
			 */
			i++;
			if (path[i] == ' ') {
				preceding_space_or_period = 1;
				while (path[++i] == ' ')
					; /* skip all spaces */
			}

			c = path[i];
			if (c && c != '.' && c != ':' && !is_xplatform_dir_sep(c))
				goto not_a_reserved_name;

			/* contains reserved name */
			return 0;
		case '.':
			periods++;
			/* fallthru */
		case ' ':
			preceding_space_or_period = 1;
			i++;
			continue;
		case ':': /* DOS drive prefix was already skipped */
		case '<': case '>': case '"': case '|': case '?': case '*':
			/* illegal character */
			return 0;
		default:
			if (c > '\0' && c < '\x20')
				/* illegal character */
				return 0;
		}
		preceding_space_or_period = 0;
		i++;
	}
}

#if !defined(_MSC_VER)
/*
 * Disable MSVCRT command line wildcard expansion (__getmainargs called from
 * mingw startup code, see init.c in mingw runtime).
 */
int _CRT_glob = 0;
#endif

static NORETURN void die_startup(void)
{
	fputs("fatal: not enough memory for initialization", stderr);
	exit(128);
}

static void *malloc_startup(size_t size)
{
	void *result = malloc(size);
	if (!result)
		die_startup();
	return result;
}

static char *wcstoutfdup_startup(char *buffer, const wchar_t *wcs, size_t len)
{
	len = xwcstoutf(buffer, wcs, len) + 1;
	return memcpy(malloc_startup(len), buffer, len);
}

static void maybe_redirect_std_handle(const wchar_t *key, DWORD std_id, int fd,
				      DWORD desired_access, DWORD flags)
{
	DWORD create_flag = fd ? OPEN_ALWAYS : OPEN_EXISTING;
	wchar_t buf[MAX_PATH];
	DWORD max = ARRAY_SIZE(buf);
	HANDLE handle;
	DWORD ret = GetEnvironmentVariableW(key, buf, max);

	if (!ret || ret >= max)
		return;

	/* make sure this does not leak into child processes */
	SetEnvironmentVariableW(key, NULL);
	if (!wcscmp(buf, L"off")) {
		close(fd);
		handle = GetStdHandle(std_id);
		if (handle != INVALID_HANDLE_VALUE)
			CloseHandle(handle);
		return;
	}
	if (std_id == STD_ERROR_HANDLE && !wcscmp(buf, L"2>&1")) {
		handle = GetStdHandle(STD_OUTPUT_HANDLE);
		if (handle == INVALID_HANDLE_VALUE) {
			close(fd);
			handle = GetStdHandle(std_id);
			if (handle != INVALID_HANDLE_VALUE)
				CloseHandle(handle);
		} else {
			int new_fd = _open_osfhandle((intptr_t)handle, O_BINARY);
			SetStdHandle(std_id, handle);
			dup2(new_fd, fd);
			/* do *not* close the new_fd: that would close stdout */
		}
		return;
	}
	handle = CreateFileW(buf, desired_access, 0, NULL, create_flag,
			     flags, NULL);
	if (handle != INVALID_HANDLE_VALUE) {
		int new_fd = _open_osfhandle((intptr_t)handle, O_BINARY);
		SetStdHandle(std_id, handle);
		dup2(new_fd, fd);
		close(new_fd);
	}
}

static void maybe_redirect_std_handles(void)
{
	maybe_redirect_std_handle(L"GIT_REDIRECT_STDIN", STD_INPUT_HANDLE, 0,
				  GENERIC_READ, FILE_ATTRIBUTE_NORMAL);
	maybe_redirect_std_handle(L"GIT_REDIRECT_STDOUT", STD_OUTPUT_HANDLE, 1,
				  GENERIC_WRITE, FILE_ATTRIBUTE_NORMAL);
	maybe_redirect_std_handle(L"GIT_REDIRECT_STDERR", STD_ERROR_HANDLE, 2,
				  GENERIC_WRITE, FILE_FLAG_NO_BUFFERING);
}

#ifdef _MSC_VER
#ifdef _DEBUG
#include <crtdbg.h>
#endif
#endif

/*
 * We implement wmain() and compile with -municode, which would
 * normally ignore main(), but we call the latter from the former
 * so that we can handle non-ASCII command-line parameters
 * appropriately.
 *
 * To be more compatible with the core git code, we convert
 * argv into UTF8 and pass them directly to main().
 */
int wmain(int argc, const wchar_t **wargv)
{
	int i, maxlen, exit_status;
	char *buffer, **save;
	const char **argv;

	trace2_initialize_clock();

#ifdef _MSC_VER
#ifdef _DEBUG
	_CrtSetReportMode(_CRT_ASSERT, _CRTDBG_MODE_DEBUG);
#endif

#ifdef USE_MSVC_CRTDBG
	_CrtSetDbgFlag(_CRTDBG_ALLOC_MEM_DF | _CRTDBG_LEAK_CHECK_DF);
#endif
#endif

	maybe_redirect_std_handles();

	/* determine size of argv and environ conversion buffer */
	maxlen = wcslen(wargv[0]);
	for (i = 1; i < argc; i++)
		maxlen = max(maxlen, wcslen(wargv[i]));

	/* allocate buffer (wchar_t encodes to max 3 UTF-8 bytes) */
	maxlen = 3 * maxlen + 1;
	buffer = malloc_startup(maxlen);

	/*
	 * Create a UTF-8 version of w_argv. Also create a "save" copy
	 * to remember all the string pointers because parse_options()
	 * will remove claimed items from the argv that we pass down.
	 */
	ALLOC_ARRAY(argv, argc + 1);
	ALLOC_ARRAY(save, argc + 1);
	for (i = 0; i < argc; i++)
		argv[i] = save[i] = wcstoutfdup_startup(buffer, wargv[i], maxlen);
	argv[i] = save[i] = NULL;
	free(buffer);

	/* fix Windows specific environment settings */
	setup_windows_environment();

	unset_environment_variables = xstrdup("PERL5LIB");

	/* initialize critical section for waitpid pinfo_t list */
	InitializeCriticalSection(&pinfo_cs);

	/* set up default file mode and file modes for stdin/out/err */
	_fmode = _O_BINARY;
	_setmode(_fileno(stdin), _O_BINARY);
	_setmode(_fileno(stdout), _O_BINARY);
	_setmode(_fileno(stderr), _O_BINARY);

	/* initialize Unicode console */
	winansi_init();

	/* invoke the real main() using our utf8 version of argv. */
	exit_status = main(argc, argv);

	for (i = 0; i < argc; i++)
		free(save[i]);
	free(save);
	free(argv);

	return exit_status;
}

int uname(struct utsname *buf)
{
	unsigned v = (unsigned)GetVersion();
	memset(buf, 0, sizeof(*buf));
	xsnprintf(buf->sysname, sizeof(buf->sysname), "Windows");
	xsnprintf(buf->release, sizeof(buf->release),
		 "%u.%u", v & 0xff, (v >> 8) & 0xff);
	/* assuming NT variants only.. */
	xsnprintf(buf->version, sizeof(buf->version),
		  "%u", (v >> 16) & 0x7fff);
	return 0;
}<|MERGE_RESOLUTION|>--- conflicted
+++ resolved
@@ -1059,14 +1059,7 @@
 
 int mkstemp(char *template)
 {
-<<<<<<< HEAD
-	char *filename = mktemp(template);
-	if (!filename)
-		return -1;
-	return open(filename, O_RDWR | O_CREAT, 0600);
-=======
 	return git_mkstemp_mode(template, 0600);
->>>>>>> ae25974d
 }
 
 int gettimeofday(struct timeval *tv, void *tz)
