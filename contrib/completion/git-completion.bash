--- conflicted
+++ resolved
@@ -2035,24 +2035,8 @@
 		return
 		;;
 	--*)
-<<<<<<< HEAD
-		__gitcomp "
-			--onto --merge --strategy --interactive
-			--rebase-merges --preserve-merges --stat --no-stat
-			--committer-date-is-author-date --ignore-date
-			--ignore-whitespace --whitespace=
-			--autosquash --no-autosquash
-			--fork-point --no-fork-point
-			--autostash --no-autostash
-			--verify --no-verify --keep-base
-			--keep-empty --root --force-rebase --no-ff
-			--rerere-autoupdate
-			--exec
-			"
-=======
 		__gitcomp_builtin rebase "" \
 			"$__git_rebase_interactive_inprogress_options"
->>>>>>> aeeb978b
 
 		return
 	esac
