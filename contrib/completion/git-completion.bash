# bash/zsh completion support for core Git.
#
# Copyright (C) 2006,2007 Shawn O. Pearce <spearce@spearce.org>
# Conceptually based on gitcompletion (http://gitweb.hawaga.org.uk/).
# Distributed under the GNU General Public License, version 2.0.
#
# The contained completion routines provide support for completing:
#
#    *) local and remote branch names
#    *) local and remote tag names
#    *) .git/remotes file names
#    *) git 'subcommands'
#    *) git email aliases for git-send-email
#    *) tree paths within 'ref:path/to/file' expressions
#    *) file paths within current working directory and index
#    *) common --long-options
#
# To use these routines:
#
#    1) Copy this file to somewhere (e.g. ~/.git-completion.bash).
#    2) Add the following line to your .bashrc/.zshrc:
#        source ~/.git-completion.bash
#    3) Consider changing your PS1 to also show the current branch,
#       see git-prompt.sh for details.
#
# If you use complex aliases of form '!f() { ... }; f', you can use the null
# command ':' as the first command in the function body to declare the desired
# completion style.  For example '!f() { : git commit ; ... }; f' will
# tell the completion to use commit completion.  This also works with aliases
# of form "!sh -c '...'".  For example, "!sh -c ': git commit ; ... '".
#
# If you have a command that is not part of git, but you would still
# like completion, you can use __git_complete:
#
#   __git_complete gl git_log
#
# Or if it's a main command (i.e. git or gitk):
#
#   __git_complete gk gitk
#
# Compatible with bash 3.2.57.
#
# You can set the following environment variables to influence the behavior of
# the completion routines:
#
#   GIT_COMPLETION_CHECKOUT_NO_GUESS
#
#     When set to "1", do not include "DWIM" suggestions in git-checkout
#     and git-switch completion (e.g., completing "foo" when "origin/foo"
#     exists).
#
#   GIT_COMPLETION_SHOW_ALL
#
#     When set to "1" suggest all options, including options which are
#     typically hidden (e.g. '--allow-empty' for 'git commit').

case "$COMP_WORDBREAKS" in
*:*) : great ;;
*)   COMP_WORDBREAKS="$COMP_WORDBREAKS:"
esac

# Discovers the path to the git repository taking any '--git-dir=<path>' and
# '-C <path>' options into account and stores it in the $__git_repo_path
# variable.
__git_find_repo_path ()
{
	if [ -n "${__git_repo_path-}" ]; then
		# we already know where it is
		return
	fi

	if [ -n "${__git_C_args-}" ]; then
		__git_repo_path="$(git "${__git_C_args[@]}" \
			${__git_dir:+--git-dir="$__git_dir"} \
			rev-parse --absolute-git-dir 2>/dev/null)"
	elif [ -n "${__git_dir-}" ]; then
		test -d "$__git_dir" &&
		__git_repo_path="$__git_dir"
	elif [ -n "${GIT_DIR-}" ]; then
		test -d "$GIT_DIR" &&
		__git_repo_path="$GIT_DIR"
	elif [ -d .git ]; then
		__git_repo_path=.git
	else
		__git_repo_path="$(git rev-parse --git-dir 2>/dev/null)"
	fi
}

# Deprecated: use __git_find_repo_path() and $__git_repo_path instead
# __gitdir accepts 0 or 1 arguments (i.e., location)
# returns location of .git repo
__gitdir ()
{
	if [ -z "${1-}" ]; then
		__git_find_repo_path || return 1
		echo "$__git_repo_path"
	elif [ -d "$1/.git" ]; then
		echo "$1/.git"
	else
		echo "$1"
	fi
}

# Runs git with all the options given as argument, respecting any
# '--git-dir=<path>' and '-C <path>' options present on the command line
__git ()
{
	git ${__git_C_args:+"${__git_C_args[@]}"} \
		${__git_dir:+--git-dir="$__git_dir"} "$@" 2>/dev/null
}

# Removes backslash escaping, single quotes and double quotes from a word,
# stores the result in the variable $dequoted_word.
# 1: The word to dequote.
__git_dequote ()
{
	local rest="$1" len ch

	dequoted_word=""

	while test -n "$rest"; do
		len=${#dequoted_word}
		dequoted_word="$dequoted_word${rest%%[\\\'\"]*}"
		rest="${rest:$((${#dequoted_word}-$len))}"

		case "${rest:0:1}" in
		\\)
			ch="${rest:1:1}"
			case "$ch" in
			$'\n')
				;;
			*)
				dequoted_word="$dequoted_word$ch"
				;;
			esac
			rest="${rest:2}"
			;;
		\')
			rest="${rest:1}"
			len=${#dequoted_word}
			dequoted_word="$dequoted_word${rest%%\'*}"
			rest="${rest:$((${#dequoted_word}-$len+1))}"
			;;
		\")
			rest="${rest:1}"
			while test -n "$rest" ; do
				len=${#dequoted_word}
				dequoted_word="$dequoted_word${rest%%[\\\"]*}"
				rest="${rest:$((${#dequoted_word}-$len))}"
				case "${rest:0:1}" in
				\\)
					ch="${rest:1:1}"
					case "$ch" in
					\"|\\|\$|\`)
						dequoted_word="$dequoted_word$ch"
						;;
					$'\n')
						;;
					*)
						dequoted_word="$dequoted_word\\$ch"
						;;
					esac
					rest="${rest:2}"
					;;
				\")
					rest="${rest:1}"
					break
					;;
				esac
			done
			;;
		esac
	done
}

# The following function is based on code from:
#
#   bash_completion - programmable completion functions for bash 3.2+
#
#   Copyright © 2006-2008, Ian Macdonald <ian@caliban.org>
#             © 2009-2010, Bash Completion Maintainers
#                     <bash-completion-devel@lists.alioth.debian.org>
#
#   This program is free software; you can redistribute it and/or modify
#   it under the terms of the GNU General Public License as published by
#   the Free Software Foundation; either version 2, or (at your option)
#   any later version.
#
#   This program is distributed in the hope that it will be useful,
#   but WITHOUT ANY WARRANTY; without even the implied warranty of
#   MERCHANTABILITY or FITNESS FOR A PARTICULAR PURPOSE.  See the
#   GNU General Public License for more details.
#
#   You should have received a copy of the GNU General Public License
#   along with this program; if not, see <http://www.gnu.org/licenses/>.
#
#   The latest version of this software can be obtained here:
#
#   http://bash-completion.alioth.debian.org/
#
#   RELEASE: 2.x

# This function can be used to access a tokenized list of words
# on the command line:
#
#	__git_reassemble_comp_words_by_ref '=:'
#	if test "${words_[cword_-1]}" = -w
#	then
#		...
#	fi
#
# The argument should be a collection of characters from the list of
# word completion separators (COMP_WORDBREAKS) to treat as ordinary
# characters.
#
# This is roughly equivalent to going back in time and setting
# COMP_WORDBREAKS to exclude those characters.  The intent is to
# make option types like --date=<type> and <rev>:<path> easy to
# recognize by treating each shell word as a single token.
#
# It is best not to set COMP_WORDBREAKS directly because the value is
# shared with other completion scripts.  By the time the completion
# function gets called, COMP_WORDS has already been populated so local
# changes to COMP_WORDBREAKS have no effect.
#
# Output: words_, cword_, cur_.

__git_reassemble_comp_words_by_ref()
{
	local exclude i j first
	# Which word separators to exclude?
	exclude="${1//[^$COMP_WORDBREAKS]}"
	cword_=$COMP_CWORD
	if [ -z "$exclude" ]; then
		words_=("${COMP_WORDS[@]}")
		return
	fi
	# List of word completion separators has shrunk;
	# re-assemble words to complete.
	for ((i=0, j=0; i < ${#COMP_WORDS[@]}; i++, j++)); do
		# Append each nonempty word consisting of just
		# word separator characters to the current word.
		first=t
		while
			[ $i -gt 0 ] &&
			[ -n "${COMP_WORDS[$i]}" ] &&
			# word consists of excluded word separators
			[ "${COMP_WORDS[$i]//[^$exclude]}" = "${COMP_WORDS[$i]}" ]
		do
			# Attach to the previous token,
			# unless the previous token is the command name.
			if [ $j -ge 2 ] && [ -n "$first" ]; then
				((j--))
			fi
			first=
			words_[$j]=${words_[j]}${COMP_WORDS[i]}
			if [ $i = $COMP_CWORD ]; then
				cword_=$j
			fi
			if (($i < ${#COMP_WORDS[@]} - 1)); then
				((i++))
			else
				# Done.
				return
			fi
		done
		words_[$j]=${words_[j]}${COMP_WORDS[i]}
		if [ $i = $COMP_CWORD ]; then
			cword_=$j
		fi
	done
}

if ! type _get_comp_words_by_ref >/dev/null 2>&1; then
_get_comp_words_by_ref ()
{
	local exclude cur_ words_ cword_
	if [ "$1" = "-n" ]; then
		exclude=$2
		shift 2
	fi
	__git_reassemble_comp_words_by_ref "$exclude"
	cur_=${words_[cword_]}
	while [ $# -gt 0 ]; do
		case "$1" in
		cur)
			cur=$cur_
			;;
		prev)
			prev=${words_[$cword_-1]}
			;;
		words)
			words=("${words_[@]}")
			;;
		cword)
			cword=$cword_
			;;
		esac
		shift
	done
}
fi

# Fills the COMPREPLY array with prefiltered words without any additional
# processing.
# Callers must take care of providing only words that match the current word
# to be completed and adding any prefix and/or suffix (trailing space!), if
# necessary.
# 1: List of newline-separated matching completion words, complete with
#    prefix and suffix.
__gitcomp_direct ()
{
	local IFS=$'\n'

	COMPREPLY=($1)
}

# Similar to __gitcomp_direct, but appends to COMPREPLY instead.
# Callers must take care of providing only words that match the current word
# to be completed and adding any prefix and/or suffix (trailing space!), if
# necessary.
# 1: List of newline-separated matching completion words, complete with
#    prefix and suffix.
__gitcomp_direct_append ()
{
	local IFS=$'\n'

	COMPREPLY+=($1)
}

__gitcompappend ()
{
	local x i=${#COMPREPLY[@]}
	for x in $1; do
		if [[ "$x" == "$3"* ]]; then
			COMPREPLY[i++]="$2$x$4"
		fi
	done
}

__gitcompadd ()
{
	COMPREPLY=()
	__gitcompappend "$@"
}

# Generates completion reply, appending a space to possible completion words,
# if necessary.
# It accepts 1 to 4 arguments:
# 1: List of possible completion words.
# 2: A prefix to be added to each possible completion word (optional).
# 3: Generate possible completion matches for this word (optional).
# 4: A suffix to be appended to each possible completion word (optional).
__gitcomp ()
{
	local cur_="${3-$cur}"

	case "$cur_" in
	--*=)
		;;
	--no-*)
		local c i=0 IFS=$' \t\n'
		for c in $1; do
			if [[ $c == "--" ]]; then
				continue
			fi
			c="$c${4-}"
			if [[ $c == "$cur_"* ]]; then
				case $c in
				--*=|*.) ;;
				*) c="$c " ;;
				esac
				COMPREPLY[i++]="${2-}$c"
			fi
		done
		;;
	*)
		local c i=0 IFS=$' \t\n'
		for c in $1; do
			if [[ $c == "--" ]]; then
				c="--no-...${4-}"
				if [[ $c == "$cur_"* ]]; then
					COMPREPLY[i++]="${2-}$c "
				fi
				break
			fi
			c="$c${4-}"
			if [[ $c == "$cur_"* ]]; then
				case $c in
				*=|*.) ;;
				*) c="$c " ;;
				esac
				COMPREPLY[i++]="${2-}$c"
			fi
		done
		;;
	esac
}

# Clear the variables caching builtins' options when (re-)sourcing
# the completion script.
if [[ -n ${ZSH_VERSION-} ]]; then
	unset ${(M)${(k)parameters[@]}:#__gitcomp_builtin_*} 2>/dev/null
else
	unset $(compgen -v __gitcomp_builtin_)
fi

# This function is equivalent to
#
#    __gitcomp "$(git xxx --git-completion-helper) ..."
#
# except that the output is cached. Accept 1-3 arguments:
# 1: the git command to execute, this is also the cache key
# 2: extra options to be added on top (e.g. negative forms)
# 3: options to be excluded
__gitcomp_builtin ()
{
	# spaces must be replaced with underscore for multi-word
	# commands, e.g. "git remote add" becomes remote_add.
	local cmd="$1"
	local incl="${2-}"
	local excl="${3-}"

	local var=__gitcomp_builtin_"${cmd/-/_}"
	local options
	eval "options=\${$var-}"

	if [ -z "$options" ]; then
		local completion_helper
		if [ "${GIT_COMPLETION_SHOW_ALL-}" = "1" ]; then
			completion_helper="--git-completion-helper-all"
		else
			completion_helper="--git-completion-helper"
		fi
		# leading and trailing spaces are significant to make
		# option removal work correctly.
		options=" $incl $(__git ${cmd/_/ } $completion_helper) " || return

		for i in $excl; do
			options="${options/ $i / }"
		done
		eval "$var=\"$options\""
	fi

	__gitcomp "$options"
}

# Variation of __gitcomp_nl () that appends to the existing list of
# completion candidates, COMPREPLY.
__gitcomp_nl_append ()
{
	local IFS=$'\n'
	__gitcompappend "$1" "${2-}" "${3-$cur}" "${4- }"
}

# Generates completion reply from newline-separated possible completion words
# by appending a space to all of them.
# It accepts 1 to 4 arguments:
# 1: List of possible completion words, separated by a single newline.
# 2: A prefix to be added to each possible completion word (optional).
# 3: Generate possible completion matches for this word (optional).
# 4: A suffix to be appended to each possible completion word instead of
#    the default space (optional).  If specified but empty, nothing is
#    appended.
__gitcomp_nl ()
{
	COMPREPLY=()
	__gitcomp_nl_append "$@"
}

# Fills the COMPREPLY array with prefiltered paths without any additional
# processing.
# Callers must take care of providing only paths that match the current path
# to be completed and adding any prefix path components, if necessary.
# 1: List of newline-separated matching paths, complete with all prefix
#    path components.
__gitcomp_file_direct ()
{
	local IFS=$'\n'

	COMPREPLY=($1)

	# use a hack to enable file mode in bash < 4
	compopt -o filenames +o nospace 2>/dev/null ||
	compgen -f /non-existing-dir/ >/dev/null ||
	true
}

# Generates completion reply with compgen from newline-separated possible
# completion filenames.
# It accepts 1 to 3 arguments:
# 1: List of possible completion filenames, separated by a single newline.
# 2: A directory prefix to be added to each possible completion filename
#    (optional).
# 3: Generate possible completion matches for this word (optional).
__gitcomp_file ()
{
	local IFS=$'\n'

	# XXX does not work when the directory prefix contains a tilde,
	# since tilde expansion is not applied.
	# This means that COMPREPLY will be empty and Bash default
	# completion will be used.
	__gitcompadd "$1" "${2-}" "${3-$cur}" ""

	# use a hack to enable file mode in bash < 4
	compopt -o filenames +o nospace 2>/dev/null ||
	compgen -f /non-existing-dir/ >/dev/null ||
	true
}

# Execute 'git ls-files', unless the --committable option is specified, in
# which case it runs 'git diff-index' to find out the files that can be
# committed.  It return paths relative to the directory specified in the first
# argument, and using the options specified in the second argument.
__git_ls_files_helper ()
{
	if [ "$2" == "--committable" ]; then
		__git -C "$1" -c core.quotePath=false diff-index \
			--name-only --relative HEAD -- "${3//\\/\\\\}*"
	else
		# NOTE: $2 is not quoted in order to support multiple options
		__git -C "$1" -c core.quotePath=false ls-files \
			--exclude-standard $2 -- "${3//\\/\\\\}*"
	fi
}


# __git_index_files accepts 1 or 2 arguments:
# 1: Options to pass to ls-files (required).
# 2: A directory path (optional).
#    If provided, only files within the specified directory are listed.
#    Sub directories are never recursed.  Path must have a trailing
#    slash.
# 3: List only paths matching this path component (optional).
__git_index_files ()
{
	local root="$2" match="$3"

	__git_ls_files_helper "$root" "$1" "${match:-?}" |
	awk -F / -v pfx="${2//\\/\\\\}" '{
		paths[$1] = 1
	}
	END {
		for (p in paths) {
			if (substr(p, 1, 1) != "\"") {
				# No special characters, easy!
				print pfx p
				continue
			}

			# The path is quoted.
			p = dequote(p)
			if (p == "")
				continue

			# Even when a directory name itself does not contain
			# any special characters, it will still be quoted if
			# any of its (stripped) trailing path components do.
			# Because of this we may have seen the same directory
			# both quoted and unquoted.
			if (p in paths)
				# We have seen the same directory unquoted,
				# skip it.
				continue
			else
				print pfx p
		}
	}
	function dequote(p,    bs_idx, out, esc, esc_idx, dec) {
		# Skip opening double quote.
		p = substr(p, 2)

		# Interpret backslash escape sequences.
		while ((bs_idx = index(p, "\\")) != 0) {
			out = out substr(p, 1, bs_idx - 1)
			esc = substr(p, bs_idx + 1, 1)
			p = substr(p, bs_idx + 2)

			if ((esc_idx = index("abtvfr\"\\", esc)) != 0) {
				# C-style one-character escape sequence.
				out = out substr("\a\b\t\v\f\r\"\\",
						 esc_idx, 1)
			} else if (esc == "n") {
				# Uh-oh, a newline character.
				# We cannot reliably put a pathname
				# containing a newline into COMPREPLY,
				# and the newline would create a mess.
				# Skip this path.
				return ""
			} else {
				# Must be a \nnn octal value, then.
				dec = esc             * 64 + \
				      substr(p, 1, 1) * 8  + \
				      substr(p, 2, 1)
				out = out sprintf("%c", dec)
				p = substr(p, 3)
			}
		}
		# Drop closing double quote, if there is one.
		# (There is not any if this is a directory, as it was
		# already stripped with the trailing path components.)
		if (substr(p, length(p), 1) == "\"")
			out = out substr(p, 1, length(p) - 1)
		else
			out = out p

		return out
	}'
}

# __git_complete_index_file requires 1 argument:
# 1: the options to pass to ls-file
#
# The exception is --committable, which finds the files appropriate commit.
__git_complete_index_file ()
{
	local dequoted_word pfx="" cur_

	__git_dequote "$cur"

	case "$dequoted_word" in
	?*/*)
		pfx="${dequoted_word%/*}/"
		cur_="${dequoted_word##*/}"
		;;
	*)
		cur_="$dequoted_word"
	esac

	__gitcomp_file_direct "$(__git_index_files "$1" "$pfx" "$cur_")"
}

# Lists branches from the local repository.
# 1: A prefix to be added to each listed branch (optional).
# 2: List only branches matching this word (optional; list all branches if
#    unset or empty).
# 3: A suffix to be appended to each listed branch (optional).
__git_heads ()
{
	local pfx="${1-}" cur_="${2-}" sfx="${3-}"

	__git for-each-ref --format="${pfx//\%/%%}%(refname:strip=2)$sfx" \
			"refs/heads/$cur_*" "refs/heads/$cur_*/**"
}

# Lists branches from remote repositories.
# 1: A prefix to be added to each listed branch (optional).
# 2: List only branches matching this word (optional; list all branches if
#    unset or empty).
# 3: A suffix to be appended to each listed branch (optional).
__git_remote_heads ()
{
	local pfx="${1-}" cur_="${2-}" sfx="${3-}"

	__git for-each-ref --format="${pfx//\%/%%}%(refname:strip=2)$sfx" \
			"refs/remotes/$cur_*" "refs/remotes/$cur_*/**"
}

# Lists tags from the local repository.
# Accepts the same positional parameters as __git_heads() above.
__git_tags ()
{
	local pfx="${1-}" cur_="${2-}" sfx="${3-}"

	__git for-each-ref --format="${pfx//\%/%%}%(refname:strip=2)$sfx" \
			"refs/tags/$cur_*" "refs/tags/$cur_*/**"
}

# List unique branches from refs/remotes used for 'git checkout' and 'git
# switch' tracking DWIMery.
# 1: A prefix to be added to each listed branch (optional)
# 2: List only branches matching this word (optional; list all branches if
#    unset or empty).
# 3: A suffix to be appended to each listed branch (optional).
__git_dwim_remote_heads ()
{
	local pfx="${1-}" cur_="${2-}" sfx="${3-}"
	local fer_pfx="${pfx//\%/%%}" # "escape" for-each-ref format specifiers

	# employ the heuristic used by git checkout and git switch
	# Try to find a remote branch that cur_es the completion word
	# but only output if the branch name is unique
	__git for-each-ref --format="$fer_pfx%(refname:strip=3)$sfx" \
		--sort="refname:strip=3" \
		"refs/remotes/*/$cur_*" "refs/remotes/*/$cur_*/**" | \
	uniq -u
}

# Lists refs from the local (by default) or from a remote repository.
# It accepts 0, 1 or 2 arguments:
# 1: The remote to list refs from (optional; ignored, if set but empty).
#    Can be the name of a configured remote, a path, or a URL.
# 2: In addition to local refs, list unique branches from refs/remotes/ for
#    'git checkout's tracking DWIMery (optional; ignored, if set but empty).
# 3: A prefix to be added to each listed ref (optional).
# 4: List only refs matching this word (optional; list all refs if unset or
#    empty).
# 5: A suffix to be appended to each listed ref (optional; ignored, if set
#    but empty).
#
# Use __git_complete_refs() instead.
__git_refs ()
{
	local i hash dir track="${2-}"
	local list_refs_from=path remote="${1-}"
	local format refs
	local pfx="${3-}" cur_="${4-$cur}" sfx="${5-}"
	local match="${4-}"
	local fer_pfx="${pfx//\%/%%}" # "escape" for-each-ref format specifiers

	__git_find_repo_path
	dir="$__git_repo_path"

	if [ -z "$remote" ]; then
		if [ -z "$dir" ]; then
			return
		fi
	else
		if __git_is_configured_remote "$remote"; then
			# configured remote takes precedence over a
			# local directory with the same name
			list_refs_from=remote
		elif [ -d "$remote/.git" ]; then
			dir="$remote/.git"
		elif [ -d "$remote" ]; then
			dir="$remote"
		else
			list_refs_from=url
		fi
	fi

	if [ "$list_refs_from" = path ]; then
		if [[ "$cur_" == ^* ]]; then
			pfx="$pfx^"
			fer_pfx="$fer_pfx^"
			cur_=${cur_#^}
			match=${match#^}
		fi
		case "$cur_" in
		refs|refs/*)
			format="refname"
			refs=("$match*" "$match*/**")
			track=""
			;;
		*)
			for i in HEAD FETCH_HEAD ORIG_HEAD MERGE_HEAD REBASE_HEAD CHERRY_PICK_HEAD; do
				case "$i" in
				$match*)
					if [ -e "$dir/$i" ]; then
						echo "$pfx$i$sfx"
					fi
					;;
				esac
			done
			format="refname:strip=2"
			refs=("refs/tags/$match*" "refs/tags/$match*/**"
				"refs/heads/$match*" "refs/heads/$match*/**"
				"refs/remotes/$match*" "refs/remotes/$match*/**")
			;;
		esac
		__git_dir="$dir" __git for-each-ref --format="$fer_pfx%($format)$sfx" \
			"${refs[@]}"
		if [ -n "$track" ]; then
			__git_dwim_remote_heads "$pfx" "$match" "$sfx"
		fi
		return
	fi
	case "$cur_" in
	refs|refs/*)
		__git ls-remote "$remote" "$match*" | \
		while read -r hash i; do
			case "$i" in
			*^{}) ;;
			*) echo "$pfx$i$sfx" ;;
			esac
		done
		;;
	*)
		if [ "$list_refs_from" = remote ]; then
			case "HEAD" in
			$match*)	echo "${pfx}HEAD$sfx" ;;
			esac
			__git for-each-ref --format="$fer_pfx%(refname:strip=3)$sfx" \
				"refs/remotes/$remote/$match*" \
				"refs/remotes/$remote/$match*/**"
		else
			local query_symref
			case "HEAD" in
			$match*)	query_symref="HEAD" ;;
			esac
			__git ls-remote "$remote" $query_symref \
				"refs/tags/$match*" "refs/heads/$match*" \
				"refs/remotes/$match*" |
			while read -r hash i; do
				case "$i" in
				*^{})	;;
				refs/*)	echo "$pfx${i#refs/*/}$sfx" ;;
				*)	echo "$pfx$i$sfx" ;;  # symbolic refs
				esac
			done
		fi
		;;
	esac
}

# Completes refs, short and long, local and remote, symbolic and pseudo.
#
# Usage: __git_complete_refs [<option>]...
# --remote=<remote>: The remote to list refs from, can be the name of a
#                    configured remote, a path, or a URL.
# --dwim: List unique remote branches for 'git switch's tracking DWIMery.
# --pfx=<prefix>: A prefix to be added to each ref.
# --cur=<word>: The current ref to be completed.  Defaults to the current
#               word to be completed.
# --sfx=<suffix>: A suffix to be appended to each ref instead of the default
#                 space.
# --mode=<mode>: What set of refs to complete, one of 'refs' (the default) to
#                complete all refs, 'heads' to complete only branches, or
#                'remote-heads' to complete only remote branches. Note that
#                --remote is only compatible with --mode=refs.
__git_complete_refs ()
{
	local remote= dwim= pfx= cur_="$cur" sfx=" " mode="refs"

	while test $# != 0; do
		case "$1" in
		--remote=*)	remote="${1##--remote=}" ;;
		--dwim)		dwim="yes" ;;
		# --track is an old spelling of --dwim
		--track)	dwim="yes" ;;
		--pfx=*)	pfx="${1##--pfx=}" ;;
		--cur=*)	cur_="${1##--cur=}" ;;
		--sfx=*)	sfx="${1##--sfx=}" ;;
		--mode=*)	mode="${1##--mode=}" ;;
		*)		return 1 ;;
		esac
		shift
	done

	# complete references based on the specified mode
	case "$mode" in
		refs)
			__gitcomp_direct "$(__git_refs "$remote" "" "$pfx" "$cur_" "$sfx")" ;;
		heads)
			__gitcomp_direct "$(__git_heads "$pfx" "$cur_" "$sfx")" ;;
		remote-heads)
			__gitcomp_direct "$(__git_remote_heads "$pfx" "$cur_" "$sfx")" ;;
		*)
			return 1 ;;
	esac

	# Append DWIM remote branch names if requested
	if [ "$dwim" = "yes" ]; then
		__gitcomp_direct_append "$(__git_dwim_remote_heads "$pfx" "$cur_" "$sfx")"
	fi
}

# __git_refs2 requires 1 argument (to pass to __git_refs)
# Deprecated: use __git_complete_fetch_refspecs() instead.
__git_refs2 ()
{
	local i
	for i in $(__git_refs "$1"); do
		echo "$i:$i"
	done
}

# Completes refspecs for fetching from a remote repository.
# 1: The remote repository.
# 2: A prefix to be added to each listed refspec (optional).
# 3: The ref to be completed as a refspec instead of the current word to be
#    completed (optional)
# 4: A suffix to be appended to each listed refspec instead of the default
#    space (optional).
__git_complete_fetch_refspecs ()
{
	local i remote="$1" pfx="${2-}" cur_="${3-$cur}" sfx="${4- }"

	__gitcomp_direct "$(
		for i in $(__git_refs "$remote" "" "" "$cur_") ; do
			echo "$pfx$i:$i$sfx"
		done
		)"
}

# __git_refs_remotes requires 1 argument (to pass to ls-remote)
__git_refs_remotes ()
{
	local i hash
	__git ls-remote "$1" 'refs/heads/*' | \
	while read -r hash i; do
		echo "$i:refs/remotes/$1/${i#refs/heads/}"
	done
}

__git_remotes ()
{
	__git_find_repo_path
	test -d "$__git_repo_path/remotes" && ls -1 "$__git_repo_path/remotes"
	__git remote
}

# Returns true if $1 matches the name of a configured remote, false otherwise.
__git_is_configured_remote ()
{
	local remote
	for remote in $(__git_remotes); do
		if [ "$remote" = "$1" ]; then
			return 0
		fi
	done
	return 1
}

__git_list_merge_strategies ()
{
	LANG=C LC_ALL=C git merge -s help 2>&1 |
	sed -n -e '/[Aa]vailable strategies are: /,/^$/{
		s/\.$//
		s/.*://
		s/^[ 	]*//
		s/[ 	]*$//
		p
	}'
}

__git_merge_strategies=
# 'git merge -s help' (and thus detection of the merge strategy
# list) fails, unfortunately, if run outside of any git working
# tree.  __git_merge_strategies is set to the empty string in
# that case, and the detection will be repeated the next time it
# is needed.
__git_compute_merge_strategies ()
{
	test -n "$__git_merge_strategies" ||
	__git_merge_strategies=$(__git_list_merge_strategies)
}

__git_merge_strategy_options="ours theirs subtree subtree= patience
	histogram diff-algorithm= ignore-space-change ignore-all-space
	ignore-space-at-eol renormalize no-renormalize no-renames
	find-renames find-renames= rename-threshold="

__git_complete_revlist_file ()
{
	local dequoted_word pfx ls ref cur_="$cur"
	case "$cur_" in
	*..?*:*)
		return
		;;
	?*:*)
		ref="${cur_%%:*}"
		cur_="${cur_#*:}"

		__git_dequote "$cur_"

		case "$dequoted_word" in
		?*/*)
			pfx="${dequoted_word%/*}"
			cur_="${dequoted_word##*/}"
			ls="$ref:$pfx"
			pfx="$pfx/"
			;;
		*)
			cur_="$dequoted_word"
			ls="$ref"
			;;
		esac

		case "$COMP_WORDBREAKS" in
		*:*) : great ;;
		*)   pfx="$ref:$pfx" ;;
		esac

		__gitcomp_file "$(__git ls-tree "$ls" \
				| sed 's/^.*	//
				       s/$//')" \
			"$pfx" "$cur_"
		;;
	*...*)
		pfx="${cur_%...*}..."
		cur_="${cur_#*...}"
		__git_complete_refs --pfx="$pfx" --cur="$cur_"
		;;
	*..*)
		pfx="${cur_%..*}.."
		cur_="${cur_#*..}"
		__git_complete_refs --pfx="$pfx" --cur="$cur_"
		;;
	*)
		__git_complete_refs
		;;
	esac
}

__git_complete_file ()
{
	__git_complete_revlist_file
}

__git_complete_revlist ()
{
	__git_complete_revlist_file
}

__git_complete_remote_or_refspec ()
{
	local cur_="$cur" cmd="${words[1]}"
	local i c=2 remote="" pfx="" lhs=1 no_complete_refspec=0
	if [ "$cmd" = "remote" ]; then
		((c++))
	fi
	while [ $c -lt $cword ]; do
		i="${words[c]}"
		case "$i" in
		--mirror) [ "$cmd" = "push" ] && no_complete_refspec=1 ;;
		-d|--delete) [ "$cmd" = "push" ] && lhs=0 ;;
		--all)
			case "$cmd" in
			push) no_complete_refspec=1 ;;
			fetch)
				return
				;;
			*) ;;
			esac
			;;
		--multiple) no_complete_refspec=1; break ;;
		-*) ;;
		*) remote="$i"; break ;;
		esac
		((c++))
	done
	if [ -z "$remote" ]; then
		__gitcomp_nl "$(__git_remotes)"
		return
	fi
	if [ $no_complete_refspec = 1 ]; then
		return
	fi
	[ "$remote" = "." ] && remote=
	case "$cur_" in
	*:*)
		case "$COMP_WORDBREAKS" in
		*:*) : great ;;
		*)   pfx="${cur_%%:*}:" ;;
		esac
		cur_="${cur_#*:}"
		lhs=0
		;;
	+*)
		pfx="+"
		cur_="${cur_#+}"
		;;
	esac
	case "$cmd" in
	fetch)
		if [ $lhs = 1 ]; then
			__git_complete_fetch_refspecs "$remote" "$pfx" "$cur_"
		else
			__git_complete_refs --pfx="$pfx" --cur="$cur_"
		fi
		;;
	pull|remote)
		if [ $lhs = 1 ]; then
			__git_complete_refs --remote="$remote" --pfx="$pfx" --cur="$cur_"
		else
			__git_complete_refs --pfx="$pfx" --cur="$cur_"
		fi
		;;
	push)
		if [ $lhs = 1 ]; then
			__git_complete_refs --pfx="$pfx" --cur="$cur_"
		else
			__git_complete_refs --remote="$remote" --pfx="$pfx" --cur="$cur_"
		fi
		;;
	esac
}

__git_complete_strategy ()
{
	__git_compute_merge_strategies
	case "$prev" in
	-s|--strategy)
		__gitcomp "$__git_merge_strategies"
		return 0
		;;
	-X)
		__gitcomp "$__git_merge_strategy_options"
		return 0
		;;
	esac
	case "$cur" in
	--strategy=*)
		__gitcomp "$__git_merge_strategies" "" "${cur##--strategy=}"
		return 0
		;;
	--strategy-option=*)
		__gitcomp "$__git_merge_strategy_options" "" "${cur##--strategy-option=}"
		return 0
		;;
	esac
	return 1
}

__git_all_commands=
__git_compute_all_commands ()
{
	test -n "$__git_all_commands" ||
	__git_all_commands=$(__git --list-cmds=main,others,alias,nohelpers)
}

# Lists all set config variables starting with the given section prefix,
# with the prefix removed.
__git_get_config_variables ()
{
	local section="$1" i IFS=$'\n'
	for i in $(__git config --name-only --get-regexp "^$section\..*"); do
		echo "${i#$section.}"
	done
}

__git_pretty_aliases ()
{
	__git_get_config_variables "pretty"
}

# __git_aliased_command requires 1 argument
__git_aliased_command ()
{
	local cur=$1 last list= word cmdline

	while [[ -n "$cur" ]]; do
		if [[ "$list" == *" $cur "* ]]; then
			# loop detected
			return
		fi

		cmdline=$(__git config --get "alias.$cur")
		list=" $cur $list"
		last=$cur
		cur=

		for word in $cmdline; do
			case "$word" in
			\!gitk|gitk)
				cur="gitk"
				break
				;;
			\!*)	: shell command alias ;;
			-*)	: option ;;
			*=*)	: setting env ;;
			git)	: git itself ;;
			\(\))   : skip parens of shell function definition ;;
			{)	: skip start of shell helper function ;;
			:)	: skip null command ;;
			\'*)	: skip opening quote after sh -c ;;
			*)
				cur="$word"
				break
			esac
		done
	done

	cur=$last
	if [[ "$cur" != "$1" ]]; then
		echo "$cur"
	fi
}

# Check whether one of the given words is present on the command line,
# and print the first word found.
#
# Usage: __git_find_on_cmdline [<option>]... "<wordlist>"
# --show-idx: Optionally show the index of the found word in the $words array.
__git_find_on_cmdline ()
{
	local word c=1 show_idx

	while test $# -gt 1; do
		case "$1" in
		--show-idx)	show_idx=y ;;
		*)		return 1 ;;
		esac
		shift
	done
	local wordlist="$1"

	while [ $c -lt $cword ]; do
		for word in $wordlist; do
			if [ "$word" = "${words[c]}" ]; then
				if [ -n "${show_idx-}" ]; then
					echo "$c $word"
				else
					echo "$word"
				fi
				return
			fi
		done
		((c++))
	done
}

# Similar to __git_find_on_cmdline, except that it loops backwards and thus
# prints the *last* word found. Useful for finding which of two options that
# supersede each other came last, such as "--guess" and "--no-guess".
#
# Usage: __git_find_last_on_cmdline [<option>]... "<wordlist>"
# --show-idx: Optionally show the index of the found word in the $words array.
__git_find_last_on_cmdline ()
{
	local word c=$cword show_idx

	while test $# -gt 1; do
		case "$1" in
		--show-idx)	show_idx=y ;;
		*)		return 1 ;;
		esac
		shift
	done
	local wordlist="$1"

	while [ $c -gt 1 ]; do
		((c--))
		for word in $wordlist; do
			if [ "$word" = "${words[c]}" ]; then
				if [ -n "$show_idx" ]; then
					echo "$c $word"
				else
					echo "$word"
				fi
				return
			fi
		done
	done
}

# Echo the value of an option set on the command line or config
#
# $1: short option name
# $2: long option name including =
# $3: list of possible values
# $4: config string (optional)
#
# example:
# result="$(__git_get_option_value "-d" "--do-something=" \
#     "yes no" "core.doSomething")"
#
# result is then either empty (no option set) or "yes" or "no"
#
# __git_get_option_value requires 3 arguments
__git_get_option_value ()
{
	local c short_opt long_opt val
	local result= values config_key word

	short_opt="$1"
	long_opt="$2"
	values="$3"
	config_key="$4"

	((c = $cword - 1))
	while [ $c -ge 0 ]; do
		word="${words[c]}"
		for val in $values; do
			if [ "$short_opt$val" = "$word" ] ||
			   [ "$long_opt$val"  = "$word" ]; then
				result="$val"
				break 2
			fi
		done
		((c--))
	done

	if [ -n "$config_key" ] && [ -z "$result" ]; then
		result="$(__git config "$config_key")"
	fi

	echo "$result"
}

__git_has_doubledash ()
{
	local c=1
	while [ $c -lt $cword ]; do
		if [ "--" = "${words[c]}" ]; then
			return 0
		fi
		((c++))
	done
	return 1
}

# Try to count non option arguments passed on the command line for the
# specified git command.
# When options are used, it is necessary to use the special -- option to
# tell the implementation were non option arguments begin.
# XXX this can not be improved, since options can appear everywhere, as
# an example:
#	git mv x -n y
#
# __git_count_arguments requires 1 argument: the git command executed.
__git_count_arguments ()
{
	local word i c=0

	# Skip "git" (first argument)
	for ((i=1; i < ${#words[@]}; i++)); do
		word="${words[i]}"

		case "$word" in
			--)
				# Good; we can assume that the following are only non
				# option arguments.
				((c = 0))
				;;
			"$1")
				# Skip the specified git command and discard git
				# main options
				((c = 0))
				;;
			?*)
				((c++))
				;;
		esac
	done

	printf "%d" $c
}

__git_whitespacelist="nowarn warn error error-all fix"
__git_patchformat="mbox stgit stgit-series hg mboxrd"
__git_showcurrentpatch="diff raw"
__git_am_inprogress_options="--skip --continue --resolved --abort --quit --show-current-patch"

_git_am ()
{
	__git_find_repo_path
	if [ -d "$__git_repo_path"/rebase-apply ]; then
		__gitcomp "$__git_am_inprogress_options"
		return
	fi
	case "$cur" in
	--whitespace=*)
		__gitcomp "$__git_whitespacelist" "" "${cur##--whitespace=}"
		return
		;;
	--patch-format=*)
		__gitcomp "$__git_patchformat" "" "${cur##--patch-format=}"
		return
		;;
	--show-current-patch=*)
		__gitcomp "$__git_showcurrentpatch" "" "${cur##--show-current-patch=}"
		return
		;;
	--*)
		__gitcomp_builtin am "" \
			"$__git_am_inprogress_options"
		return
	esac
}

_git_apply ()
{
	case "$cur" in
	--whitespace=*)
		__gitcomp "$__git_whitespacelist" "" "${cur##--whitespace=}"
		return
		;;
	--*)
		__gitcomp_builtin apply
		return
	esac
}

_git_add ()
{
	case "$cur" in
	--chmod=*)
		__gitcomp "+x -x" "" "${cur##--chmod=}"
		return
		;;
	--*)
		__gitcomp_builtin add
		return
	esac

	local complete_opt="--others --modified --directory --no-empty-directory"
	if test -n "$(__git_find_on_cmdline "-u --update")"
	then
		complete_opt="--modified"
	fi
	__git_complete_index_file "$complete_opt"
}

_git_archive ()
{
	case "$cur" in
	--format=*)
		__gitcomp "$(git archive --list)" "" "${cur##--format=}"
		return
		;;
	--remote=*)
		__gitcomp_nl "$(__git_remotes)" "" "${cur##--remote=}"
		return
		;;
	--*)
		__gitcomp_builtin archive "--format= --list --verbose --prefix= --worktree-attributes"
		return
		;;
	esac
	__git_complete_file
}

_git_bisect ()
{
	__git_has_doubledash && return

	local subcommands="start bad good skip reset visualize replay log run"
	local subcommand="$(__git_find_on_cmdline "$subcommands")"
	if [ -z "$subcommand" ]; then
		__git_find_repo_path
		if [ -f "$__git_repo_path"/BISECT_START ]; then
			__gitcomp "$subcommands"
		else
			__gitcomp "replay start"
		fi
		return
	fi

	case "$subcommand" in
	bad|good|reset|skip|start)
		__git_complete_refs
		;;
	*)
		;;
	esac
}

__git_ref_fieldlist="refname objecttype objectsize objectname upstream push HEAD symref"

_git_branch ()
{
	local i c=1 only_local_ref="n" has_r="n"

	while [ $c -lt $cword ]; do
		i="${words[c]}"
		case "$i" in
		-d|-D|--delete|-m|-M|--move|-c|-C|--copy)
			only_local_ref="y" ;;
		-r|--remotes)
			has_r="y" ;;
		esac
		((c++))
	done

	case "$cur" in
	--set-upstream-to=*)
		__git_complete_refs --cur="${cur##--set-upstream-to=}"
		;;
	--*)
		__gitcomp_builtin branch
		;;
	*)
		if [ $only_local_ref = "y" -a $has_r = "n" ]; then
			__gitcomp_direct "$(__git_heads "" "$cur" " ")"
		else
			__git_complete_refs
		fi
		;;
	esac
}

_git_bundle ()
{
	local cmd="${words[__git_subcommand_idx+1]}"
	case "$cword" in
	$((__git_subcommand_idx+1)))
		__gitcomp "create list-heads verify unbundle"
		;;
	$((__git_subcommand_idx+2)))
		# looking for a file
		;;
	*)
		case "$cmd" in
			create)
				__git_complete_revlist
			;;
		esac
		;;
	esac
}

# Helper function to decide whether or not we should enable DWIM logic for
# git-switch and git-checkout.
#
# To decide between the following rules in decreasing priority order:
# - the last provided of "--guess" or "--no-guess" explicitly enable or
#   disable completion of DWIM logic respectively.
# - If checkout.guess is false, disable completion of DWIM logic.
# - If the --no-track option is provided, take this as a hint to disable the
#   DWIM completion logic
# - If GIT_COMPLETION_CHECKOUT_NO_GUESS is set, disable the DWIM completion
#   logic, as requested by the user.
# - Enable DWIM logic otherwise.
#
__git_checkout_default_dwim_mode ()
{
	local last_option dwim_opt="--dwim"

	if [ "${GIT_COMPLETION_CHECKOUT_NO_GUESS-}" = "1" ]; then
		dwim_opt=""
	fi

	# --no-track disables DWIM, but with lower priority than
	# --guess/--no-guess/checkout.guess
	if [ -n "$(__git_find_on_cmdline "--no-track")" ]; then
		dwim_opt=""
	fi

	# checkout.guess = false disables DWIM, but with lower priority than
	# --guess/--no-guess
	if [ "$(__git config --type=bool checkout.guess)" = "false" ]; then
		dwim_opt=""
	fi

	# Find the last provided --guess or --no-guess
	last_option="$(__git_find_last_on_cmdline "--guess --no-guess")"
	case "$last_option" in
		--guess)
			dwim_opt="--dwim"
			;;
		--no-guess)
			dwim_opt=""
			;;
	esac

	echo "$dwim_opt"
}

_git_checkout ()
{
	__git_has_doubledash && return

	local dwim_opt="$(__git_checkout_default_dwim_mode)"

	case "$prev" in
	-b|-B|--orphan)
		# Complete local branches (and DWIM branch
		# remote branch names) for an option argument
		# specifying a new branch name. This is for
		# convenience, assuming new branches are
		# possibly based on pre-existing branch names.
		__git_complete_refs $dwim_opt --mode="heads"
		return
		;;
	*)
		;;
	esac

	case "$cur" in
	--conflict=*)
		__gitcomp "diff3 merge" "" "${cur##--conflict=}"
		;;
	--*)
		__gitcomp_builtin checkout
		;;
	*)
		# At this point, we've already handled special completion for
		# the arguments to -b/-B, and --orphan. There are 3 main
		# things left we can possibly complete:
		# 1) a start-point for -b/-B, -d/--detach, or --orphan
		# 2) a remote head, for --track
		# 3) an arbitrary reference, possibly including DWIM names
		#

		if [ -n "$(__git_find_on_cmdline "-b -B -d --detach --orphan")" ]; then
			__git_complete_refs --mode="refs"
		elif [ -n "$(__git_find_on_cmdline "--track")" ]; then
			__git_complete_refs --mode="remote-heads"
		else
			__git_complete_refs $dwim_opt --mode="refs"
		fi
		;;
	esac
}

__git_sequencer_inprogress_options="--continue --quit --abort --skip"

__git_cherry_pick_inprogress_options=$__git_sequencer_inprogress_options

_git_cherry_pick ()
{
	__git_find_repo_path
	if [ -f "$__git_repo_path"/CHERRY_PICK_HEAD ]; then
		__gitcomp "$__git_cherry_pick_inprogress_options"
		return
	fi

	__git_complete_strategy && return

	case "$cur" in
	--*)
		__gitcomp_builtin cherry-pick "" \
			"$__git_cherry_pick_inprogress_options"
		;;
	*)
		__git_complete_refs
		;;
	esac
}

_git_clean ()
{
	case "$cur" in
	--*)
		__gitcomp_builtin clean
		return
		;;
	esac

	# XXX should we check for -x option ?
	__git_complete_index_file "--others --directory"
}

_git_clone ()
{
	case "$prev" in
	-c|--config)
		__git_complete_config_variable_name_and_value
		return
		;;
	esac
	case "$cur" in
	--config=*)
		__git_complete_config_variable_name_and_value \
			--cur="${cur##--config=}"
		return
		;;
	--*)
		__gitcomp_builtin clone
		return
		;;
	esac
}

__git_untracked_file_modes="all no normal"

_git_commit ()
{
	case "$prev" in
	-c|-C)
		__git_complete_refs
		return
		;;
	esac

	case "$cur" in
	--cleanup=*)
		__gitcomp "default scissors strip verbatim whitespace
			" "" "${cur##--cleanup=}"
		return
		;;
	--reuse-message=*|--reedit-message=*|\
	--fixup=*|--squash=*)
		__git_complete_refs --cur="${cur#*=}"
		return
		;;
	--untracked-files=*)
		__gitcomp "$__git_untracked_file_modes" "" "${cur##--untracked-files=}"
		return
		;;
	--*)
		__gitcomp_builtin commit
		return
	esac

	if __git rev-parse --verify --quiet HEAD >/dev/null; then
		__git_complete_index_file "--committable"
	else
		# This is the first commit
		__git_complete_index_file "--cached"
	fi
}

_git_describe ()
{
	case "$cur" in
	--*)
		__gitcomp_builtin describe
		return
	esac
	__git_complete_refs
}

__git_diff_algorithms="myers minimal patience histogram"

__git_diff_submodule_formats="diff log short"

__git_color_moved_opts="no default plain blocks zebra dimmed-zebra"

__git_color_moved_ws_opts="no ignore-space-at-eol ignore-space-change
			ignore-all-space allow-indentation-change"

__git_diff_common_options="--stat --numstat --shortstat --summary
			--patch-with-stat --name-only --name-status --color
			--no-color --color-words --no-renames --check
			--color-moved --color-moved= --no-color-moved
			--color-moved-ws= --no-color-moved-ws
			--full-index --binary --abbrev --diff-filter=
			--find-copies-harder --ignore-cr-at-eol
			--text --ignore-space-at-eol --ignore-space-change
			--ignore-all-space --ignore-blank-lines --exit-code
			--quiet --ext-diff --no-ext-diff
			--no-prefix --src-prefix= --dst-prefix=
			--inter-hunk-context=
			--patience --histogram --minimal
			--raw --word-diff --word-diff-regex=
			--dirstat --dirstat= --dirstat-by-file
			--dirstat-by-file= --cumulative
			--diff-algorithm=
			--submodule --submodule= --ignore-submodules
			--indent-heuristic --no-indent-heuristic
			--textconv --no-textconv
			--patch --no-patch
"

__git_diff_difftool_options="--cached --staged --pickaxe-all --pickaxe-regex
			--base --ours --theirs --no-index --relative --merge-base
			$__git_diff_common_options"

_git_diff ()
{
	__git_has_doubledash && return

	case "$cur" in
	--diff-algorithm=*)
		__gitcomp "$__git_diff_algorithms" "" "${cur##--diff-algorithm=}"
		return
		;;
	--submodule=*)
		__gitcomp "$__git_diff_submodule_formats" "" "${cur##--submodule=}"
		return
		;;
	--color-moved=*)
		__gitcomp "$__git_color_moved_opts" "" "${cur##--color-moved=}"
		return
		;;
	--color-moved-ws=*)
		__gitcomp "$__git_color_moved_ws_opts" "" "${cur##--color-moved-ws=}"
		return
		;;
	--*)
		__gitcomp "$__git_diff_difftool_options"
		return
		;;
	esac
	__git_complete_revlist_file
}

__git_mergetools_common="diffuse diffmerge ecmerge emerge kdiff3 meld opendiff
			tkdiff vimdiff nvimdiff gvimdiff xxdiff araxis p4merge
			bc codecompare smerge
"

_git_difftool ()
{
	__git_has_doubledash && return

	case "$cur" in
	--tool=*)
		__gitcomp "$__git_mergetools_common kompare" "" "${cur##--tool=}"
		return
		;;
	--*)
		__gitcomp_builtin difftool "$__git_diff_difftool_options"
		return
		;;
	esac
	__git_complete_revlist_file
}

__git_fetch_recurse_submodules="yes on-demand no"

_git_fetch ()
{
	case "$cur" in
	--recurse-submodules=*)
		__gitcomp "$__git_fetch_recurse_submodules" "" "${cur##--recurse-submodules=}"
		return
		;;
	--filter=*)
		__gitcomp "blob:none blob:limit= sparse:oid=" "" "${cur##--filter=}"
		return
		;;
	--*)
		__gitcomp_builtin fetch
		return
		;;
	esac
	__git_complete_remote_or_refspec
}

__git_format_patch_extra_options="
	--full-index --not --all --no-prefix --src-prefix=
	--dst-prefix= --notes
"

_git_format_patch ()
{
	case "$cur" in
	--thread=*)
		__gitcomp "
			deep shallow
			" "" "${cur##--thread=}"
		return
		;;
	--base=*|--interdiff=*|--range-diff=*)
		__git_complete_refs --cur="${cur#--*=}"
		return
		;;
	--*)
		__gitcomp_builtin format-patch "$__git_format_patch_extra_options"
		return
		;;
	esac
	__git_complete_revlist
}

_git_fsck ()
{
	case "$cur" in
	--*)
		__gitcomp_builtin fsck
		return
		;;
	esac
}

_git_gitk ()
{
	__gitk_main
}

# Lists matching symbol names from a tag (as in ctags) file.
# 1: List symbol names matching this word.
# 2: The tag file to list symbol names from.
# 3: A prefix to be added to each listed symbol name (optional).
# 4: A suffix to be appended to each listed symbol name (optional).
__git_match_ctag () {
	awk -v pfx="${3-}" -v sfx="${4-}" "
		/^${1//\//\\/}/ { print pfx \$1 sfx }
		" "$2"
}

# Complete symbol names from a tag file.
# Usage: __git_complete_symbol [<option>]...
# --tags=<file>: The tag file to list symbol names from instead of the
#                default "tags".
# --pfx=<prefix>: A prefix to be added to each symbol name.
# --cur=<word>: The current symbol name to be completed.  Defaults to
#               the current word to be completed.
# --sfx=<suffix>: A suffix to be appended to each symbol name instead
#                 of the default space.
__git_complete_symbol () {
	local tags=tags pfx="" cur_="${cur-}" sfx=" "

	while test $# != 0; do
		case "$1" in
		--tags=*)	tags="${1##--tags=}" ;;
		--pfx=*)	pfx="${1##--pfx=}" ;;
		--cur=*)	cur_="${1##--cur=}" ;;
		--sfx=*)	sfx="${1##--sfx=}" ;;
		*)		return 1 ;;
		esac
		shift
	done

	if test -r "$tags"; then
		__gitcomp_direct "$(__git_match_ctag "$cur_" "$tags" "$pfx" "$sfx")"
	fi
}

_git_grep ()
{
	__git_has_doubledash && return

	case "$cur" in
	--*)
		__gitcomp_builtin grep
		return
		;;
	esac

	case "$cword,$prev" in
	$((__git_subcommand_idx+1)),*|*,-*)
		__git_complete_symbol && return
		;;
	esac

	__git_complete_refs
}

_git_help ()
{
	case "$cur" in
	--*)
		__gitcomp_builtin help
		return
		;;
	esac
	if test -n "${GIT_TESTING_ALL_COMMAND_LIST-}"
	then
		__gitcomp "$GIT_TESTING_ALL_COMMAND_LIST $(__git --list-cmds=alias,list-guide) gitk"
	else
		__gitcomp "$(__git --list-cmds=main,nohelpers,alias,list-guide) gitk"
	fi
}

_git_init ()
{
	case "$cur" in
	--shared=*)
		__gitcomp "
			false true umask group all world everybody
			" "" "${cur##--shared=}"
		return
		;;
	--*)
		__gitcomp_builtin init
		return
		;;
	esac
}

_git_ls_files ()
{
	case "$cur" in
	--*)
		__gitcomp_builtin ls-files
		return
		;;
	esac

	# XXX ignore options like --modified and always suggest all cached
	# files.
	__git_complete_index_file "--cached"
}

_git_ls_remote ()
{
	case "$cur" in
	--*)
		__gitcomp_builtin ls-remote
		return
		;;
	esac
	__gitcomp_nl "$(__git_remotes)"
}

_git_ls_tree ()
{
	case "$cur" in
	--*)
		__gitcomp_builtin ls-tree
		return
		;;
	esac

	__git_complete_file
}

# Options that go well for log, shortlog and gitk
__git_log_common_options="
	--not --all
	--branches --tags --remotes
	--first-parent --merges --no-merges
	--max-count=
	--max-age= --since= --after=
	--min-age= --until= --before=
	--min-parents= --max-parents=
	--no-min-parents --no-max-parents
"
# Options that go well for log and gitk (not shortlog)
__git_log_gitk_options="
	--dense --sparse --full-history
	--simplify-merges --simplify-by-decoration
	--left-right --notes --no-notes
"
# Options that go well for log and shortlog (not gitk)
__git_log_shortlog_options="
	--author= --committer= --grep=
	--all-match --invert-grep
"

__git_log_pretty_formats="oneline short medium full fuller reference email raw format: tformat: mboxrd"
__git_log_date_formats="relative iso8601 iso8601-strict rfc2822 short local default raw unix format:"

_git_log ()
{
	__git_has_doubledash && return
	__git_find_repo_path

	local merge=""
	if [ -f "$__git_repo_path/MERGE_HEAD" ]; then
		merge="--merge"
	fi
	case "$prev,$cur" in
	-L,:*:*)
		return	# fall back to Bash filename completion
		;;
	-L,:*)
		__git_complete_symbol --cur="${cur#:}" --sfx=":"
		return
		;;
	-G,*|-S,*)
		__git_complete_symbol
		return
		;;
	esac
	case "$cur" in
	--pretty=*|--format=*)
		__gitcomp "$__git_log_pretty_formats $(__git_pretty_aliases)
			" "" "${cur#*=}"
		return
		;;
	--date=*)
		__gitcomp "$__git_log_date_formats" "" "${cur##--date=}"
		return
		;;
	--decorate=*)
		__gitcomp "full short no" "" "${cur##--decorate=}"
		return
		;;
	--diff-algorithm=*)
		__gitcomp "$__git_diff_algorithms" "" "${cur##--diff-algorithm=}"
		return
		;;
	--submodule=*)
		__gitcomp "$__git_diff_submodule_formats" "" "${cur##--submodule=}"
		return
		;;
	--no-walk=*)
		__gitcomp "sorted unsorted" "" "${cur##--no-walk=}"
		return
		;;
	--*)
		__gitcomp "
			$__git_log_common_options
			$__git_log_shortlog_options
			$__git_log_gitk_options
			--root --topo-order --date-order --reverse
			--follow --full-diff
			--abbrev-commit --no-abbrev-commit --abbrev=
			--relative-date --date=
			--pretty= --format= --oneline
			--show-signature
			--cherry-mark
			--cherry-pick
			--graph
			--decorate --decorate= --no-decorate
			--walk-reflogs
			--no-walk --no-walk= --do-walk
			--parents --children
			--expand-tabs --expand-tabs= --no-expand-tabs
			$merge
			$__git_diff_common_options
			--pickaxe-all --pickaxe-regex
			"
		return
		;;
	-L:*:*)
		return	# fall back to Bash filename completion
		;;
	-L:*)
		__git_complete_symbol --cur="${cur#-L:}" --sfx=":"
		return
		;;
	-G*)
		__git_complete_symbol --pfx="-G" --cur="${cur#-G}"
		return
		;;
	-S*)
		__git_complete_symbol --pfx="-S" --cur="${cur#-S}"
		return
		;;
	esac
	__git_complete_revlist
}

_git_merge ()
{
	__git_complete_strategy && return

	case "$cur" in
	--*)
		__gitcomp_builtin merge
		return
	esac
	__git_complete_refs
}

_git_mergetool ()
{
	case "$cur" in
	--tool=*)
		__gitcomp "$__git_mergetools_common tortoisemerge" "" "${cur##--tool=}"
		return
		;;
	--*)
		__gitcomp "--tool= --prompt --no-prompt --gui --no-gui"
		return
		;;
	esac
}

_git_merge_base ()
{
	case "$cur" in
	--*)
		__gitcomp_builtin merge-base
		return
		;;
	esac
	__git_complete_refs
}

_git_mv ()
{
	case "$cur" in
	--*)
		__gitcomp_builtin mv
		return
		;;
	esac

	if [ $(__git_count_arguments "mv") -gt 0 ]; then
		# We need to show both cached and untracked files (including
		# empty directories) since this may not be the last argument.
		__git_complete_index_file "--cached --others --directory"
	else
		__git_complete_index_file "--cached"
	fi
}

_git_notes ()
{
	local subcommands='add append copy edit get-ref list merge prune remove show'
	local subcommand="$(__git_find_on_cmdline "$subcommands")"

	case "$subcommand,$cur" in
	,--*)
		__gitcomp_builtin notes
		;;
	,*)
		case "$prev" in
		--ref)
			__git_complete_refs
			;;
		*)
			__gitcomp "$subcommands --ref"
			;;
		esac
		;;
	*,--reuse-message=*|*,--reedit-message=*)
		__git_complete_refs --cur="${cur#*=}"
		;;
	*,--*)
		__gitcomp_builtin notes_$subcommand
		;;
	prune,*|get-ref,*)
		# this command does not take a ref, do not complete it
		;;
	*)
		case "$prev" in
		-m|-F)
			;;
		*)
			__git_complete_refs
			;;
		esac
		;;
	esac
}

_git_pull ()
{
	__git_complete_strategy && return

	case "$cur" in
	--recurse-submodules=*)
		__gitcomp "$__git_fetch_recurse_submodules" "" "${cur##--recurse-submodules=}"
		return
		;;
	--*)
		__gitcomp_builtin pull

		return
		;;
	esac
	__git_complete_remote_or_refspec
}

__git_push_recurse_submodules="check on-demand only"

__git_complete_force_with_lease ()
{
	local cur_=$1

	case "$cur_" in
	--*=)
		;;
	*:*)
		__git_complete_refs --cur="${cur_#*:}"
		;;
	*)
		__git_complete_refs --cur="$cur_"
		;;
	esac
}

_git_push ()
{
	case "$prev" in
	--repo)
		__gitcomp_nl "$(__git_remotes)"
		return
		;;
	--recurse-submodules)
		__gitcomp "$__git_push_recurse_submodules"
		return
		;;
	esac
	case "$cur" in
	--repo=*)
		__gitcomp_nl "$(__git_remotes)" "" "${cur##--repo=}"
		return
		;;
	--recurse-submodules=*)
		__gitcomp "$__git_push_recurse_submodules" "" "${cur##--recurse-submodules=}"
		return
		;;
	--force-with-lease=*)
		__git_complete_force_with_lease "${cur##--force-with-lease=}"
		return
		;;
	--*)
		__gitcomp_builtin push
		return
		;;
	esac
	__git_complete_remote_or_refspec
}

_git_range_diff ()
{
	case "$cur" in
	--*)
		__gitcomp "
			--creation-factor= --no-dual-color
			$__git_diff_common_options
		"
		return
		;;
	esac
	__git_complete_revlist
}

__git_rebase_inprogress_options="--continue --skip --abort --quit --show-current-patch"
__git_rebase_interactive_inprogress_options="$__git_rebase_inprogress_options --edit-todo"

_git_rebase ()
{
	__git_find_repo_path
	if [ -f "$__git_repo_path"/rebase-merge/interactive ]; then
		__gitcomp "$__git_rebase_interactive_inprogress_options"
		return
	elif [ -d "$__git_repo_path"/rebase-apply ] || \
	     [ -d "$__git_repo_path"/rebase-merge ]; then
		__gitcomp "$__git_rebase_inprogress_options"
		return
	fi
	__git_complete_strategy && return
	case "$cur" in
	--whitespace=*)
		__gitcomp "$__git_whitespacelist" "" "${cur##--whitespace=}"
		return
		;;
	--onto=*)
		__git_complete_refs --cur="${cur##--onto=}"
		return
		;;
	--*)
		__gitcomp_builtin rebase "" \
			"$__git_rebase_interactive_inprogress_options"

		return
	esac
	__git_complete_refs
}

_git_reflog ()
{
	local subcommands="show delete expire"
	local subcommand="$(__git_find_on_cmdline "$subcommands")"

	if [ -z "$subcommand" ]; then
		__gitcomp "$subcommands"
	else
		__git_complete_refs
	fi
}

__git_send_email_confirm_options="always never auto cc compose"
__git_send_email_suppresscc_options="author self cc bodycc sob cccmd body all"

_git_send_email ()
{
	case "$prev" in
	--to|--cc|--bcc|--from)
		__gitcomp "$(__git send-email --dump-aliases)"
		return
		;;
	esac

	case "$cur" in
	--confirm=*)
		__gitcomp "
			$__git_send_email_confirm_options
			" "" "${cur##--confirm=}"
		return
		;;
	--suppress-cc=*)
		__gitcomp "
			$__git_send_email_suppresscc_options
			" "" "${cur##--suppress-cc=}"

		return
		;;
	--smtp-encryption=*)
		__gitcomp "ssl tls" "" "${cur##--smtp-encryption=}"
		return
		;;
	--thread=*)
		__gitcomp "
			deep shallow
			" "" "${cur##--thread=}"
		return
		;;
	--to=*|--cc=*|--bcc=*|--from=*)
		__gitcomp "$(__git send-email --dump-aliases)" "" "${cur#--*=}"
		return
		;;
	--*)
		__gitcomp_builtin send-email "--annotate --bcc --cc --cc-cmd --chain-reply-to
			--compose --confirm= --dry-run --envelope-sender
			--from --identity
			--in-reply-to --no-chain-reply-to --no-signed-off-by-cc
			--no-suppress-from --no-thread --quiet --reply-to
			--signed-off-by-cc --smtp-pass --smtp-server
			--smtp-server-port --smtp-encryption= --smtp-user
			--subject --suppress-cc= --suppress-from --thread --to
			--validate --no-validate
			$__git_format_patch_extra_options"
		return
		;;
	esac
	__git_complete_revlist
}

_git_stage ()
{
	_git_add
}

_git_status ()
{
	local complete_opt
	local untracked_state

	case "$cur" in
	--ignore-submodules=*)
		__gitcomp "none untracked dirty all" "" "${cur##--ignore-submodules=}"
		return
		;;
	--untracked-files=*)
		__gitcomp "$__git_untracked_file_modes" "" "${cur##--untracked-files=}"
		return
		;;
	--column=*)
		__gitcomp "
			always never auto column row plain dense nodense
			" "" "${cur##--column=}"
		return
		;;
	--*)
		__gitcomp_builtin status
		return
		;;
	esac

	untracked_state="$(__git_get_option_value "-u" "--untracked-files=" \
		"$__git_untracked_file_modes" "status.showUntrackedFiles")"

	case "$untracked_state" in
	no)
		# --ignored option does not matter
		complete_opt=
		;;
	all|normal|*)
		complete_opt="--cached --directory --no-empty-directory --others"

		if [ -n "$(__git_find_on_cmdline "--ignored")" ]; then
			complete_opt="$complete_opt --ignored --exclude=*"
		fi
		;;
	esac

	__git_complete_index_file "$complete_opt"
}

_git_switch ()
{
	local dwim_opt="$(__git_checkout_default_dwim_mode)"

	case "$prev" in
	-c|-C|--orphan)
		# Complete local branches (and DWIM branch
		# remote branch names) for an option argument
		# specifying a new branch name. This is for
		# convenience, assuming new branches are
		# possibly based on pre-existing branch names.
		__git_complete_refs $dwim_opt --mode="heads"
		return
		;;
	*)
		;;
	esac

	case "$cur" in
	--conflict=*)
		__gitcomp "diff3 merge" "" "${cur##--conflict=}"
		;;
	--*)
		__gitcomp_builtin switch
		;;
	*)
		# Unlike in git checkout, git switch --orphan does not take
		# a start point. Thus we really have nothing to complete after
		# the branch name.
		if [ -n "$(__git_find_on_cmdline "--orphan")" ]; then
			return
		fi

		# At this point, we've already handled special completion for
		# -c/-C, and --orphan. There are 3 main things left to
		# complete:
		# 1) a start-point for -c/-C or -d/--detach
		# 2) a remote head, for --track
		# 3) a branch name, possibly including DWIM remote branches

		if [ -n "$(__git_find_on_cmdline "-c -C -d --detach")" ]; then
			__git_complete_refs --mode="refs"
		elif [ -n "$(__git_find_on_cmdline "--track")" ]; then
			__git_complete_refs --mode="remote-heads"
		else
			__git_complete_refs $dwim_opt --mode="heads"
		fi
		;;
	esac
}

__git_config_get_set_variables ()
{
	local prevword word config_file= c=$cword
	while [ $c -gt 1 ]; do
		word="${words[c]}"
		case "$word" in
		--system|--global|--local|--file=*)
			config_file="$word"
			break
			;;
		-f|--file)
			config_file="$word $prevword"
			break
			;;
		esac
		prevword=$word
		c=$((--c))
	done

	__git config $config_file --name-only --list
}

__git_config_vars=
__git_compute_config_vars ()
{
	test -n "$__git_config_vars" ||
	__git_config_vars="$(git help --config-for-completion | sort -u)"
}

# Completes possible values of various configuration variables.
#
# Usage: __git_complete_config_variable_value [<option>]...
# --varname=<word>: The name of the configuration variable whose value is
#                   to be completed.  Defaults to the previous word on the
#                   command line.
# --cur=<word>: The current value to be completed.  Defaults to the current
#               word to be completed.
__git_complete_config_variable_value ()
{
	local varname="$prev" cur_="$cur"

	while test $# != 0; do
		case "$1" in
		--varname=*)	varname="${1##--varname=}" ;;
		--cur=*)	cur_="${1##--cur=}" ;;
		*)		return 1 ;;
		esac
		shift
	done

	if [ "${BASH_VERSINFO[0]:-0}" -ge 4 ]; then
		varname="${varname,,}"
	else
		varname="$(echo "$varname" |tr A-Z a-z)"
	fi

	case "$varname" in
	branch.*.remote|branch.*.pushremote)
		__gitcomp_nl "$(__git_remotes)" "" "$cur_"
		return
		;;
	branch.*.merge)
		__git_complete_refs --cur="$cur_"
		return
		;;
	branch.*.rebase)
		__gitcomp "false true merges preserve interactive" "" "$cur_"
		return
		;;
	remote.pushdefault)
		__gitcomp_nl "$(__git_remotes)" "" "$cur_"
		return
		;;
	remote.*.fetch)
		local remote="${varname#remote.}"
		remote="${remote%.fetch}"
		if [ -z "$cur_" ]; then
			__gitcomp_nl "refs/heads/" "" "" ""
			return
		fi
		__gitcomp_nl "$(__git_refs_remotes "$remote")" "" "$cur_"
		return
		;;
	remote.*.push)
		local remote="${varname#remote.}"
		remote="${remote%.push}"
		__gitcomp_nl "$(__git for-each-ref \
			--format='%(refname):%(refname)' refs/heads)" "" "$cur_"
		return
		;;
	pull.twohead|pull.octopus)
		__git_compute_merge_strategies
		__gitcomp "$__git_merge_strategies" "" "$cur_"
		return
		;;
	color.pager)
		__gitcomp "false true" "" "$cur_"
		return
		;;
	color.*.*)
		__gitcomp "
			normal black red green yellow blue magenta cyan white
			bold dim ul blink reverse
			" "" "$cur_"
		return
		;;
	color.*)
		__gitcomp "false true always never auto" "" "$cur_"
		return
		;;
	diff.submodule)
		__gitcomp "$__git_diff_submodule_formats" "" "$cur_"
		return
		;;
	help.format)
		__gitcomp "man info web html" "" "$cur_"
		return
		;;
	log.date)
		__gitcomp "$__git_log_date_formats" "" "$cur_"
		return
		;;
	sendemail.aliasfiletype)
		__gitcomp "mutt mailrc pine elm gnus" "" "$cur_"
		return
		;;
	sendemail.confirm)
		__gitcomp "$__git_send_email_confirm_options" "" "$cur_"
		return
		;;
	sendemail.suppresscc)
		__gitcomp "$__git_send_email_suppresscc_options" "" "$cur_"
		return
		;;
	sendemail.transferencoding)
		__gitcomp "7bit 8bit quoted-printable base64" "" "$cur_"
		return
		;;
	*.*)
		return
		;;
	esac
}

# Completes configuration sections, subsections, variable names.
#
# Usage: __git_complete_config_variable_name [<option>]...
# --cur=<word>: The current configuration section/variable name to be
#               completed.  Defaults to the current word to be completed.
# --sfx=<suffix>: A suffix to be appended to each fully completed
#                 configuration variable name (but not to sections or
#                 subsections) instead of the default space.
__git_complete_config_variable_name ()
{
	local cur_="$cur" sfx

	while test $# != 0; do
		case "$1" in
		--cur=*)	cur_="${1##--cur=}" ;;
		--sfx=*)	sfx="${1##--sfx=}" ;;
		*)		return 1 ;;
		esac
		shift
	done

	case "$cur_" in
	branch.*.*)
		local pfx="${cur_%.*}."
		cur_="${cur_##*.}"
		__gitcomp "remote pushRemote merge mergeOptions rebase" "$pfx" "$cur_" "$sfx"
		return
		;;
	branch.*)
		local pfx="${cur%.*}."
		cur_="${cur#*.}"
		__gitcomp_direct "$(__git_heads "$pfx" "$cur_" ".")"
		__gitcomp_nl_append $'autoSetupMerge\nautoSetupRebase\n' "$pfx" "$cur_" "$sfx"
		return
		;;
	guitool.*.*)
		local pfx="${cur_%.*}."
		cur_="${cur_##*.}"
		__gitcomp "
			argPrompt cmd confirm needsFile noConsole noRescan
			prompt revPrompt revUnmerged title
			" "$pfx" "$cur_" "$sfx"
		return
		;;
	difftool.*.*)
		local pfx="${cur_%.*}."
		cur_="${cur_##*.}"
		__gitcomp "cmd path" "$pfx" "$cur_" "$sfx"
		return
		;;
	man.*.*)
		local pfx="${cur_%.*}."
		cur_="${cur_##*.}"
		__gitcomp "cmd path" "$pfx" "$cur_" "$sfx"
		return
		;;
	mergetool.*.*)
		local pfx="${cur_%.*}."
		cur_="${cur_##*.}"
		__gitcomp "cmd path trustExitCode" "$pfx" "$cur_" "$sfx"
		return
		;;
	pager.*)
		local pfx="${cur_%.*}."
		cur_="${cur_#*.}"
		__git_compute_all_commands
		__gitcomp_nl "$__git_all_commands" "$pfx" "$cur_" "$sfx"
		return
		;;
	remote.*.*)
		local pfx="${cur_%.*}."
		cur_="${cur_##*.}"
		__gitcomp "
			url proxy fetch push mirror skipDefaultUpdate
			receivepack uploadpack tagOpt pushurl
			" "$pfx" "$cur_" "$sfx"
		return
		;;
	remote.*)
		local pfx="${cur_%.*}."
		cur_="${cur_#*.}"
		__gitcomp_nl "$(__git_remotes)" "$pfx" "$cur_" "."
		__gitcomp_nl_append "pushDefault" "$pfx" "$cur_" "$sfx"
		return
		;;
	url.*.*)
		local pfx="${cur_%.*}."
		cur_="${cur_##*.}"
		__gitcomp "insteadOf pushInsteadOf" "$pfx" "$cur_" "$sfx"
		return
		;;
	*.*)
		__git_compute_config_vars
		__gitcomp "$__git_config_vars" "" "$cur_" "$sfx"
		;;
	*)
		__git_compute_config_vars
		__gitcomp "$(echo "$__git_config_vars" |
				awk -F . '{
					sections[$1] = 1
				}
				END {
					for (s in sections)
						print s "."
				}
				')" "" "$cur_"
		;;
	esac
}

# Completes '='-separated configuration sections/variable names and values
# for 'git -c section.name=value'.
#
# Usage: __git_complete_config_variable_name_and_value [<option>]...
# --cur=<word>: The current configuration section/variable name/value to be
#               completed. Defaults to the current word to be completed.
__git_complete_config_variable_name_and_value ()
{
	local cur_="$cur"

	while test $# != 0; do
		case "$1" in
		--cur=*)	cur_="${1##--cur=}" ;;
		*)		return 1 ;;
		esac
		shift
	done

	case "$cur_" in
	*=*)
		__git_complete_config_variable_value \
			--varname="${cur_%%=*}" --cur="${cur_#*=}"
		;;
	*)
		__git_complete_config_variable_name --cur="$cur_" --sfx='='
		;;
	esac
}

_git_config ()
{
	case "$prev" in
	--get|--get-all|--unset|--unset-all)
		__gitcomp_nl "$(__git_config_get_set_variables)"
		return
		;;
	*.*)
		__git_complete_config_variable_value
		return
		;;
	esac
	case "$cur" in
	--*)
		__gitcomp_builtin config
		;;
	*)
		__git_complete_config_variable_name
		;;
	esac
}

_git_remote ()
{
	local subcommands="
		add rename remove set-head set-branches
		get-url set-url show prune update
		"
	local subcommand="$(__git_find_on_cmdline "$subcommands")"
	if [ -z "$subcommand" ]; then
		case "$cur" in
		--*)
			__gitcomp_builtin remote
			;;
		*)
			__gitcomp "$subcommands"
			;;
		esac
		return
	fi

	case "$subcommand,$cur" in
	add,--*)
		__gitcomp_builtin remote_add
		;;
	add,*)
		;;
	set-head,--*)
		__gitcomp_builtin remote_set-head
		;;
	set-branches,--*)
		__gitcomp_builtin remote_set-branches
		;;
	set-head,*|set-branches,*)
		__git_complete_remote_or_refspec
		;;
	update,--*)
		__gitcomp_builtin remote_update
		;;
	update,*)
		__gitcomp "$(__git_remotes) $(__git_get_config_variables "remotes")"
		;;
	set-url,--*)
		__gitcomp_builtin remote_set-url
		;;
	get-url,--*)
		__gitcomp_builtin remote_get-url
		;;
	prune,--*)
		__gitcomp_builtin remote_prune
		;;
	*)
		__gitcomp_nl "$(__git_remotes)"
		;;
	esac
}

_git_replace ()
{
	case "$cur" in
	--format=*)
		__gitcomp "short medium long" "" "${cur##--format=}"
		return
		;;
	--*)
		__gitcomp_builtin replace
		return
		;;
	esac
	__git_complete_refs
}

_git_rerere ()
{
	local subcommands="clear forget diff remaining status gc"
	local subcommand="$(__git_find_on_cmdline "$subcommands")"
	if test -z "$subcommand"
	then
		__gitcomp "$subcommands"
		return
	fi
}

_git_reset ()
{
	__git_has_doubledash && return

	case "$cur" in
	--*)
		__gitcomp_builtin reset
		return
		;;
	esac
	__git_complete_refs
}

_git_restore ()
{
	case "$prev" in
	-s)
		__git_complete_refs
		return
		;;
	esac

	case "$cur" in
	--conflict=*)
		__gitcomp "diff3 merge" "" "${cur##--conflict=}"
		;;
	--source=*)
		__git_complete_refs --cur="${cur##--source=}"
		;;
	--*)
		__gitcomp_builtin restore
		;;
	esac
}

__git_revert_inprogress_options=$__git_sequencer_inprogress_options

_git_revert ()
{
	__git_find_repo_path
	if [ -f "$__git_repo_path"/REVERT_HEAD ]; then
		__gitcomp "$__git_revert_inprogress_options"
		return
	fi
	__git_complete_strategy && return
	case "$cur" in
	--*)
		__gitcomp_builtin revert "" \
			"$__git_revert_inprogress_options"
		return
		;;
	esac
	__git_complete_refs
}

_git_rm ()
{
	case "$cur" in
	--*)
		__gitcomp_builtin rm
		return
		;;
	esac

	__git_complete_index_file "--cached"
}

_git_shortlog ()
{
	__git_has_doubledash && return

	case "$cur" in
	--*)
		__gitcomp "
			$__git_log_common_options
			$__git_log_shortlog_options
			--numbered --summary --email
			"
		return
		;;
	esac
	__git_complete_revlist
}

_git_show ()
{
	__git_has_doubledash && return

	case "$cur" in
	--pretty=*|--format=*)
		__gitcomp "$__git_log_pretty_formats $(__git_pretty_aliases)
			" "" "${cur#*=}"
		return
		;;
	--diff-algorithm=*)
		__gitcomp "$__git_diff_algorithms" "" "${cur##--diff-algorithm=}"
		return
		;;
	--submodule=*)
		__gitcomp "$__git_diff_submodule_formats" "" "${cur##--submodule=}"
		return
		;;
	--color-moved=*)
		__gitcomp "$__git_color_moved_opts" "" "${cur##--color-moved=}"
		return
		;;
	--color-moved-ws=*)
		__gitcomp "$__git_color_moved_ws_opts" "" "${cur##--color-moved-ws=}"
		return
		;;
	--*)
		__gitcomp "--pretty= --format= --abbrev-commit --no-abbrev-commit
			--oneline --show-signature
			--expand-tabs --expand-tabs= --no-expand-tabs
			$__git_diff_common_options
			"
		return
		;;
	esac
	__git_complete_revlist_file
}

_git_show_branch ()
{
	case "$cur" in
	--*)
		__gitcomp_builtin show-branch
		return
		;;
	esac
	__git_complete_revlist
}

_git_sparse_checkout ()
{
	local subcommands="list init set disable"
	local subcommand="$(__git_find_on_cmdline "$subcommands")"
	if [ -z "$subcommand" ]; then
		__gitcomp "$subcommands"
		return
	fi

	case "$subcommand,$cur" in
	init,--*)
		__gitcomp "--cone"
		;;
	set,--*)
		__gitcomp "--stdin"
		;;
	*)
		;;
	esac
}

_git_stash ()
{
	local subcommands='push list show apply clear drop pop create branch'
	local subcommand="$(__git_find_on_cmdline "$subcommands save")"

	if [ -z "$subcommand" ]; then
		case "$((cword - __git_subcommand_idx)),$cur" in
		*,--*)
			__gitcomp_builtin stash_push
			;;
		1,sa*)
			__gitcomp "save"
			;;
		1,*)
			__gitcomp "$subcommands"
			;;
		esac
<<<<<<< HEAD
	else
		case "$subcommand,$cur" in
		push,--*)
			__gitcomp "$save_opts --message"
			;;
		save,--*)
			__gitcomp "$save_opts"
			;;
		apply,--*|pop,--*)
			__gitcomp "--index --quiet"
			;;
		drop,--*)
			__gitcomp "--quiet"
			;;
		list,--*)
			__gitcomp "--name-status --oneline --patch-with-stat"
			;;
		show,--*)
			__gitcomp "--include-untracked --only-untracked $__git_diff_common_options"
			;;
		branch,--*)
			;;
		branch,*)
			if [ $cword -eq 3 ]; then
				__git_complete_refs
			else
				__gitcomp_nl "$(__git stash list \
						| sed -n -e 's/:.*//p')"
			fi
			;;
		show,*|apply,*|drop,*|pop,*)
=======
		return
	fi

	case "$subcommand,$cur" in
	push,--*)
		__gitcomp_builtin stash_push
		;;
	save,--*)
		__gitcomp_builtin stash_save
		;;
	pop,--*)
		__gitcomp_builtin stash_pop
		;;
	apply,--*)
		__gitcomp_builtin stash_apply
		;;
	drop,--*)
		__gitcomp_builtin stash_drop
		;;
	list,--*)
		# NEEDSWORK: can we somehow unify this with the options in _git_log() and _git_show()
		__gitcomp_builtin stash_list "$__git_log_common_options $__git_diff_common_options"
		;;
	show,--*)
		__gitcomp_builtin stash_show "$__git_diff_common_options"
		;;
	branch,--*)
		__gitcomp_builtin stash_branch
		;;
	branch,*)
		if [ $cword -eq $((__git_subcommand_idx+2)) ]; then
			__git_complete_refs
		else
>>>>>>> 61318078
			__gitcomp_nl "$(__git stash list \
					| sed -n -e 's/:.*//p')"
		fi
		;;
	show,*|apply,*|drop,*|pop,*)
		__gitcomp_nl "$(__git stash list \
				| sed -n -e 's/:.*//p')"
		;;
	*)
		;;
	esac
}

_git_submodule ()
{
	__git_has_doubledash && return

	local subcommands="add status init deinit update set-branch set-url summary foreach sync absorbgitdirs"
	local subcommand="$(__git_find_on_cmdline "$subcommands")"
	if [ -z "$subcommand" ]; then
		case "$cur" in
		--*)
			__gitcomp "--quiet"
			;;
		*)
			__gitcomp "$subcommands"
			;;
		esac
		return
	fi

	case "$subcommand,$cur" in
	add,--*)
		__gitcomp "--branch --force --name --reference --depth"
		;;
	status,--*)
		__gitcomp "--cached --recursive"
		;;
	deinit,--*)
		__gitcomp "--force --all"
		;;
	update,--*)
		__gitcomp "
			--init --remote --no-fetch
			--recommend-shallow --no-recommend-shallow
			--force --rebase --merge --reference --depth --recursive --jobs
		"
		;;
	set-branch,--*)
		__gitcomp "--default --branch"
		;;
	summary,--*)
		__gitcomp "--cached --files --summary-limit"
		;;
	foreach,--*|sync,--*)
		__gitcomp "--recursive"
		;;
	*)
		;;
	esac
}

_git_svn ()
{
	local subcommands="
		init fetch clone rebase dcommit log find-rev
		set-tree commit-diff info create-ignore propget
		proplist show-ignore show-externals branch tag blame
		migrate mkdirs reset gc
		"
	local subcommand="$(__git_find_on_cmdline "$subcommands")"
	if [ -z "$subcommand" ]; then
		__gitcomp "$subcommands"
	else
		local remote_opts="--username= --config-dir= --no-auth-cache"
		local fc_opts="
			--follow-parent --authors-file= --repack=
			--no-metadata --use-svm-props --use-svnsync-props
			--log-window-size= --no-checkout --quiet
			--repack-flags --use-log-author --localtime
			--add-author-from
			--recursive
			--ignore-paths= --include-paths= $remote_opts
			"
		local init_opts="
			--template= --shared= --trunk= --tags=
			--branches= --stdlayout --minimize-url
			--no-metadata --use-svm-props --use-svnsync-props
			--rewrite-root= --prefix= $remote_opts
			"
		local cmt_opts="
			--edit --rmdir --find-copies-harder --copy-similarity=
			"

		case "$subcommand,$cur" in
		fetch,--*)
			__gitcomp "--revision= --fetch-all $fc_opts"
			;;
		clone,--*)
			__gitcomp "--revision= $fc_opts $init_opts"
			;;
		init,--*)
			__gitcomp "$init_opts"
			;;
		dcommit,--*)
			__gitcomp "
				--merge --strategy= --verbose --dry-run
				--fetch-all --no-rebase --commit-url
				--revision --interactive $cmt_opts $fc_opts
				"
			;;
		set-tree,--*)
			__gitcomp "--stdin $cmt_opts $fc_opts"
			;;
		create-ignore,--*|propget,--*|proplist,--*|show-ignore,--*|\
		show-externals,--*|mkdirs,--*)
			__gitcomp "--revision="
			;;
		log,--*)
			__gitcomp "
				--limit= --revision= --verbose --incremental
				--oneline --show-commit --non-recursive
				--authors-file= --color
				"
			;;
		rebase,--*)
			__gitcomp "
				--merge --verbose --strategy= --local
				--fetch-all --dry-run $fc_opts
				"
			;;
		commit-diff,--*)
			__gitcomp "--message= --file= --revision= $cmt_opts"
			;;
		info,--*)
			__gitcomp "--url"
			;;
		branch,--*)
			__gitcomp "--dry-run --message --tag"
			;;
		tag,--*)
			__gitcomp "--dry-run --message"
			;;
		blame,--*)
			__gitcomp "--git-format"
			;;
		migrate,--*)
			__gitcomp "
				--config-dir= --ignore-paths= --minimize
				--no-auth-cache --username=
				"
			;;
		reset,--*)
			__gitcomp "--revision= --parent"
			;;
		*)
			;;
		esac
	fi
}

_git_tag ()
{
	local i c=1 f=0
	while [ $c -lt $cword ]; do
		i="${words[c]}"
		case "$i" in
		-d|--delete|-v|--verify)
			__gitcomp_direct "$(__git_tags "" "$cur" " ")"
			return
			;;
		-f)
			f=1
			;;
		esac
		((c++))
	done

	case "$prev" in
	-m|-F)
		;;
	-*|tag)
		if [ $f = 1 ]; then
			__gitcomp_direct "$(__git_tags "" "$cur" " ")"
		fi
		;;
	*)
		__git_complete_refs
		;;
	esac

	case "$cur" in
	--*)
		__gitcomp_builtin tag
		;;
	esac
}

_git_whatchanged ()
{
	_git_log
}

__git_complete_worktree_paths ()
{
	local IFS=$'\n'
	__gitcomp_nl "$(git worktree list --porcelain |
		# Skip the first entry: it's the path of the main worktree,
		# which can't be moved, removed, locked, etc.
		sed -n -e '2,$ s/^worktree //p')"
}

_git_worktree ()
{
	local subcommands="add list lock move prune remove unlock"
	local subcommand

	subcommand="$(__git_find_on_cmdline "$subcommands")"

	case "$subcommand,$cur" in
	,*)
		__gitcomp "$subcommands"
		;;
	*,--*)
		__gitcomp_builtin worktree_$subcommand
		;;
	add,*)	# usage: git worktree add [<options>] <path> [<commit-ish>]
		# Here we are not completing an --option, it's either the
		# path or a ref.
		case "$prev" in
		-b|-B)	# Complete refs for branch to be created/reseted.
			__git_complete_refs
			;;
		-*)	# The previous word is an -o|--option without an
			# unstuck argument: have to complete the path for
			# the new worktree, so don't list anything, but let
			# Bash fall back to filename completion.
			;;
		*)	# The previous word is not an --option, so it must
			# be either the 'add' subcommand, the unstuck
			# argument of an option (e.g. branch for -b|-B), or
			# the path for the new worktree.
			if [ $cword -eq $((__git_subcommand_idx+2)) ]; then
				# Right after the 'add' subcommand: have to
				# complete the path, so fall back to Bash
				# filename completion.
				:
			else
				case "${words[cword-2]}" in
				-b|-B)	# After '-b <branch>': have to
					# complete the path, so fall back
					# to Bash filename completion.
					;;
				*)	# After the path: have to complete
					# the ref to be checked out.
					__git_complete_refs
					;;
				esac
			fi
			;;
		esac
		;;
	lock,*|remove,*|unlock,*)
		__git_complete_worktree_paths
		;;
	move,*)
		if [ $cword -eq $((__git_subcommand_idx+2)) ]; then
			# The first parameter must be an existing working
			# tree to be moved.
			__git_complete_worktree_paths
		else
			# The second parameter is the destination: it could
			# be any path, so don't list anything, but let Bash
			# fall back to filename completion.
			:
		fi
		;;
	esac
}

__git_complete_common () {
	local command="$1"

	case "$cur" in
	--*)
		__gitcomp_builtin "$command"
		;;
	esac
}

__git_cmds_with_parseopt_helper=
__git_support_parseopt_helper () {
	test -n "$__git_cmds_with_parseopt_helper" ||
		__git_cmds_with_parseopt_helper="$(__git --list-cmds=parseopt)"

	case " $__git_cmds_with_parseopt_helper " in
	*" $1 "*)
		return 0
		;;
	*)
		return 1
		;;
	esac
}

__git_have_func () {
	declare -f -- "$1" >/dev/null 2>&1
}

__git_complete_command () {
	local command="$1"
	local completion_func="_git_${command//-/_}"
	if ! __git_have_func $completion_func &&
		__git_have_func _completion_loader
	then
		_completion_loader "git-$command"
	fi
	if __git_have_func $completion_func
	then
		$completion_func
		return 0
	elif __git_support_parseopt_helper "$command"
	then
		__git_complete_common "$command"
		return 0
	else
		return 1
	fi
}

__git_main ()
{
	local i c=1 command __git_dir __git_repo_path
	local __git_C_args C_args_count=0
	local __git_subcommand_idx

	while [ $c -lt $cword ]; do
		i="${words[c]}"
		case "$i" in
		--git-dir=*) __git_dir="${i#--git-dir=}" ;;
		--git-dir)   ((c++)) ; __git_dir="${words[c]}" ;;
		--bare)      __git_dir="." ;;
		--help) command="help"; break ;;
		-c|--work-tree|--namespace) ((c++)) ;;
		-C)	__git_C_args[C_args_count++]=-C
			((c++))
			__git_C_args[C_args_count++]="${words[c]}"
			;;
		-*) ;;
		*) command="$i"; __git_subcommand_idx="$c"; break ;;
		esac
		((c++))
	done

	if [ -z "${command-}" ]; then
		case "$prev" in
		--git-dir|-C|--work-tree)
			# these need a path argument, let's fall back to
			# Bash filename completion
			return
			;;
		-c)
			__git_complete_config_variable_name_and_value
			return
			;;
		--namespace)
			# we don't support completing these options' arguments
			return
			;;
		esac
		case "$cur" in
		--*)   __gitcomp "
			--paginate
			--no-pager
			--git-dir=
			--bare
			--version
			--exec-path
			--exec-path=
			--html-path
			--man-path
			--info-path
			--work-tree=
			--namespace=
			--no-replace-objects
			--help
			"
			;;
		*)
			if test -n "${GIT_TESTING_PORCELAIN_COMMAND_LIST-}"
			then
				__gitcomp "$GIT_TESTING_PORCELAIN_COMMAND_LIST"
			else
				__gitcomp "$(__git --list-cmds=list-mainporcelain,others,nohelpers,alias,list-complete,config)"
			fi
			;;
		esac
		return
	fi

	__git_complete_command "$command" && return

	local expansion=$(__git_aliased_command "$command")
	if [ -n "$expansion" ]; then
		words[1]=$expansion
		__git_complete_command "$expansion"
	fi
}

__gitk_main ()
{
	__git_has_doubledash && return

	local __git_repo_path
	__git_find_repo_path

	local merge=""
	if [ -f "$__git_repo_path/MERGE_HEAD" ]; then
		merge="--merge"
	fi
	case "$cur" in
	--*)
		__gitcomp "
			$__git_log_common_options
			$__git_log_gitk_options
			$merge
			"
		return
		;;
	esac
	__git_complete_revlist
}

if [[ -n ${ZSH_VERSION-} && -z ${GIT_SOURCING_ZSH_COMPLETION-} ]]; then
	echo "ERROR: this script is obsolete, please see git-completion.zsh" 1>&2
	return
fi

__git_func_wrap ()
{
	local cur words cword prev
	_get_comp_words_by_ref -n =: cur words cword prev
	$1
}

___git_complete ()
{
	local wrapper="__git_wrap${2}"
	eval "$wrapper () { __git_func_wrap $2 ; }"
	complete -o bashdefault -o default -o nospace -F $wrapper $1 2>/dev/null \
		|| complete -o default -o nospace -F $wrapper $1
}

# Setup the completion for git commands
# 1: command or alias
# 2: function to call (e.g. `git`, `gitk`, `git_fetch`)
__git_complete ()
{
	local func

	if __git_have_func $2; then
		func=$2
	elif __git_have_func __$2_main; then
		func=__$2_main
	elif __git_have_func _$2; then
		func=_$2
	else
		echo "ERROR: could not find function '$2'" 1>&2
		return 1
	fi
	___git_complete $1 $func
}

___git_complete git __git_main
___git_complete gitk __gitk_main

# The following are necessary only for Cygwin, and only are needed
# when the user has tab-completed the executable name and consequently
# included the '.exe' suffix.
#
if [ "$OSTYPE" = cygwin ]; then
	___git_complete git.exe __git_main
fi<|MERGE_RESOLUTION|>--- conflicted
+++ resolved
@@ -3028,39 +3028,6 @@
 			__gitcomp "$subcommands"
 			;;
 		esac
-<<<<<<< HEAD
-	else
-		case "$subcommand,$cur" in
-		push,--*)
-			__gitcomp "$save_opts --message"
-			;;
-		save,--*)
-			__gitcomp "$save_opts"
-			;;
-		apply,--*|pop,--*)
-			__gitcomp "--index --quiet"
-			;;
-		drop,--*)
-			__gitcomp "--quiet"
-			;;
-		list,--*)
-			__gitcomp "--name-status --oneline --patch-with-stat"
-			;;
-		show,--*)
-			__gitcomp "--include-untracked --only-untracked $__git_diff_common_options"
-			;;
-		branch,--*)
-			;;
-		branch,*)
-			if [ $cword -eq 3 ]; then
-				__git_complete_refs
-			else
-				__gitcomp_nl "$(__git stash list \
-						| sed -n -e 's/:.*//p')"
-			fi
-			;;
-		show,*|apply,*|drop,*|pop,*)
-=======
 		return
 	fi
 
@@ -3094,7 +3061,6 @@
 		if [ $cword -eq $((__git_subcommand_idx+2)) ]; then
 			__git_complete_refs
 		else
->>>>>>> 61318078
 			__gitcomp_nl "$(__git stash list \
 					| sed -n -e 's/:.*//p')"
 		fi
