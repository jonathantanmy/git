#!/usr/bin/env python
#
# git-p4.py -- A tool for bidirectional operation between a Perforce depot and git.
#
# Author: Simon Hausmann <simon@lst.de>
# Copyright: 2007 Simon Hausmann <simon@lst.de>
#            2007 Trolltech ASA
# License: MIT <http://www.opensource.org/licenses/mit-license.php>
#

import optparse, sys, os, marshal, popen2, subprocess, shelve
import tempfile, getopt, sha, os.path, time, platform
import re

from sets import Set;

gitdir = os.environ.get("GIT_DIR", "")
verbose = False

def write_pipe(c, str):
    if verbose:
        sys.stderr.write('writing pipe: %s\n' % c)

    pipe = os.popen(c, 'w')
    val = pipe.write(str)
    if pipe.close():
<<<<<<< HEAD
        sys.stderr.write('Command %s failed\n' % c)
=======
        sys.stderr.write('Command failed: %s' % c)
>>>>>>> cfeb59be
        sys.exit(1)

    return val

def read_pipe(c, ignore_error=False):
    if verbose:
        sys.stderr.write('reading pipe: %s\n' % c)

    pipe = os.popen(c, 'rb')
    val = pipe.read()
<<<<<<< HEAD
    if pipe.close() and not ignore_error:
        sys.stderr.write('Command %s failed\n' % c)
=======
    if pipe.close():
        sys.stderr.write('Command failed: %s' % c)
>>>>>>> cfeb59be
        sys.exit(1)

    return val


def read_pipe_lines(c):
    if verbose:
        sys.stderr.write('reading pipe: %s\n' % c)
    ## todo: check return status
    pipe = os.popen(c, 'rb')
    val = pipe.readlines()
    if pipe.close():
<<<<<<< HEAD
        sys.stderr.write('Command %s failed\n' % c)
=======
        sys.stderr.write('Command failed: %s' % c)
>>>>>>> cfeb59be
        sys.exit(1)

    return val

def system(cmd):
    if verbose:
        sys.stderr.write("executing %s\n" % cmd)
    if os.system(cmd) != 0:
        die("command failed: %s" % cmd)

def p4CmdList(cmd):
    cmd = "p4 -G %s" % cmd
    pipe = os.popen(cmd, "rb")

    result = []
    try:
        while True:
            entry = marshal.load(pipe)
            result.append(entry)
    except EOFError:
        pass
    exitCode = pipe.close()
    if exitCode != None:
        entry = {}
        entry["p4ExitCode"] = exitCode
        result.append(entry)

    return result

def p4Cmd(cmd):
    list = p4CmdList(cmd)
    result = {}
    for entry in list:
        result.update(entry)
    return result;

def p4Where(depotPath):
    if not depotPath.endswith("/"):
        depotPath += "/"
    output = p4Cmd("where %s..." % depotPath)
    if output["code"] == "error":
        return ""
    clientPath = ""
    if "path" in output:
        clientPath = output.get("path")
    elif "data" in output:
        data = output.get("data")
        lastSpace = data.rfind(" ")
        clientPath = data[lastSpace + 1:]

    if clientPath.endswith("..."):
        clientPath = clientPath[:-3]
    return clientPath

def die(msg):
    sys.stderr.write(msg + "\n")
    sys.exit(1)

def currentGitBranch():
    return read_pipe("git name-rev HEAD").split(" ")[1].strip()

def isValidGitDir(path):
    if (os.path.exists(path + "/HEAD")
        and os.path.exists(path + "/refs") and os.path.exists(path + "/objects")):
        return True;
    return False

def parseRevision(ref):
    return read_pipe("git rev-parse %s" % ref).strip()

def extractLogMessageFromGitCommit(commit):
    logMessage = ""

    ## fixme: title is first line of commit, not 1st paragraph.
    foundTitle = False
    for log in read_pipe_lines("git cat-file commit %s" % commit):
       if not foundTitle:
           if len(log) == 1:
               foundTitle = True
           continue

       logMessage += log
    return logMessage

def extractSettingsGitLog(log):
    values = {}
    for line in log.split("\n"):
        line = line.strip()
        m = re.search (r"^ *\[git-p4: (.*)\]$", line)
        if not m:
            continue

        assignments = m.group(1).split (':')
        for a in assignments:
            vals = a.split ('=')
            key = vals[0].strip()
            val = ('='.join (vals[1:])).strip()
            if val.endswith ('\"') and val.startswith('"'):
                val = val[1:-1]

            values[key] = val

    values['depot-paths'] = values.get("depot-paths").split(',')
    return values

def gitBranchExists(branch):
    proc = subprocess.Popen(["git", "rev-parse", branch],
                            stderr=subprocess.PIPE, stdout=subprocess.PIPE);
    return proc.wait() == 0;

def gitConfig(key):
<<<<<<< HEAD
    return read_pipe("git config %s" % key, ignore_error=True).strip()
=======
    return os.popen("git config %s" % key, "rb").read()[:-1]
>>>>>>> cfeb59be

class Command:
    def __init__(self):
        self.usage = "usage: %prog [options]"
        self.needsGit = True

class P4Debug(Command):
    def __init__(self):
        Command.__init__(self)
        self.options = [
            optparse.make_option("--verbose", dest="verbose", action="store_true"),
            ]
        self.description = "A tool to debug the output of p4 -G."
        self.needsGit = False

    def run(self, args):
        for output in p4CmdList(" ".join(args)):
            print output
        return True

class P4RollBack(Command):
    def __init__(self):
        Command.__init__(self)
        self.options = [
            optparse.make_option("--verbose", dest="verbose", action="store_true"),
            optparse.make_option("--local", dest="rollbackLocalBranches", action="store_true")
        ]
        self.description = "A tool to debug the multi-branch import. Don't use :)"
        self.verbose = False
        self.rollbackLocalBranches = False

    def run(self, args):
        if len(args) != 1:
            return False
        maxChange = int(args[0])

        if "p4ExitCode" in p4Cmd("changes -m 1"):
            die("Problems executing p4");

        if self.rollbackLocalBranches:
            refPrefix = "refs/heads/"
            lines = read_pipe_lines("git rev-parse --symbolic --branches")
        else:
            refPrefix = "refs/remotes/"
            lines = read_pipe_lines("git rev-parse --symbolic --remotes")

        for line in lines:
            if self.rollbackLocalBranches or (line.startswith("p4/") and line != "p4/HEAD\n"):
                line = line.strip()
                ref = refPrefix + line
                log = extractLogMessageFromGitCommit(ref)
                settings = extractSettingsGitLog(log)

                depotPaths = settings['depot-paths']
                change = settings['change']

                changed = False

                if len(p4Cmd("changes -m 1 "  + ' '.join (['%s...@%s' % (p, maxChange)
                                                           for p in depotPaths]))) == 0:
                    print "Branch %s did not exist at change %s, deleting." % (ref, maxChange)
                    system("git update-ref -d %s `git rev-parse %s`" % (ref, ref))
                    continue

                while change and int(change) > maxChange:
                    changed = True
                    if self.verbose:
                        print "%s is at %s ; rewinding towards %s" % (ref, change, maxChange)
                    system("git update-ref %s \"%s^\"" % (ref, ref))
                    log = extractLogMessageFromGitCommit(ref)
                    settings =  extractSettingsGitLog(log)


                    depotPaths = settings['depot-paths']
                    change = settings['change']

                if changed:
                    print "%s rewound to %s" % (ref, change)

        return True

class P4Submit(Command):
    def __init__(self):
        Command.__init__(self)
        self.options = [
                optparse.make_option("--continue", action="store_false", dest="firstTime"),
                optparse.make_option("--verbose", dest="verbose", action="store_true"),
                optparse.make_option("--origin", dest="origin"),
                optparse.make_option("--reset", action="store_true", dest="reset"),
                optparse.make_option("--log-substitutions", dest="substFile"),
                optparse.make_option("--dry-run", action="store_true"),
                optparse.make_option("--direct", dest="directSubmit", action="store_true"),
                optparse.make_option("--trust-me-like-a-fool", dest="trustMeLikeAFool", action="store_true"),
        ]
        self.description = "Submit changes from git to the perforce depot."
        self.usage += " [name of git branch to submit into perforce depot]"
        self.firstTime = True
        self.reset = False
        self.interactive = True
        self.dryRun = False
        self.substFile = ""
        self.firstTime = True
        self.origin = ""
        self.directSubmit = False
        self.trustMeLikeAFool = False

        self.logSubstitutions = {}
        self.logSubstitutions["<enter description here>"] = "%log%"
        self.logSubstitutions["\tDetails:"] = "\tDetails:  %log%"

    def check(self):
        if len(p4CmdList("opened ...")) > 0:
            die("You have files opened with perforce! Close them before starting the sync.")

    def start(self):
        if len(self.config) > 0 and not self.reset:
            die("Cannot start sync. Previous sync config found at %s\n"
                "If you want to start submitting again from scratch "
                "maybe you want to call git-p4 submit --reset" % self.configFile)

        commits = []
        if self.directSubmit:
            commits.append("0")
        else:
            for line in read_pipe_lines("git rev-list --no-merges %s..%s" % (self.origin, self.master)):
                commits.append(line.strip())
            commits.reverse()

        self.config["commits"] = commits

    def prepareLogMessage(self, template, message):
        result = ""

        for line in template.split("\n"):
            if line.startswith("#"):
                result += line + "\n"
                continue

            substituted = False
            for key in self.logSubstitutions.keys():
                if line.find(key) != -1:
                    value = self.logSubstitutions[key]
                    value = value.replace("%log%", message)
                    if value != "@remove@":
                        result += line.replace(key, value) + "\n"
                    substituted = True
                    break

            if not substituted:
                result += line + "\n"

        return result

    def applyCommit(self, id):
        if self.directSubmit:
            print "Applying local change in working directory/index"
            diff = self.diffStatus
        else:
            print "Applying %s" % (read_pipe("git log --max-count=1 --pretty=oneline %s" % id))
            diff = read_pipe_lines("git diff-tree -r --name-status \"%s^\" \"%s\"" % (id, id))
        filesToAdd = set()
        filesToDelete = set()
        editedFiles = set()
        for line in diff:
            modifier = line[0]
            path = line[1:].strip()
            if modifier == "M":
                system("p4 edit \"%s\"" % path)
                editedFiles.add(path)
            elif modifier == "A":
                filesToAdd.add(path)
                if path in filesToDelete:
                    filesToDelete.remove(path)
            elif modifier == "D":
                filesToDelete.add(path)
                if path in filesToAdd:
                    filesToAdd.remove(path)
            else:
                die("unknown modifier %s for %s" % (modifier, path))

        if self.directSubmit:
            diffcmd = "cat \"%s\"" % self.diffFile
        else:
            diffcmd = "git format-patch -k --stdout \"%s^\"..\"%s\"" % (id, id)
        patchcmd = diffcmd + " | git apply "
        tryPatchCmd = patchcmd + "--check -"
        applyPatchCmd = patchcmd + "--check --apply -"

        if os.system(tryPatchCmd) != 0:
            print "Unfortunately applying the change failed!"
            print "What do you want to do?"
            response = "x"
            while response != "s" and response != "a" and response != "w":
                response = raw_input("[s]kip this patch / [a]pply the patch forcibly "
                                     "and with .rej files / [w]rite the patch to a file (patch.txt) ")
            if response == "s":
                print "Skipping! Good luck with the next patches..."
                return
            elif response == "a":
                os.system(applyPatchCmd)
                if len(filesToAdd) > 0:
                    print "You may also want to call p4 add on the following files:"
                    print " ".join(filesToAdd)
                if len(filesToDelete):
                    print "The following files should be scheduled for deletion with p4 delete:"
                    print " ".join(filesToDelete)
                die("Please resolve and submit the conflict manually and "
                    + "continue afterwards with git-p4 submit --continue")
            elif response == "w":
                system(diffcmd + " > patch.txt")
                print "Patch saved to patch.txt in %s !" % self.clientPath
                die("Please resolve and submit the conflict manually and "
                    "continue afterwards with git-p4 submit --continue")

        system(applyPatchCmd)

        for f in filesToAdd:
            system("p4 add %s" % f)
        for f in filesToDelete:
            system("p4 revert %s" % f)
            system("p4 delete %s" % f)

        logMessage = ""
        if not self.directSubmit:
            logMessage = extractLogMessageFromGitCommit(id)
            logMessage = logMessage.replace("\n", "\n\t")
            logMessage = logMessage.strip()

        template = read_pipe("p4 change -o")

        if self.interactive:
            submitTemplate = self.prepareLogMessage(template, logMessage)
            diff = read_pipe("p4 diff -du ...")

            for newFile in filesToAdd:
                diff += "==== new file ====\n"
                diff += "--- /dev/null\n"
                diff += "+++ %s\n" % newFile
                f = open(newFile, "r")
                for line in f.readlines():
                    diff += "+" + line
                f.close()

            separatorLine = "######## everything below this line is just the diff #######"
            if platform.system() == "Windows":
                separatorLine += "\r"
            separatorLine += "\n"

            response = "e"
            if self.trustMeLikeAFool:
                response = "y"

            firstIteration = True
            while response == "e":
                if not firstIteration:
                    response = raw_input("Do you want to submit this change? [y]es/[e]dit/[n]o/[s]kip ")
                firstIteration = False
                if response == "e":
                    [handle, fileName] = tempfile.mkstemp()
                    tmpFile = os.fdopen(handle, "w+")
                    tmpFile.write(submitTemplate + separatorLine + diff)
                    tmpFile.close()
                    defaultEditor = "vi"
                    if platform.system() == "Windows":
                        defaultEditor = "notepad"
                    editor = os.environ.get("EDITOR", defaultEditor);
                    system(editor + " " + fileName)
                    tmpFile = open(fileName, "rb")
                    message = tmpFile.read()
                    tmpFile.close()
                    os.remove(fileName)
                    submitTemplate = message[:message.index(separatorLine)]

            if response == "y" or response == "yes":
               if self.dryRun:
                   print submitTemplate
                   raw_input("Press return to continue...")
               else:
                   if self.directSubmit:
                       print "Submitting to git first"
                       os.chdir(self.oldWorkingDirectory)
                       write_pipe("git commit -a -F -", submitTemplate)
                       os.chdir(self.clientPath)

                   write_pipe("p4 submit -i", submitTemplate)
            elif response == "s":
                for f in editedFiles:
                    system("p4 revert \"%s\"" % f);
                for f in filesToAdd:
                    system("p4 revert \"%s\"" % f);
                    system("rm %s" %f)
                for f in filesToDelete:
                    system("p4 delete \"%s\"" % f);
                return
            else:
                print "Not submitting!"
                self.interactive = False
        else:
            fileName = "submit.txt"
            file = open(fileName, "w+")
            file.write(self.prepareLogMessage(template, logMessage))
            file.close()
            print ("Perforce submit template written as %s. "
                   + "Please review/edit and then use p4 submit -i < %s to submit directly!"
                   % (fileName, fileName))

    def run(self, args):
        global gitdir
        # make gitdir absolute so we can cd out into the perforce checkout
        gitdir = os.path.abspath(gitdir)
        os.environ["GIT_DIR"] = gitdir

        if len(args) == 0:
            self.master = currentGitBranch()
            if len(self.master) == 0 or not gitBranchExists("refs/heads/%s" % self.master):
                die("Detecting current git branch failed!")
        elif len(args) == 1:
            self.master = args[0]
        else:
            return False

        depotPath = ""
        settings = None
        if gitBranchExists("p4"):
            settings = extractSettingsGitLog(extractLogMessageFromGitCommit("p4"))
        if len(depotPath) == 0 and gitBranchExists("origin"):
            settings = extractSettingsGitLog(extractLogMessageFromGitCommit("origin"))
        depotPaths = settings['depot-paths']

        if len(depotPath) == 0:
            print "Internal error: cannot locate perforce depot path from existing branches"
            sys.exit(128)

        self.clientPath = p4Where(depotPath)

        if len(self.clientPath) == 0:
            print "Error: Cannot locate perforce checkout of %s in client view" % depotPath
            sys.exit(128)

        print "Perforce checkout for depot path %s located at %s" % (depotPath, self.clientPath)
        self.oldWorkingDirectory = os.getcwd()

        if self.directSubmit:
            self.diffStatus = read_pipe_lines("git diff -r --name-status HEAD")
            if len(self.diffStatus) == 0:
                print "No changes in working directory to submit."
                return True
            patch = read_pipe("git diff -p --binary --diff-filter=ACMRTUXB HEAD")
            self.diffFile = gitdir + "/p4-git-diff"
            f = open(self.diffFile, "wb")
            f.write(patch)
            f.close();

        os.chdir(self.clientPath)
        response = raw_input("Do you want to sync %s with p4 sync? [y]es/[n]o " % self.clientPath)
        if response == "y" or response == "yes":
            system("p4 sync ...")

        if len(self.origin) == 0:
            if gitBranchExists("p4"):
                self.origin = "p4"
            else:
                self.origin = "origin"

        if self.reset:
            self.firstTime = True

        if len(self.substFile) > 0:
            for line in open(self.substFile, "r").readlines():
                tokens = line.strip().split("=")
                self.logSubstitutions[tokens[0]] = tokens[1]

        self.check()
        self.configFile = gitdir + "/p4-git-sync.cfg"
        self.config = shelve.open(self.configFile, writeback=True)

        if self.firstTime:
            self.start()

        commits = self.config.get("commits", [])

        while len(commits) > 0:
            self.firstTime = False
            commit = commits[0]
            commits = commits[1:]
            self.config["commits"] = commits
            self.applyCommit(commit)
            if not self.interactive:
                break

        self.config.close()

        if self.directSubmit:
            os.remove(self.diffFile)

        if len(commits) == 0:
            if self.firstTime:
                print "No changes found to apply between %s and current HEAD" % self.origin
            else:
                print "All changes applied!"
                os.chdir(self.oldWorkingDirectory)
                response = raw_input("Do you want to sync from Perforce now using git-p4 rebase? [y]es/[n]o ")
                if response == "y" or response == "yes":
                    rebase = P4Rebase()
                    rebase.run([])
            os.remove(self.configFile)

        return True

class P4Sync(Command):
    def __init__(self):
        Command.__init__(self)
        self.options = [
                optparse.make_option("--branch", dest="branch"),
                optparse.make_option("--detect-branches", dest="detectBranches", action="store_true"),
                optparse.make_option("--changesfile", dest="changesFile"),
                optparse.make_option("--silent", dest="silent", action="store_true"),
                optparse.make_option("--detect-labels", dest="detectLabels", action="store_true"),
                optparse.make_option("--verbose", dest="verbose", action="store_true"),
                optparse.make_option("--import-local", dest="importIntoRemotes", action="store_false"),
                optparse.make_option("--max-changes", dest="maxChanges"),
                optparse.make_option("--keep-path", dest="keepRepoPath", action='store_true')
        ]
        self.description = """Imports from Perforce into a git repository.\n
    example:
    //depot/my/project/ -- to import the current head
    //depot/my/project/@all -- to import everything
    //depot/my/project/@1,6 -- to import only from revision 1 to 6

    (a ... is not needed in the path p4 specification, it's added implicitly)"""

        self.usage += " //depot/path[@revRange]"
        self.silent = False
        self.createdBranches = Set()
        self.committedChanges = Set()
        self.branch = ""
        self.detectBranches = False
        self.detectLabels = False
        self.changesFile = ""
        self.syncWithOrigin = True
        self.verbose = False
        self.importIntoRemotes = True
        self.maxChanges = ""
        self.isWindows = (platform.system() == "Windows")
        self.keepRepoPath = False
        self.depotPaths = None

        if gitConfig("git-p4.syncFromOrigin") == "false":
            self.syncWithOrigin = False

    def p4File(self, depotPath):
        return read_pipe("p4 print -q \"%s\"" % depotPath)

    def extractFilesFromCommit(self, commit):
        files = []
        fnum = 0
        while commit.has_key("depotFile%s" % fnum):
            path =  commit["depotFile%s" % fnum]

            found = [p for p in self.depotPaths
                     if path.startswith (p)]
            if not found:
                fnum = fnum + 1
                continue

            file = {}
            file["path"] = path
            file["rev"] = commit["rev%s" % fnum]
            file["action"] = commit["action%s" % fnum]
            file["type"] = commit["type%s" % fnum]
            files.append(file)
            fnum = fnum + 1
        return files

    def stripRepoPath(self, path, prefixes):
        if self.keepRepoPath:
            prefixes = [re.sub("^(//[^/]+/).*", r'\1', prefixes[0])]

        for p in prefixes:
            if path.startswith(p):
                path = path[len(p):]

        return path

    def splitFilesIntoBranches(self, commit):
        branches = {}
        fnum = 0
        while commit.has_key("depotFile%s" % fnum):
            path =  commit["depotFile%s" % fnum]
            found = [p for p in self.depotPaths
                     if path.startswith (p)]
            if not found:
                fnum = fnum + 1
                continue

            file = {}
            file["path"] = path
            file["rev"] = commit["rev%s" % fnum]
            file["action"] = commit["action%s" % fnum]
            file["type"] = commit["type%s" % fnum]
            fnum = fnum + 1

            relPath = self.stripRepoPath(path, self.depotPaths)

            for branch in self.knownBranches.keys():

                # add a trailing slash so that a commit into qt/4.2foo doesn't end up in qt/4.2
                if relPath.startswith(branch + "/"):
                    if branch not in branches:
                        branches[branch] = []
                    branches[branch].append(file)

        return branches

    def commit(self, details, files, branch, branchPrefixes, parent = ""):
        epoch = details["time"]
        author = details["user"]

        if self.verbose:
            print "commit into %s" % branch

        self.gitStream.write("commit %s\n" % branch)
    #    gitStream.write("mark :%s\n" % details["change"])
        self.committedChanges.add(int(details["change"]))
        committer = ""
        if author not in self.users:
            self.getUserMapFromPerforceServer()
        if author in self.users:
            committer = "%s %s %s" % (self.users[author], epoch, self.tz)
        else:
            committer = "%s <a@b> %s %s" % (author, epoch, self.tz)

        self.gitStream.write("committer %s\n" % committer)

        self.gitStream.write("data <<EOT\n")
        self.gitStream.write(details["desc"])
        self.gitStream.write("\n[git-p4: depot-paths = \"%s\": change = %s: "
                             "options = %s]\n"
                             % (','.join (branchPrefixes), details["change"],
                                details['options']
                                ))
        self.gitStream.write("EOT\n\n")

        if len(parent) > 0:
            if self.verbose:
                print "parent %s" % parent
            self.gitStream.write("from %s\n" % parent)

        for file in files:
            path = file["path"]


            if not [p for p in branchPrefixes if path.startswith(p)]:
                continue
            rev = file["rev"]
            depotPath = path + "#" + rev
            relPath = self.stripRepoPath(path, branchPrefixes)
            action = file["action"]

            if file["type"] == "apple":
                print "\nfile %s is a strange apple file that forks. Ignoring!" % path
                continue

            if action == "delete":
                self.gitStream.write("D %s\n" % relPath)
            else:
                mode = 644
                if file["type"].startswith("x"):
                    mode = 755

                data = self.p4File(depotPath)

                if self.isWindows and file["type"].endswith("text"):
                    data = data.replace("\r\n", "\n")

                self.gitStream.write("M %s inline %s\n" % (mode, relPath))
                self.gitStream.write("data %s\n" % len(data))
                self.gitStream.write(data)
                self.gitStream.write("\n")

        self.gitStream.write("\n")

        change = int(details["change"])

        if self.labels.has_key(change):
            label = self.labels[change]
            labelDetails = label[0]
            labelRevisions = label[1]
            if self.verbose:
                print "Change %s is labelled %s" % (change, labelDetails)

            files = p4CmdList("files " + ' '.join (["%s...@%s" % (p, change)
                                                    for p in branchPrefixes]))

            if len(files) == len(labelRevisions):

                cleanedFiles = {}
                for info in files:
                    if info["action"] == "delete":
                        continue
                    cleanedFiles[info["depotFile"]] = info["rev"]

                if cleanedFiles == labelRevisions:
                    self.gitStream.write("tag tag_%s\n" % labelDetails["label"])
                    self.gitStream.write("from %s\n" % branch)

                    owner = labelDetails["Owner"]
                    tagger = ""
                    if author in self.users:
                        tagger = "%s %s %s" % (self.users[owner], epoch, self.tz)
                    else:
                        tagger = "%s <a@b> %s %s" % (owner, epoch, self.tz)
                    self.gitStream.write("tagger %s\n" % tagger)
                    self.gitStream.write("data <<EOT\n")
                    self.gitStream.write(labelDetails["Description"])
                    self.gitStream.write("EOT\n\n")

                else:
                    if not self.silent:
                        print ("Tag %s does not match with change %s: files do not match."
                               % (labelDetails["label"], change))

            else:
                if not self.silent:
                    print ("Tag %s does not match with change %s: file count is different."
                           % (labelDetails["label"], change))

    def getUserMapFromPerforceServer(self):
        if self.userMapFromPerforceServer:
            return
        self.users = {}

        for output in p4CmdList("users"):
            if not output.has_key("User"):
                continue
            self.users[output["User"]] = output["FullName"] + " <" + output["Email"] + ">"

        cache = open(gitdir + "/p4-usercache.txt", "wb")
        for user in self.users.keys():
            cache.write("%s\t%s\n" % (user, self.users[user]))
        cache.close();
        self.userMapFromPerforceServer = True

    def loadUserMapFromCache(self):
        self.users = {}
        self.userMapFromPerforceServer = False
        try:
            cache = open(gitdir + "/p4-usercache.txt", "rb")
            lines = cache.readlines()
            cache.close()
            for line in lines:
                entry = line.strip().split("\t")
                self.users[entry[0]] = entry[1]
        except IOError:
            self.getUserMapFromPerforceServer()

    def getLabels(self):
        self.labels = {}

        l = p4CmdList("labels %s..." % ' '.join (self.depotPaths))
        if len(l) > 0 and not self.silent:
            print "Finding files belonging to labels in %s" % `self.depotPath`

        for output in l:
            label = output["label"]
            revisions = {}
            newestChange = 0
            if self.verbose:
                print "Querying files for label %s" % label
            for file in p4CmdList("files "
                                  +  ' '.join (["%s...@%s" % (p, label)
                                                for p in self.depotPaths])):
                revisions[file["depotFile"]] = file["rev"]
                change = int(file["change"])
                if change > newestChange:
                    newestChange = change

            self.labels[newestChange] = [output, revisions]

        if self.verbose:
            print "Label changes: %s" % self.labels.keys()

    def getBranchMapping(self):

        ## FIXME - what's a P4 projectName ?
        self.projectName = self.depotPath[self.depotPath.strip().rfind("/") + 1:]

        for info in p4CmdList("branches"):
            details = p4Cmd("branch -o %s" % info["branch"])
            viewIdx = 0
            while details.has_key("View%s" % viewIdx):
                paths = details["View%s" % viewIdx].split(" ")
                viewIdx = viewIdx + 1
                # require standard //depot/foo/... //depot/bar/... mapping
                if len(paths) != 2 or not paths[0].endswith("/...") or not paths[1].endswith("/..."):
                    continue
                source = paths[0]
                destination = paths[1]
                if source.startswith(self.depotPath) and destination.startswith(self.depotPath):
                    source = source[len(self.depotPath):-4]
                    destination = destination[len(self.depotPath):-4]
                    if destination not in self.knownBranches:
                        self.knownBranches[destination] = source
                    if source not in self.knownBranches:
                        self.knownBranches[source] = source

    def listExistingP4GitBranches(self):
        self.p4BranchesInGit = []

        cmdline = "git rev-parse --symbolic "
        if self.importIntoRemotes:
            cmdline += " --remotes"
        else:
            cmdline += " --branches"

        for line in read_pipe_lines(cmdline):
            line = line.strip()
            if self.importIntoRemotes and ((not line.startswith("p4/")) or line == "p4/HEAD"):
                continue

            if self.importIntoRemotes:
                # strip off p4
                branch = re.sub ("^p4/", "", line)

            self.p4BranchesInGit.append(branch)
            self.initialParents[self.refPrefix + branch] = parseRevision(line)

    def createOrUpdateBranchesFromOrigin(self):
        if not self.silent:
            print "Creating/updating branch(es) in %s based on origin branch(es)" % self.refPrefix

        for line in read_pipe_lines("git rev-parse --symbolic --remotes"):
<<<<<<< HEAD
            line = line.strip()
=======
>>>>>>> cfeb59be
            if (not line.startswith("origin/")) or line.endswith("HEAD\n"):
                continue

            headName = line[len("origin/"):]
            remoteHead = self.refPrefix + headName
            originHead = "origin/" + headName

            original = extractSettingsGitLog(extractLogMessageFromGitCommit(originHead))
            if (not original.has_key('depot-paths')
                or not original.has_key('change')):
                continue

            update = False
            if not gitBranchExists(remoteHead):
                if self.verbose:
                    print "creating %s" % remoteHead
                update = True
            else:
                settings =  extractSettingsGitLog(extractLogMessageFromGitCommit(remoteHead))
                if settings.has_key('change') > 0:
                    if settings['depot-paths'] == original['depot-paths']:
                        originP4Change = int(original['change'])
                        p4Change = int(settings['change'])
                        if originP4Change > p4Change:
                            print ("%s (%s) is newer than %s (%s). "
                                   "Updating p4 branch from origin."
                                   % (originHead, originP4Change,
                                      remoteHead, p4Change))
                            update = True
                    else:
                        print ("Ignoring: %s was imported from %s while "
                               "%s was imported from %s"
                               % (originHead, ','.join(original['depot-paths']),
                                  remoteHead, ','.join(settings['depot-paths'])))

            if update:
                system("git update-ref %s %s" % (remoteHead, originHead))

    def updateOptionDict(self, d):
        option_keys = {}
        if self.keepRepoPath:
            option_keys['keepRepoPath'] = 1

        d["options"] = ' '.join(sorted(option_keys.keys()))

    def readOptions(self, d):
        self.keepRepoPath = (d.has_key('options')
                             and ('keepRepoPath' in d['options']))

    def run(self, args):
        self.depotPaths = []
        self.changeRange = ""
        self.initialParent = ""
        self.previousDepotPaths = []

        # map from branch depot path to parent branch
        self.knownBranches = {}
        self.initialParents = {}
        self.hasOrigin = gitBranchExists("origin")

        if self.importIntoRemotes:
            self.refPrefix = "refs/remotes/p4/"
        else:
            self.refPrefix = "refs/heads/"

        if self.syncWithOrigin and self.hasOrigin:
            if not self.silent:
                print "Syncing with origin first by calling git fetch origin"
            system("git fetch origin")

        if len(self.branch) == 0:
            self.branch = self.refPrefix + "master"
            if gitBranchExists("refs/heads/p4") and self.importIntoRemotes:
                system("git update-ref %s refs/heads/p4" % self.branch)
                system("git branch -D p4");
            # create it /after/ importing, when master exists
            if not gitBranchExists(self.refPrefix + "HEAD") and self.importIntoRemotes:
                system("git symbolic-ref %sHEAD %s" % (self.refPrefix, self.branch))

        ### FIXME
        if 1:
            if self.hasOrigin:
                self.createOrUpdateBranchesFromOrigin()
            self.listExistingP4GitBranches()

            if len(self.p4BranchesInGit) > 1:
                if not self.silent:
                    print "Importing from/into multiple branches"
                self.detectBranches = True

            if self.verbose:
                print "branches: %s" % self.p4BranchesInGit

            p4Change = 0
            for branch in self.p4BranchesInGit:
                logMsg =  extractLogMessageFromGitCommit(self.refPrefix + branch)

                settings = extractSettingsGitLog(logMsg)

                if self.verbose:
                    print "path %s change %s" % (','.join(depotPaths), change)

                self.readOptions(settings)
                if (settings.has_key('depot-paths')
                    and settings.has_key ('change')):
                    change = int(settings['change']) + 1
                    p4Change = max(p4Change, change)

                    depotPaths = sorted(settings['depot-paths'])
                    if self.previousDepotPaths == []:
                        self.previousDepotPaths = depotPaths
                    else:
                        paths = []
                        for (prev, cur) in zip(self.previousDepotPaths, depotPaths):
                            for i in range(0, max(len(cur), len(prev))):
                                if cur[i] <> prev[i]:
                                    break

                            paths.append (cur[:i])

                        self.previousDepotPaths = paths

            if p4Change > 0:
                self.depotPaths = sorted(self.previousDepotPaths)
                self.changeRange = "@%s,#head" % p4Change
                self.initialParent = parseRevision(self.branch)
                if not self.silent and not self.detectBranches:
                    print "Performing incremental import into %s git branch" % self.branch

        if not self.branch.startswith("refs/"):
            self.branch = "refs/heads/" + self.branch

        if len(args) == 0 and self.depotPaths:
            if not self.silent:
                print "Depot paths: %s" % ' '.join(self.depotPaths)
        else:
            if self.depotPaths and self.depotPaths != args:
                print ("previous import used depot path %s and now %s was specified. "
                       "This doesn't work!" % (' '.join (self.depotPaths),
                                               ' '.join (args)))
                sys.exit(1)

            self.depotPaths = sorted(args)

        self.revision = ""
        self.users = {}

        newPaths = []
        for p in self.depotPaths:
            if p.find("@") != -1:
                atIdx = p.index("@")
                self.changeRange = p[atIdx:]
                if self.changeRange == "@all":
                    self.changeRange = ""
                elif self.changeRange.find(",") == -1:
                    self.revision = self.changeRange
                    self.changeRange = ""
                p = p[0:atIdx]
            elif p.find("#") != -1:
                hashIdx = p.index("#")
                self.revision = p[hashIdx:]
                p = p[0:hashIdx]
            elif self.previousDepotPaths == []:
                self.revision = "#head"

            p = re.sub ("\.\.\.$", "", p)
            if not p.endswith("/"):
                p += "/"

            newPaths.append(p)

        self.depotPaths = newPaths


        self.loadUserMapFromCache()
        self.labels = {}
        if self.detectLabels:
            self.getLabels();

        if self.detectBranches:
            self.getBranchMapping();
            if self.verbose:
                print "p4-git branches: %s" % self.p4BranchesInGit
                print "initial parents: %s" % self.initialParents
            for b in self.p4BranchesInGit:
                if b != "master":

                    ## FIXME
                    b = b[len(self.projectName):]
                self.createdBranches.add(b)

        self.tz = "%+03d%02d" % (- time.timezone / 3600, ((- time.timezone % 3600) / 60))

        importProcess = subprocess.Popen(["git", "fast-import"],
                                         stdin=subprocess.PIPE, stdout=subprocess.PIPE,
                                         stderr=subprocess.PIPE);
        self.gitOutput = importProcess.stdout
        self.gitStream = importProcess.stdin
        self.gitError = importProcess.stderr

        if len(self.revision) > 0:
            print "Doing initial import of %s from revision %s" % (' '.join(self.depotPaths), self.revision)

            details = { "user" : "git perforce import user", "time" : int(time.time()) }
            details["desc"] = ("Initial import of %s from the state at revision %s"
                               % (' '.join(self.depotPaths), self.revision))
            details["change"] = self.revision
            newestRevision = 0

            fileCnt = 0
            for info in p4CmdList("files "
                                  +  ' '.join(["%s...%s"
                                               % (p, self.revision)
                                               for p in self.depotPaths])):
                change = int(info["change"])
                if change > newestRevision:
                    newestRevision = change

                if info["action"] == "delete":
                    # don't increase the file cnt, otherwise details["depotFile123"] will have gaps!
                    #fileCnt = fileCnt + 1
                    continue

                for prop in [ "depotFile", "rev", "action", "type" ]:
                    details["%s%s" % (prop, fileCnt)] = info[prop]

                fileCnt = fileCnt + 1

            details["change"] = newestRevision
            self.updateOptionDict(details)
            try:
                self.commit(details, self.extractFilesFromCommit(details), self.branch, self.depotPaths)
            except IOError:
                print "IO error with git fast-import. Is your git version recent enough?"
                print self.gitError.read()

        else:
            changes = []

            if len(self.changesFile) > 0:
                output = open(self.changesFile).readlines()
                changeSet = Set()
                for line in output:
                    changeSet.add(int(line))

                for change in changeSet:
                    changes.append(change)

                changes.sort()
            else:
                if self.verbose:
                    print "Getting p4 changes for %s...%s" % (`self.depotPaths`,
                                                              self.changeRange)
                assert self.depotPaths
                output = read_pipe_lines("p4 changes " + ' '.join (["%s...%s" % (p, self.changeRange)
                                                                    for p in self.depotPaths]))

                for line in output:
                    changeNum = line.split(" ")[1]
                    changes.append(changeNum)

                changes.reverse()

                if len(self.maxChanges) > 0:
                    changes = changes[0:min(int(self.maxChanges), len(changes))]

            if len(changes) == 0:
                if not self.silent:
                    print "No changes to import!"
                return True

            self.updatedBranches = set()

            cnt = 1
            for change in changes:
                description = p4Cmd("describe %s" % change)
                self.updateOptionDict(description)

                if not self.silent:
                    sys.stdout.write("\rImporting revision %s (%s%%)" % (change, cnt * 100 / len(changes)))
                    sys.stdout.flush()
                cnt = cnt + 1

                try:
                    if self.detectBranches:
                        branches = self.splitFilesIntoBranches(description)
                        for branch in branches.keys():
                            ## HACK  --hwn
                            branchPrefix = self.depotPaths[0] + branch + "/"

                            parent = ""

                            filesForCommit = branches[branch]

                            if self.verbose:
                                print "branch is %s" % branch

                            self.updatedBranches.add(branch)

                            if branch not in self.createdBranches:
                                self.createdBranches.add(branch)
                                parent = self.knownBranches[branch]
                                if parent == branch:
                                    parent = ""
                                elif self.verbose:
                                    print "parent determined through known branches: %s" % parent

                            # main branch? use master
                            if branch == "main":
                                branch = "master"
                            else:

                                ## FIXME
                                branch = self.projectName + branch

                            if parent == "main":
                                parent = "master"
                            elif len(parent) > 0:
                                ## FIXME
                                parent = self.projectName + parent

                            branch = self.refPrefix + branch
                            if len(parent) > 0:
                                parent = self.refPrefix + parent

                            if self.verbose:
                                print "looking for initial parent for %s; current parent is %s" % (branch, parent)

                            if len(parent) == 0 and branch in self.initialParents:
                                parent = self.initialParents[branch]
                                del self.initialParents[branch]

                            self.commit(description, filesForCommit, branch, branchPrefix, parent)
                    else:
                        files = self.extractFilesFromCommit(description)
                        self.commit(description, files, self.branch, self.depotPaths,
                                    self.initialParent)
                        self.initialParent = ""
                except IOError:
                    print self.gitError.read()
                    sys.exit(1)

            if not self.silent:
                print ""
                if len(self.updatedBranches) > 0:
                    sys.stdout.write("Updated branches: ")
                    for b in self.updatedBranches:
                        sys.stdout.write("%s " % b)
                    sys.stdout.write("\n")


        self.gitStream.close()
        if importProcess.wait() != 0:
            die("fast-import failed: %s" % self.gitError.read())
        self.gitOutput.close()
        self.gitError.close()

        return True

class P4Rebase(Command):
    def __init__(self):
        Command.__init__(self)
        self.options = [ ]
        self.description = ("Fetches the latest revision from perforce and "
                            + "rebases the current work (branch) against it")

    def run(self, args):
        sync = P4Sync()
        sync.run([])
        print "Rebasing the current branch"
        oldHead = read_pipe("git rev-parse HEAD").strip()
        system("git rebase p4")
        system("git diff-tree --stat --summary -M %s HEAD" % oldHead)
        return True

class P4Clone(P4Sync):
    def __init__(self):
        P4Sync.__init__(self)
        self.description = "Creates a new git repository and imports from Perforce into it"
        self.usage = "usage: %prog [options] //depot/path[@revRange]"
        self.options.append(
            optparse.make_option("--destination", dest="cloneDestination",
                                 action='store', default=None,
                                 help="where to leave result of the clone"))
        self.cloneDestination = None
        self.needsGit = False

    def run(self, args):
        global gitdir

        if len(args) < 1:
            return False

        if self.keepRepoPath and not self.cloneDestination:
            sys.stderr.write("Must specify destination for --keep-path\n")
            sys.exit(1)

        depotPaths = args
        for p in depotPaths:
            if not p.startswith("//"):
                return False

        if not self.cloneDestination:
            depotPath = args[0]
            depotDir = re.sub("(@[^@]*)$", "", depotPath)
            depotDir = re.sub("(#[^#]*)$", "", depotDir)
            depotDir = re.sub(r"\.\.\.$,", "", depotDir)
            depotDir = re.sub(r"/$", "", depotDir)

            self.cloneDestination = os.path.split(depotDir)[1]

        print "Importing from %s into %s" % (`depotPaths`, self.cloneDestination)
        os.makedirs(self.cloneDestination)
        os.chdir(self.cloneDestination)
        system("git init")
        gitdir = os.getcwd() + "/.git"
        if not P4Sync.run(self, depotPaths):
            return False
        if self.branch != "master":
            if gitBranchExists("refs/remotes/p4/master"):
                system("git branch master refs/remotes/p4/master")
                system("git checkout -f")
            else:
                print "Could not detect main branch. No checkout/master branch created."
        return True

class HelpFormatter(optparse.IndentedHelpFormatter):
    def __init__(self):
        optparse.IndentedHelpFormatter.__init__(self)

    def format_description(self, description):
        if description:
            return description + "\n"
        else:
            return ""

def printUsage(commands):
    print "usage: %s <command> [options]" % sys.argv[0]
    print ""
    print "valid commands: %s" % ", ".join(commands)
    print ""
    print "Try %s <command> --help for command specific help." % sys.argv[0]
    print ""

commands = {
    "debug" : P4Debug(),
    "submit" : P4Submit(),
    "sync" : P4Sync(),
    "rebase" : P4Rebase(),
    "clone" : P4Clone(),
    "rollback" : P4RollBack()
}


def main():
    if len(sys.argv[1:]) == 0:
        printUsage(commands.keys())
        sys.exit(2)

    cmd = ""
    cmdName = sys.argv[1]
    try:
        cmd = commands[cmdName]
    except KeyError:
        print "unknown command %s" % cmdName
        print ""
        printUsage(commands.keys())
        sys.exit(2)

    options = cmd.options
    cmd.gitdir = gitdir

    args = sys.argv[2:]

    if len(options) > 0:
        options.append(optparse.make_option("--git-dir", dest="gitdir"))

        parser = optparse.OptionParser(cmd.usage.replace("%prog", "%prog " + cmdName),
                                       options,
                                       description = cmd.description,
                                       formatter = HelpFormatter())

        (cmd, args) = parser.parse_args(sys.argv[2:], cmd);
    global verbose
    verbose = cmd.verbose
    if cmd.needsGit:
        gitdir = cmd.gitdir
        if len(gitdir) == 0:
            gitdir = ".git"
            if not isValidGitDir(gitdir):
                gitdir = read_pipe("git rev-parse --git-dir").strip()
                if os.path.exists(gitdir):
                    cdup = read_pipe("git rev-parse --show-cdup").strip()
                    if len(cdup) > 0:
                        os.chdir(cdup);

        if not isValidGitDir(gitdir):
            if isValidGitDir(gitdir + "/.git"):
                gitdir += "/.git"
            else:
                die("fatal: cannot locate git repository at %s" % gitdir)

        os.environ["GIT_DIR"] = gitdir

    if not cmd.run(args):
        parser.print_help()


if __name__ == '__main__':
    main()<|MERGE_RESOLUTION|>--- conflicted
+++ resolved
@@ -24,11 +24,7 @@
     pipe = os.popen(c, 'w')
     val = pipe.write(str)
     if pipe.close():
-<<<<<<< HEAD
-        sys.stderr.write('Command %s failed\n' % c)
-=======
         sys.stderr.write('Command failed: %s' % c)
->>>>>>> cfeb59be
         sys.exit(1)
 
     return val
@@ -39,13 +35,8 @@
 
     pipe = os.popen(c, 'rb')
     val = pipe.read()
-<<<<<<< HEAD
     if pipe.close() and not ignore_error:
-        sys.stderr.write('Command %s failed\n' % c)
-=======
-    if pipe.close():
-        sys.stderr.write('Command failed: %s' % c)
->>>>>>> cfeb59be
+        sys.stderr.write('Command failed: %s\n' % c)
         sys.exit(1)
 
     return val
@@ -58,11 +49,7 @@
     pipe = os.popen(c, 'rb')
     val = pipe.readlines()
     if pipe.close():
-<<<<<<< HEAD
-        sys.stderr.write('Command %s failed\n' % c)
-=======
-        sys.stderr.write('Command failed: %s' % c)
->>>>>>> cfeb59be
+        sys.stderr.write('Command failed: %s\n' % c)
         sys.exit(1)
 
     return val
@@ -174,11 +161,7 @@
     return proc.wait() == 0;
 
 def gitConfig(key):
-<<<<<<< HEAD
     return read_pipe("git config %s" % key, ignore_error=True).strip()
-=======
-    return os.popen("git config %s" % key, "rb").read()[:-1]
->>>>>>> cfeb59be
 
 class Command:
     def __init__(self):
@@ -911,10 +894,7 @@
             print "Creating/updating branch(es) in %s based on origin branch(es)" % self.refPrefix
 
         for line in read_pipe_lines("git rev-parse --symbolic --remotes"):
-<<<<<<< HEAD
             line = line.strip()
-=======
->>>>>>> cfeb59be
             if (not line.startswith("origin/")) or line.endswith("HEAD\n"):
                 continue
 
