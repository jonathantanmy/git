--- conflicted
+++ resolved
@@ -1417,13 +1417,11 @@
 	  "\n"
 	  "^(.*=[ \t]*(class|record).*)$",
 	  REG_EXTENDED },
-<<<<<<< HEAD
 	{ "php", "^[\t ]*((function|class).*)", REG_EXTENDED },
 	{ "python", "^[ \t]*((class|def)[ \t].*)$", REG_EXTENDED },
 	{ "ruby", "^[ \t]*((class|module|def)[ \t].*)$",
-=======
+	  REG_EXTENDED },
 	{ "bibtex", "(@[a-zA-Z]{1,}[ \t]*\\{{0,1}[ \t]*[^ \t\"@',\\#}{~%]*).*$",
->>>>>>> 96d1a8e9
 	  REG_EXTENDED },
 	{ "tex",
 	  "^(\\\\((sub)*section|chapter|part)\\*{0,1}\\{.*)$",
