--- conflicted
+++ resolved
@@ -687,9 +687,6 @@
 		strintmap_clear(break_idx);
 		FREE_AND_NULL(break_idx);
 	}
-<<<<<<< HEAD
-=======
 	trace2_region_leave("diff", "write back to queue", options->repo);
->>>>>>> 557ac035
 	return;
 }