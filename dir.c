--- conflicted
+++ resolved
@@ -12,12 +12,9 @@
 #include "refs.h"
 #include "wildmatch.h"
 #include "pathspec.h"
-<<<<<<< HEAD
 #include "utf8.h"
-=======
 #include "varint.h"
 #include "ewah/ewok.h"
->>>>>>> aeb6f8b3
 
 struct path_simplify {
 	int len;
@@ -2200,20 +2197,14 @@
 	if (!excludes_file)
 		excludes_file = xdg_config_home("ignore");
 	if (excludes_file && !access_or_warn(excludes_file, R_OK, 0))
-		add_excludes_from_file(dir, excludes_file);
+		add_excludes_from_file_1(dir, excludes_file,
+					 dir->untracked ? &dir->ss_excludes_file : NULL);
 
 	/* per repository user preference */
 	path = git_path("info/exclude");
 	if (!access_or_warn(path, R_OK, 0))
-<<<<<<< HEAD
-		add_excludes_from_file(dir, path);
-=======
 		add_excludes_from_file_1(dir, path,
 					 dir->untracked ? &dir->ss_info_exclude : NULL);
-	if (excludes_file && !access_or_warn(excludes_file, R_OK, 0))
-		add_excludes_from_file_1(dir, excludes_file,
-					 dir->untracked ? &dir->ss_excludes_file : NULL);
->>>>>>> aeb6f8b3
 }
 
 int remove_path(const char *name)
