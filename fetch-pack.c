#include "cache.h"
#include "repository.h"
#include "config.h"
#include "lockfile.h"
#include "refs.h"
#include "pkt-line.h"
#include "commit.h"
#include "tag.h"
#include "exec-cmd.h"
#include "pack.h"
#include "sideband.h"
#include "fetch-pack.h"
#include "remote.h"
#include "run-command.h"
#include "connect.h"
#include "transport.h"
#include "version.h"
#include "oid-array.h"
#include "oidset.h"
#include "packfile.h"
#include "object-store.h"
#include "connected.h"
#include "fetch-negotiator.h"
#include "fsck.h"
#include "shallow.h"
#include "commit-reach.h"
#include "commit-graph.h"

static int transfer_unpack_limit = -1;
static int fetch_unpack_limit = -1;
static int unpack_limit = 100;
static int prefer_ofs_delta = 1;
static int no_done;
static int deepen_since_ok;
static int deepen_not_ok;
static int fetch_fsck_objects = -1;
static int transfer_fsck_objects = -1;
static int agent_supported;
static int server_supports_filtering;
static int advertise_sid;
static struct shallow_lock shallow_lock;
static const char *alternate_shallow_file;
static struct fsck_options fsck_options = FSCK_OPTIONS_MISSING_GITMODULES;
static struct strbuf fsck_msg_types = STRBUF_INIT;
static struct string_list uri_protocols = STRING_LIST_INIT_DUP;

/* Remember to update object flag allocation in object.h */
#define COMPLETE	(1U << 0)
#define ALTERNATE	(1U << 1)
#define COMMON		(1U << 6)
#define REACH_SCRATCH	(1U << 7)

/*
 * After sending this many "have"s if we do not get any new ACK , we
 * give up traversing our history.
 */
#define MAX_IN_VAIN 256

static int multi_ack, use_sideband;
/* Allow specifying sha1 if it is a ref tip. */
#define ALLOW_TIP_SHA1	01
/* Allow request of a sha1 if it is reachable from a ref (possibly hidden ref). */
#define ALLOW_REACHABLE_SHA1	02
static unsigned int allow_unadvertised_object_request;

__attribute__((format (printf, 2, 3)))
static inline void print_verbose(const struct fetch_pack_args *args,
				 const char *fmt, ...)
{
	va_list params;

	if (!args->verbose)
		return;

	va_start(params, fmt);
	vfprintf(stderr, fmt, params);
	va_end(params);
	fputc('\n', stderr);
}

struct alternate_object_cache {
	struct object **items;
	size_t nr, alloc;
};

static void cache_one_alternate(const struct object_id *oid,
				void *vcache)
{
	struct alternate_object_cache *cache = vcache;
	struct object *obj = parse_object(the_repository, oid);

	if (!obj || (obj->flags & ALTERNATE))
		return;

	obj->flags |= ALTERNATE;
	ALLOC_GROW(cache->items, cache->nr + 1, cache->alloc);
	cache->items[cache->nr++] = obj;
}

static void for_each_cached_alternate(struct fetch_negotiator *negotiator,
				      void (*cb)(struct fetch_negotiator *,
						 struct object *))
{
	static int initialized;
	static struct alternate_object_cache cache;
	size_t i;

	if (!initialized) {
		for_each_alternate_ref(cache_one_alternate, &cache);
		initialized = 1;
	}

	for (i = 0; i < cache.nr; i++)
		cb(negotiator, cache.items[i]);
}

static struct commit *deref_without_lazy_fetch(const struct object_id *oid,
					       int mark_tags_complete)
{
	enum object_type type;
	struct object_info info = { .typep = &type };

	while (1) {
		if (oid_object_info_extended(the_repository, oid, &info,
					     OBJECT_INFO_SKIP_FETCH_OBJECT | OBJECT_INFO_QUICK))
			return NULL;
		if (type == OBJ_TAG) {
			struct tag *tag = (struct tag *)
				parse_object(the_repository, oid);

			if (!tag->tagged)
				return NULL;
			if (mark_tags_complete)
				tag->object.flags |= COMPLETE;
			oid = &tag->tagged->oid;
		} else {
			break;
		}
	}
	if (type == OBJ_COMMIT)
		return (struct commit *) parse_object(the_repository, oid);
	return NULL;
}

static int rev_list_insert_ref(struct fetch_negotiator *negotiator,
			       const struct object_id *oid)
{
	struct commit *c = deref_without_lazy_fetch(oid, 0);

	if (c)
		negotiator->add_tip(negotiator, c);
	return 0;
}

static int rev_list_insert_ref_oid(const char *refname, const struct object_id *oid,
				   int flag, void *cb_data)
{
	return rev_list_insert_ref(cb_data, oid);
}

enum ack_type {
	NAK = 0,
	ACK,
	ACK_continue,
	ACK_common,
	ACK_ready
};

static void consume_shallow_list(struct fetch_pack_args *args,
				 struct packet_reader *reader)
{
	if (args->stateless_rpc && args->deepen) {
		/* If we sent a depth we will get back "duplicate"
		 * shallow and unshallow commands every time there
		 * is a block of have lines exchanged.
		 */
		while (packet_reader_read(reader) == PACKET_READ_NORMAL) {
			if (starts_with(reader->line, "shallow "))
				continue;
			if (starts_with(reader->line, "unshallow "))
				continue;
			die(_("git fetch-pack: expected shallow list"));
		}
		if (reader->status != PACKET_READ_FLUSH)
			die(_("git fetch-pack: expected a flush packet after shallow list"));
	}
}

static enum ack_type get_ack(struct packet_reader *reader,
			     struct object_id *result_oid)
{
	int len;
	const char *arg;

	if (packet_reader_read(reader) != PACKET_READ_NORMAL)
		die(_("git fetch-pack: expected ACK/NAK, got a flush packet"));
	len = reader->pktlen;

	if (!strcmp(reader->line, "NAK"))
		return NAK;
	if (skip_prefix(reader->line, "ACK ", &arg)) {
		const char *p;
		if (!parse_oid_hex(arg, result_oid, &p)) {
			len -= p - reader->line;
			if (len < 1)
				return ACK;
			if (strstr(p, "continue"))
				return ACK_continue;
			if (strstr(p, "common"))
				return ACK_common;
			if (strstr(p, "ready"))
				return ACK_ready;
			return ACK;
		}
	}
	die(_("git fetch-pack: expected ACK/NAK, got '%s'"), reader->line);
}

static void send_request(struct fetch_pack_args *args,
			 int fd, struct strbuf *buf)
{
	if (args->stateless_rpc) {
		send_sideband(fd, -1, buf->buf, buf->len, LARGE_PACKET_MAX);
		packet_flush(fd);
	} else {
		if (write_in_full(fd, buf->buf, buf->len) < 0)
			die_errno(_("unable to write to remote"));
	}
}

static void insert_one_alternate_object(struct fetch_negotiator *negotiator,
					struct object *obj)
{
	rev_list_insert_ref(negotiator, &obj->oid);
}

#define INITIAL_FLUSH 16
#define PIPESAFE_FLUSH 32
#define LARGE_FLUSH 16384

static int next_flush(int stateless_rpc, int count)
{
	if (stateless_rpc) {
		if (count < LARGE_FLUSH)
			count <<= 1;
		else
			count = count * 11 / 10;
	} else {
		if (count < PIPESAFE_FLUSH)
			count <<= 1;
		else
			count += PIPESAFE_FLUSH;
	}
	return count;
}

static void mark_tips(struct fetch_negotiator *negotiator,
		      const struct oid_array *negotiation_tips)
{
	int i;

	if (!negotiation_tips) {
		for_each_rawref(rev_list_insert_ref_oid, negotiator);
		return;
	}

	for (i = 0; i < negotiation_tips->nr; i++)
		rev_list_insert_ref(negotiator, &negotiation_tips->oid[i]);
	return;
}

static int find_common(struct fetch_negotiator *negotiator,
		       struct fetch_pack_args *args,
		       int fd[2], struct object_id *result_oid,
		       struct ref *refs)
{
	int fetching;
	int count = 0, flushes = 0, flush_at = INITIAL_FLUSH, retval;
	const struct object_id *oid;
	unsigned in_vain = 0;
	int got_continue = 0;
	int got_ready = 0;
	struct strbuf req_buf = STRBUF_INIT;
	size_t state_len = 0;
	struct packet_reader reader;

	if (args->stateless_rpc && multi_ack == 1)
		die(_("--stateless-rpc requires multi_ack_detailed"));

	packet_reader_init(&reader, fd[0], NULL, 0,
			   PACKET_READ_CHOMP_NEWLINE |
			   PACKET_READ_DIE_ON_ERR_PACKET);

	mark_tips(negotiator, args->negotiation_tips);
	for_each_cached_alternate(negotiator, insert_one_alternate_object);

	fetching = 0;
	for ( ; refs ; refs = refs->next) {
		struct object_id *remote = &refs->old_oid;
		const char *remote_hex;
		struct object *o;

		/*
		 * If that object is complete (i.e. it is an ancestor of a
		 * local ref), we tell them we have it but do not have to
		 * tell them about its ancestors, which they already know
		 * about.
		 *
		 * We use lookup_object here because we are only
		 * interested in the case we *know* the object is
		 * reachable and we have already scanned it.
		 */
		if (((o = lookup_object(the_repository, remote)) != NULL) &&
				(o->flags & COMPLETE)) {
			continue;
		}

		remote_hex = oid_to_hex(remote);
		if (!fetching) {
			struct strbuf c = STRBUF_INIT;
			if (multi_ack == 2)     strbuf_addstr(&c, " multi_ack_detailed");
			if (multi_ack == 1)     strbuf_addstr(&c, " multi_ack");
			if (no_done)            strbuf_addstr(&c, " no-done");
			if (use_sideband == 2)  strbuf_addstr(&c, " side-band-64k");
			if (use_sideband == 1)  strbuf_addstr(&c, " side-band");
			if (args->deepen_relative) strbuf_addstr(&c, " deepen-relative");
			if (args->use_thin_pack) strbuf_addstr(&c, " thin-pack");
			if (args->no_progress)   strbuf_addstr(&c, " no-progress");
			if (args->include_tag)   strbuf_addstr(&c, " include-tag");
			if (prefer_ofs_delta)   strbuf_addstr(&c, " ofs-delta");
			if (deepen_since_ok)    strbuf_addstr(&c, " deepen-since");
			if (deepen_not_ok)      strbuf_addstr(&c, " deepen-not");
			if (agent_supported)    strbuf_addf(&c, " agent=%s",
							    git_user_agent_sanitized());
			if (advertise_sid)
				strbuf_addf(&c, " session-id=%s", trace2_session_id());
			if (args->filter_options.choice)
				strbuf_addstr(&c, " filter");
			packet_buf_write(&req_buf, "want %s%s\n", remote_hex, c.buf);
			strbuf_release(&c);
		} else
			packet_buf_write(&req_buf, "want %s\n", remote_hex);
		fetching++;
	}

	if (!fetching) {
		strbuf_release(&req_buf);
		packet_flush(fd[1]);
		return 1;
	}

	if (is_repository_shallow(the_repository))
		write_shallow_commits(&req_buf, 1, NULL);
	if (args->depth > 0)
		packet_buf_write(&req_buf, "deepen %d", args->depth);
	if (args->deepen_since) {
		timestamp_t max_age = approxidate(args->deepen_since);
		packet_buf_write(&req_buf, "deepen-since %"PRItime, max_age);
	}
	if (args->deepen_not) {
		int i;
		for (i = 0; i < args->deepen_not->nr; i++) {
			struct string_list_item *s = args->deepen_not->items + i;
			packet_buf_write(&req_buf, "deepen-not %s", s->string);
		}
	}
	if (server_supports_filtering && args->filter_options.choice) {
		const char *spec =
			expand_list_objects_filter_spec(&args->filter_options);
		packet_buf_write(&req_buf, "filter %s", spec);
	}
	packet_buf_flush(&req_buf);
	state_len = req_buf.len;

	if (args->deepen) {
		const char *arg;
		struct object_id oid;

		send_request(args, fd[1], &req_buf);
		while (packet_reader_read(&reader) == PACKET_READ_NORMAL) {
			if (skip_prefix(reader.line, "shallow ", &arg)) {
				if (get_oid_hex(arg, &oid))
					die(_("invalid shallow line: %s"), reader.line);
				register_shallow(the_repository, &oid);
				continue;
			}
			if (skip_prefix(reader.line, "unshallow ", &arg)) {
				if (get_oid_hex(arg, &oid))
					die(_("invalid unshallow line: %s"), reader.line);
				if (!lookup_object(the_repository, &oid))
					die(_("object not found: %s"), reader.line);
				/* make sure that it is parsed as shallow */
				if (!parse_object(the_repository, &oid))
					die(_("error in object: %s"), reader.line);
				if (unregister_shallow(&oid))
					die(_("no shallow found: %s"), reader.line);
				continue;
			}
			die(_("expected shallow/unshallow, got %s"), reader.line);
		}
	} else if (!args->stateless_rpc)
		send_request(args, fd[1], &req_buf);

	if (!args->stateless_rpc) {
		/* If we aren't using the stateless-rpc interface
		 * we don't need to retain the headers.
		 */
		strbuf_setlen(&req_buf, 0);
		state_len = 0;
	}

	trace2_region_enter("fetch-pack", "negotiation_v0_v1", the_repository);
	flushes = 0;
	retval = -1;
	while ((oid = negotiator->next(negotiator))) {
		packet_buf_write(&req_buf, "have %s\n", oid_to_hex(oid));
		print_verbose(args, "have %s", oid_to_hex(oid));
		in_vain++;
		if (flush_at <= ++count) {
			int ack;

			packet_buf_flush(&req_buf);
			send_request(args, fd[1], &req_buf);
			strbuf_setlen(&req_buf, state_len);
			flushes++;
			flush_at = next_flush(args->stateless_rpc, count);

			/*
			 * We keep one window "ahead" of the other side, and
			 * will wait for an ACK only on the next one
			 */
			if (!args->stateless_rpc && count == INITIAL_FLUSH)
				continue;

			consume_shallow_list(args, &reader);
			do {
				ack = get_ack(&reader, result_oid);
				if (ack)
					print_verbose(args, _("got %s %d %s"), "ack",
						      ack, oid_to_hex(result_oid));
				switch (ack) {
				case ACK:
					flushes = 0;
					multi_ack = 0;
					retval = 0;
					goto done;
				case ACK_common:
				case ACK_ready:
				case ACK_continue: {
					struct commit *commit =
						lookup_commit(the_repository,
							      result_oid);
					int was_common;

					if (!commit)
						die(_("invalid commit %s"), oid_to_hex(result_oid));
					was_common = negotiator->ack(negotiator, commit);
					if (args->stateless_rpc
					 && ack == ACK_common
					 && !was_common) {
						/* We need to replay the have for this object
						 * on the next RPC request so the peer knows
						 * it is in common with us.
						 */
						const char *hex = oid_to_hex(result_oid);
						packet_buf_write(&req_buf, "have %s\n", hex);
						state_len = req_buf.len;
						/*
						 * Reset in_vain because an ack
						 * for this commit has not been
						 * seen.
						 */
						in_vain = 0;
					} else if (!args->stateless_rpc
						   || ack != ACK_common)
						in_vain = 0;
					retval = 0;
					got_continue = 1;
					if (ack == ACK_ready)
						got_ready = 1;
					break;
					}
				}
			} while (ack);
			flushes--;
			if (got_continue && MAX_IN_VAIN < in_vain) {
				print_verbose(args, _("giving up"));
				break; /* give up */
			}
			if (got_ready)
				break;
		}
	}
done:
	trace2_region_leave("fetch-pack", "negotiation_v0_v1", the_repository);
	if (!got_ready || !no_done) {
		packet_buf_write(&req_buf, "done\n");
		send_request(args, fd[1], &req_buf);
	}
	print_verbose(args, _("done"));
	if (retval != 0) {
		multi_ack = 0;
		flushes++;
	}
	strbuf_release(&req_buf);

	if (!got_ready || !no_done)
		consume_shallow_list(args, &reader);
	while (flushes || multi_ack) {
		int ack = get_ack(&reader, result_oid);
		if (ack) {
			print_verbose(args, _("got %s (%d) %s"), "ack",
				      ack, oid_to_hex(result_oid));
			if (ack == ACK)
				return 0;
			multi_ack = 1;
			continue;
		}
		flushes--;
	}
	/* it is no error to fetch into a completely empty repo */
	return count ? retval : 0;
}

static struct commit_list *complete;

static int mark_complete(const struct object_id *oid)
{
	struct commit *commit = deref_without_lazy_fetch(oid, 1);

	if (commit && !(commit->object.flags & COMPLETE)) {
		commit->object.flags |= COMPLETE;
		commit_list_insert(commit, &complete);
	}
	return 0;
}

static int mark_complete_oid(const char *refname, const struct object_id *oid,
			     int flag, void *cb_data)
{
	return mark_complete(oid);
}

static void mark_recent_complete_commits(struct fetch_pack_args *args,
					 timestamp_t cutoff)
{
	while (complete && cutoff <= complete->item->date) {
		print_verbose(args, _("Marking %s as complete"),
			      oid_to_hex(&complete->item->object.oid));
		pop_most_recent_commit(&complete, COMPLETE);
	}
}

static void add_refs_to_oidset(struct oidset *oids, struct ref *refs)
{
	for (; refs; refs = refs->next)
		oidset_insert(oids, &refs->old_oid);
}

static int is_unmatched_ref(const struct ref *ref)
{
	struct object_id oid;
	const char *p;
	return	ref->match_status == REF_NOT_MATCHED &&
		!parse_oid_hex(ref->name, &oid, &p) &&
		*p == '\0' &&
		oideq(&oid, &ref->old_oid);
}

static void filter_refs(struct fetch_pack_args *args,
			struct ref **refs,
			struct ref **sought, int nr_sought)
{
	struct ref *newlist = NULL;
	struct ref **newtail = &newlist;
	struct ref *unmatched = NULL;
	struct ref *ref, *next;
	struct oidset tip_oids = OIDSET_INIT;
	int i;
	int strict = !(allow_unadvertised_object_request &
		       (ALLOW_TIP_SHA1 | ALLOW_REACHABLE_SHA1));

	i = 0;
	for (ref = *refs; ref; ref = next) {
		int keep = 0;
		next = ref->next;

		if (starts_with(ref->name, "refs/") &&
		    check_refname_format(ref->name, 0)) {
			/*
			 * trash or a peeled value; do not even add it to
			 * unmatched list
			 */
			free_one_ref(ref);
			continue;
		} else {
			while (i < nr_sought) {
				int cmp = strcmp(ref->name, sought[i]->name);
				if (cmp < 0)
					break; /* definitely do not have it */
				else if (cmp == 0) {
					keep = 1; /* definitely have it */
					sought[i]->match_status = REF_MATCHED;
				}
				i++;
			}

			if (!keep && args->fetch_all &&
			    (!args->deepen || !starts_with(ref->name, "refs/tags/")))
				keep = 1;
		}

		if (keep) {
			*newtail = ref;
			ref->next = NULL;
			newtail = &ref->next;
		} else {
			ref->next = unmatched;
			unmatched = ref;
		}
	}

	if (strict) {
		for (i = 0; i < nr_sought; i++) {
			ref = sought[i];
			if (!is_unmatched_ref(ref))
				continue;

			add_refs_to_oidset(&tip_oids, unmatched);
			add_refs_to_oidset(&tip_oids, newlist);
			break;
		}
	}

	/* Append unmatched requests to the list */
	for (i = 0; i < nr_sought; i++) {
		ref = sought[i];
		if (!is_unmatched_ref(ref))
			continue;

		if (!strict || oidset_contains(&tip_oids, &ref->old_oid)) {
			ref->match_status = REF_MATCHED;
			*newtail = copy_ref(ref);
			newtail = &(*newtail)->next;
		} else {
			ref->match_status = REF_UNADVERTISED_NOT_ALLOWED;
		}
	}

	oidset_clear(&tip_oids);
	free_refs(unmatched);

	*refs = newlist;
}

static void mark_alternate_complete(struct fetch_negotiator *unused,
				    struct object *obj)
{
	mark_complete(&obj->oid);
}

struct loose_object_iter {
	struct oidset *loose_object_set;
	struct ref *refs;
};

/*
 * Mark recent commits available locally and reachable from a local ref as
 * COMPLETE.
 *
 * The cutoff time for recency is determined by this heuristic: it is the
 * earliest commit time of the objects in refs that are commits and that we know
 * the commit time of.
 */
static void mark_complete_and_common_ref(struct fetch_negotiator *negotiator,
					 struct fetch_pack_args *args,
					 struct ref **refs)
{
	struct ref *ref;
	int old_save_commit_buffer = save_commit_buffer;
	timestamp_t cutoff = 0;

	save_commit_buffer = 0;

	trace2_region_enter("fetch-pack", "parse_remote_refs_and_find_cutoff", NULL);
	for (ref = *refs; ref; ref = ref->next) {
		struct object *o;

		if (!has_object_file_with_flags(&ref->old_oid,
						OBJECT_INFO_QUICK |
							OBJECT_INFO_SKIP_FETCH_OBJECT))
			continue;
		o = parse_object(the_repository, &ref->old_oid);
		if (!o)
			continue;

		/*
		 * We already have it -- which may mean that we were
		 * in sync with the other side at some time after
		 * that (it is OK if we guess wrong here).
		 */
		if (o->type == OBJ_COMMIT) {
			struct commit *commit = (struct commit *)o;
			if (!cutoff || cutoff < commit->date)
				cutoff = commit->date;
		}
	}
	trace2_region_leave("fetch-pack", "parse_remote_refs_and_find_cutoff", NULL);

	/*
	 * This block marks all local refs as COMPLETE, and then recursively marks all
	 * parents of those refs as COMPLETE.
	 */
	trace2_region_enter("fetch-pack", "mark_complete_local_refs", NULL);
	if (!args->deepen) {
		for_each_rawref(mark_complete_oid, NULL);
		for_each_cached_alternate(NULL, mark_alternate_complete);
		commit_list_sort_by_date(&complete);
		if (cutoff)
			mark_recent_complete_commits(args, cutoff);
	}
	trace2_region_leave("fetch-pack", "mark_complete_local_refs", NULL);

	/*
	 * Mark all complete remote refs as common refs.
	 * Don't mark them common yet; the server has to be told so first.
	 */
	trace2_region_enter("fetch-pack", "mark_common_remote_refs", NULL);
	for (ref = *refs; ref; ref = ref->next) {
		struct commit *c = deref_without_lazy_fetch(&ref->old_oid, 0);

		if (!c || !(c->object.flags & COMPLETE))
			continue;

		negotiator->known_common(negotiator, c);
	}
	trace2_region_leave("fetch-pack", "mark_common_remote_refs", NULL);

	save_commit_buffer = old_save_commit_buffer;
}

/*
 * Returns 1 if every object pointed to by the given remote refs is available
 * locally and reachable from a local ref, and 0 otherwise.
 */
static int everything_local(struct fetch_pack_args *args,
			    struct ref **refs)
{
	struct ref *ref;
	int retval;

	for (retval = 1, ref = *refs; ref ; ref = ref->next) {
		const struct object_id *remote = &ref->old_oid;
		struct object *o;

		o = lookup_object(the_repository, remote);
		if (!o || !(o->flags & COMPLETE)) {
			retval = 0;
			print_verbose(args, "want %s (%s)", oid_to_hex(remote),
				      ref->name);
			continue;
		}
		print_verbose(args, _("already have %s (%s)"), oid_to_hex(remote),
			      ref->name);
	}

	return retval;
}

static int sideband_demux(int in, int out, void *data)
{
	int *xd = data;
	int ret;

	ret = recv_sideband("fetch-pack", xd[0], out);
	close(out);
	return ret;
}

static void create_promisor_file(const char *keep_name,
				 struct ref **sought, int nr_sought)
{
	struct strbuf promisor_name = STRBUF_INIT;
	int suffix_stripped;

	strbuf_addstr(&promisor_name, keep_name);
	suffix_stripped = strbuf_strip_suffix(&promisor_name, ".keep");
	if (!suffix_stripped)
		BUG("name of pack lockfile should end with .keep (was '%s')",
		    keep_name);
	strbuf_addstr(&promisor_name, ".promisor");

	write_promisor_file(promisor_name.buf, sought, nr_sought);

	strbuf_release(&promisor_name);
}

static void parse_gitmodules_oids(int fd, struct oidset *gitmodules_oids)
{
	int len = the_hash_algo->hexsz + 1; /* hash + NL */

	do {
		char hex_hash[GIT_MAX_HEXSZ + 1];
		int read_len = read_in_full(fd, hex_hash, len);
		struct object_id oid;
		const char *end;

		if (!read_len)
			return;
		if (read_len != len)
			die("invalid length read %d", read_len);
		if (parse_oid_hex(hex_hash, &oid, &end) || *end != '\n')
			die("invalid hash");
		oidset_insert(gitmodules_oids, &oid);
	} while (1);
}

/*
 * If packfile URIs were provided, pass a non-NULL pointer to index_pack_args.
 * The strings to pass as the --index-pack-arg arguments to http-fetch will be
 * stored there. (It must be freed by the caller.)
 */
static int get_pack(struct fetch_pack_args *args,
		    int xd[2], struct string_list *pack_lockfiles,
		    struct strvec *index_pack_args,
		    struct ref **sought, int nr_sought,
		    struct oidset *gitmodules_oids)
{
	struct async demux;
	int do_keep = args->keep_pack;
	const char *cmd_name;
	struct pack_header header;
	int pass_header = 0;
	struct child_process cmd = CHILD_PROCESS_INIT;
	int fsck_objects = 0;
	int ret;

	memset(&demux, 0, sizeof(demux));
	if (use_sideband) {
		/* xd[] is talking with upload-pack; subprocess reads from
		 * xd[0], spits out band#2 to stderr, and feeds us band#1
		 * through demux->out.
		 */
		demux.proc = sideband_demux;
		demux.data = xd;
		demux.out = -1;
		demux.isolate_sigpipe = 1;
		if (start_async(&demux))
			die(_("fetch-pack: unable to fork off sideband demultiplexer"));
	}
	else
		demux.out = xd[0];

	if (!args->keep_pack && unpack_limit && !index_pack_args) {

		if (read_pack_header(demux.out, &header))
			die(_("protocol error: bad pack header"));
		pass_header = 1;
		if (ntohl(header.hdr_entries) < unpack_limit)
			do_keep = 0;
		else
			do_keep = 1;
	}

	if (alternate_shallow_file) {
		strvec_push(&cmd.args, "--shallow-file");
		strvec_push(&cmd.args, alternate_shallow_file);
	}

	if (fetch_fsck_objects >= 0
	    ? fetch_fsck_objects
	    : transfer_fsck_objects >= 0
	    ? transfer_fsck_objects
	    : 0)
		fsck_objects = 1;

	if (do_keep || args->from_promisor || index_pack_args || fsck_objects) {
		if (pack_lockfiles || fsck_objects)
			cmd.out = -1;
		cmd_name = "index-pack";
		strvec_push(&cmd.args, cmd_name);
		strvec_push(&cmd.args, "--stdin");
		if (!args->quiet && !args->no_progress)
			strvec_push(&cmd.args, "-v");
		if (args->use_thin_pack)
			strvec_push(&cmd.args, "--fix-thin");
		if ((do_keep || index_pack_args) && (args->lock_pack || unpack_limit)) {
			char hostname[HOST_NAME_MAX + 1];
			if (xgethostname(hostname, sizeof(hostname)))
				xsnprintf(hostname, sizeof(hostname), "localhost");
			strvec_pushf(&cmd.args,
				     "--keep=fetch-pack %"PRIuMAX " on %s",
				     (uintmax_t)getpid(), hostname);
		}
		if (!index_pack_args && args->check_self_contained_and_connected)
			strvec_push(&cmd.args, "--check-self-contained-and-connected");
		else
			/*
			 * We cannot perform any connectivity checks because
			 * not all packs have been downloaded; let the caller
			 * have this responsibility.
			 */
			args->check_self_contained_and_connected = 0;

		if (args->from_promisor)
			/*
			 * create_promisor_file() may be called afterwards but
			 * we still need index-pack to know that this is a
			 * promisor pack. For example, if transfer.fsckobjects
			 * is true, index-pack needs to know that .gitmodules
			 * is a promisor object (so that it won't complain if
			 * it is missing).
			 */
			strvec_push(&cmd.args, "--promisor");
	}
	else {
		cmd_name = "unpack-objects";
		strvec_push(&cmd.args, cmd_name);
		if (args->quiet || args->no_progress)
			strvec_push(&cmd.args, "-q");
		args->check_self_contained_and_connected = 0;
	}

	if (pass_header)
		strvec_pushf(&cmd.args, "--pack_header=%"PRIu32",%"PRIu32,
			     ntohl(header.hdr_version),
				 ntohl(header.hdr_entries));
	if (fsck_objects) {
		if (args->from_promisor || index_pack_args)
			/*
			 * We cannot use --strict in index-pack because it
			 * checks both broken objects and links, but we only
			 * want to check for broken objects.
			 */
			strvec_push(&cmd.args, "--fsck-objects");
		else
			strvec_pushf(&cmd.args, "--strict%s",
				     fsck_msg_types.buf);
	}

	if (index_pack_args) {
		int i;

		for (i = 0; i < cmd.args.nr; i++)
			strvec_push(index_pack_args, cmd.args.v[i]);
	}

	cmd.in = demux.out;
	cmd.git_cmd = 1;
	if (start_command(&cmd))
		die(_("fetch-pack: unable to fork off %s"), cmd_name);
	if (do_keep && (pack_lockfiles || fsck_objects)) {
		int is_well_formed;
		char *pack_lockfile = index_pack_lockfile(cmd.out, &is_well_formed);

		if (!is_well_formed)
			die(_("fetch-pack: invalid index-pack output"));
		if (pack_lockfile)
			string_list_append_nodup(pack_lockfiles, pack_lockfile);
		parse_gitmodules_oids(cmd.out, gitmodules_oids);
		close(cmd.out);
	}

	if (!use_sideband)
		/* Closed by start_command() */
		xd[0] = -1;

	ret = finish_command(&cmd);
	if (!ret || (args->check_self_contained_and_connected && ret == 1))
		args->self_contained_and_connected =
			args->check_self_contained_and_connected &&
			ret == 0;
	else
		die(_("%s failed"), cmd_name);
	if (use_sideband && finish_async(&demux))
		die(_("error in sideband demultiplexer"));

	/*
	 * Now that index-pack has succeeded, write the promisor file using the
	 * obtained .keep filename if necessary
	 */
	if (do_keep && pack_lockfiles && pack_lockfiles->nr && args->from_promisor)
		create_promisor_file(pack_lockfiles->items[0].string, sought, nr_sought);

	return 0;
}

static int cmp_ref_by_name(const void *a_, const void *b_)
{
	const struct ref *a = *((const struct ref **)a_);
	const struct ref *b = *((const struct ref **)b_);
	return strcmp(a->name, b->name);
}

static struct ref *do_fetch_pack(struct fetch_pack_args *args,
				 int fd[2],
				 const struct ref *orig_ref,
				 struct ref **sought, int nr_sought,
				 struct shallow_info *si,
				 struct string_list *pack_lockfiles)
{
	struct repository *r = the_repository;
	struct ref *ref = copy_ref_list(orig_ref);
	struct object_id oid;
	const char *agent_feature;
	int agent_len;
	struct fetch_negotiator negotiator_alloc;
	struct fetch_negotiator *negotiator;

	negotiator = &negotiator_alloc;
	fetch_negotiator_init(r, negotiator);

	sort_ref_list(&ref, ref_compare_name);
	QSORT(sought, nr_sought, cmp_ref_by_name);

	if ((agent_feature = server_feature_value("agent", &agent_len))) {
		agent_supported = 1;
		if (agent_len)
			print_verbose(args, _("Server version is %.*s"),
				      agent_len, agent_feature);
	}

	if (!server_supports("session-id"))
		advertise_sid = 0;

	if (server_supports("shallow"))
		print_verbose(args, _("Server supports %s"), "shallow");
	else if (args->depth > 0 || is_repository_shallow(r))
		die(_("Server does not support shallow clients"));
	if (args->depth > 0 || args->deepen_since || args->deepen_not)
		args->deepen = 1;
	if (server_supports("multi_ack_detailed")) {
		print_verbose(args, _("Server supports %s"), "multi_ack_detailed");
		multi_ack = 2;
		if (server_supports("no-done")) {
			print_verbose(args, _("Server supports %s"), "no-done");
			if (args->stateless_rpc)
				no_done = 1;
		}
	}
	else if (server_supports("multi_ack")) {
		print_verbose(args, _("Server supports %s"), "multi_ack");
		multi_ack = 1;
	}
	if (server_supports("side-band-64k")) {
		print_verbose(args, _("Server supports %s"), "side-band-64k");
		use_sideband = 2;
	}
	else if (server_supports("side-band")) {
		print_verbose(args, _("Server supports %s"), "side-band");
		use_sideband = 1;
	}
	if (server_supports("allow-tip-sha1-in-want")) {
		print_verbose(args, _("Server supports %s"), "allow-tip-sha1-in-want");
		allow_unadvertised_object_request |= ALLOW_TIP_SHA1;
	}
	if (server_supports("allow-reachable-sha1-in-want")) {
		print_verbose(args, _("Server supports %s"), "allow-reachable-sha1-in-want");
		allow_unadvertised_object_request |= ALLOW_REACHABLE_SHA1;
	}
	if (server_supports("thin-pack"))
		print_verbose(args, _("Server supports %s"), "thin-pack");
	else
		args->use_thin_pack = 0;
	if (server_supports("no-progress"))
		print_verbose(args, _("Server supports %s"), "no-progress");
	else
		args->no_progress = 0;
	if (server_supports("include-tag"))
		print_verbose(args, _("Server supports %s"), "include-tag");
	else
		args->include_tag = 0;
	if (server_supports("ofs-delta"))
		print_verbose(args, _("Server supports %s"), "ofs-delta");
	else
		prefer_ofs_delta = 0;

	if (server_supports("filter")) {
		server_supports_filtering = 1;
		print_verbose(args, _("Server supports %s"), "filter");
	} else if (args->filter_options.choice) {
		warning("filtering not recognized by server, ignoring");
	}

	if (server_supports("deepen-since")) {
		print_verbose(args, _("Server supports %s"), "deepen-since");
		deepen_since_ok = 1;
	} else if (args->deepen_since)
		die(_("Server does not support --shallow-since"));
	if (server_supports("deepen-not")) {
		print_verbose(args, _("Server supports %s"), "deepen-not");
		deepen_not_ok = 1;
	} else if (args->deepen_not)
		die(_("Server does not support --shallow-exclude"));
	if (server_supports("deepen-relative"))
		print_verbose(args, _("Server supports %s"), "deepen-relative");
	else if (args->deepen_relative)
		die(_("Server does not support --deepen"));
	if (!server_supports_hash(the_hash_algo->name, NULL))
		die(_("Server does not support this repository's object format"));

	mark_complete_and_common_ref(negotiator, args, &ref);
	filter_refs(args, &ref, sought, nr_sought);
	if (everything_local(args, &ref)) {
		packet_flush(fd[1]);
		goto all_done;
	}
	if (find_common(negotiator, args, fd, &oid, ref) < 0)
		if (!args->keep_pack)
			/* When cloning, it is not unusual to have
			 * no common commit.
			 */
			warning(_("no common commits"));

	if (args->stateless_rpc)
		packet_flush(fd[1]);
	if (args->deepen)
		setup_alternate_shallow(&shallow_lock, &alternate_shallow_file,
					NULL);
	else if (si->nr_ours || si->nr_theirs) {
		if (args->reject_shallow_remote)
			die(_("source repository is shallow, reject to clone."));
		alternate_shallow_file = setup_temporary_shallow(si->shallow);
	} else
		alternate_shallow_file = NULL;
	if (get_pack(args, fd, pack_lockfiles, NULL, sought, nr_sought,
		     &fsck_options.gitmodules_found))
		die(_("git fetch-pack: fetch failed."));
	if (fsck_finish(&fsck_options))
		die("fsck failed");

 all_done:
	if (negotiator)
		negotiator->release(negotiator);
	return ref;
}

static void add_shallow_requests(struct strbuf *req_buf,
				 const struct fetch_pack_args *args)
{
	if (is_repository_shallow(the_repository))
		write_shallow_commits(req_buf, 1, NULL);
	if (args->depth > 0)
		packet_buf_write(req_buf, "deepen %d", args->depth);
	if (args->deepen_since) {
		timestamp_t max_age = approxidate(args->deepen_since);
		packet_buf_write(req_buf, "deepen-since %"PRItime, max_age);
	}
	if (args->deepen_not) {
		int i;
		for (i = 0; i < args->deepen_not->nr; i++) {
			struct string_list_item *s = args->deepen_not->items + i;
			packet_buf_write(req_buf, "deepen-not %s", s->string);
		}
	}
	if (args->deepen_relative)
		packet_buf_write(req_buf, "deepen-relative\n");
}

static void add_wants(const struct ref *wants, struct strbuf *req_buf)
{
	int use_ref_in_want = server_supports_feature("fetch", "ref-in-want", 0);

	for ( ; wants ; wants = wants->next) {
		const struct object_id *remote = &wants->old_oid;
		struct object *o;

		/*
		 * If that object is complete (i.e. it is an ancestor of a
		 * local ref), we tell them we have it but do not have to
		 * tell them about its ancestors, which they already know
		 * about.
		 *
		 * We use lookup_object here because we are only
		 * interested in the case we *know* the object is
		 * reachable and we have already scanned it.
		 */
		if (((o = lookup_object(the_repository, remote)) != NULL) &&
		    (o->flags & COMPLETE)) {
			continue;
		}

		if (!use_ref_in_want || wants->exact_oid)
			packet_buf_write(req_buf, "want %s\n", oid_to_hex(remote));
		else
			packet_buf_write(req_buf, "want-ref %s\n", wants->name);
	}
}

static void add_common(struct strbuf *req_buf, struct oidset *common)
{
	struct oidset_iter iter;
	const struct object_id *oid;
	oidset_iter_init(common, &iter);

	while ((oid = oidset_iter_next(&iter))) {
		packet_buf_write(req_buf, "have %s\n", oid_to_hex(oid));
	}
}

static int add_haves(struct fetch_negotiator *negotiator,
		     struct strbuf *req_buf,
		     int *haves_to_send)
{
	int haves_added = 0;
	const struct object_id *oid;

	while ((oid = negotiator->next(negotiator))) {
		packet_buf_write(req_buf, "have %s\n", oid_to_hex(oid));
		if (++haves_added >= *haves_to_send)
			break;
	}

	/* Increase haves to send on next round */
	*haves_to_send = next_flush(1, *haves_to_send);

	return haves_added;
}

static void write_fetch_command_and_capabilities(struct strbuf *req_buf,
						 const struct string_list *server_options)
{
	const char *hash_name;

	if (server_supports_v2("fetch", 1))
		packet_buf_write(req_buf, "command=fetch");
	if (server_supports_v2("agent", 0))
<<<<<<< HEAD
		packet_buf_write(&req_buf, "agent=%s", git_user_agent_sanitized());
	if (advertise_sid && server_supports_v2("session-id", 0))
		packet_buf_write(&req_buf, "session-id=%s", trace2_session_id());
	if (args->server_options && args->server_options->nr &&
=======
		packet_buf_write(req_buf, "agent=%s", git_user_agent_sanitized());
	if (advertise_sid && server_supports_v2("session-id", 0))
		packet_buf_write(req_buf, "session-id=%s", trace2_session_id());
	if (server_options && server_options->nr &&
>>>>>>> 477673d6
	    server_supports_v2("server-option", 1)) {
		int i;
		for (i = 0; i < server_options->nr; i++)
			packet_buf_write(req_buf, "server-option=%s",
					 server_options->items[i].string);
	}

	if (server_feature_v2("object-format", &hash_name)) {
		int hash_algo = hash_algo_by_name(hash_name);
		if (hash_algo_by_ptr(the_hash_algo) != hash_algo)
			die(_("mismatched algorithms: client %s; server %s"),
			    the_hash_algo->name, hash_name);
		packet_buf_write(req_buf, "object-format=%s", the_hash_algo->name);
	} else if (hash_algo_by_ptr(the_hash_algo) != GIT_HASH_SHA1) {
		die(_("the server does not support algorithm '%s'"),
		    the_hash_algo->name);
	}
	packet_buf_delim(req_buf);
}

static int send_fetch_request(struct fetch_negotiator *negotiator, int fd_out,
			      struct fetch_pack_args *args,
			      const struct ref *wants, struct oidset *common,
			      int *haves_to_send, int *in_vain,
			      int sideband_all, int seen_ack)
{
	int haves_added;
	int done_sent = 0;
	struct strbuf req_buf = STRBUF_INIT;

	write_fetch_command_and_capabilities(&req_buf, args->server_options);

	if (args->use_thin_pack)
		packet_buf_write(&req_buf, "thin-pack");
	if (args->no_progress)
		packet_buf_write(&req_buf, "no-progress");
	if (args->include_tag)
		packet_buf_write(&req_buf, "include-tag");
	if (prefer_ofs_delta)
		packet_buf_write(&req_buf, "ofs-delta");
	if (sideband_all)
		packet_buf_write(&req_buf, "sideband-all");

	/* Add shallow-info and deepen request */
	if (server_supports_feature("fetch", "shallow", 0))
		add_shallow_requests(&req_buf, args);
	else if (is_repository_shallow(the_repository) || args->deepen)
		die(_("Server does not support shallow requests"));

	/* Add filter */
	if (server_supports_feature("fetch", "filter", 0) &&
	    args->filter_options.choice) {
		const char *spec =
			expand_list_objects_filter_spec(&args->filter_options);
		print_verbose(args, _("Server supports filter"));
		packet_buf_write(&req_buf, "filter %s", spec);
	} else if (args->filter_options.choice) {
		warning("filtering not recognized by server, ignoring");
	}

	if (server_supports_feature("fetch", "packfile-uris", 0)) {
		int i;
		struct strbuf to_send = STRBUF_INIT;

		for (i = 0; i < uri_protocols.nr; i++) {
			const char *s = uri_protocols.items[i].string;

			if (!strcmp(s, "https") || !strcmp(s, "http")) {
				if (to_send.len)
					strbuf_addch(&to_send, ',');
				strbuf_addstr(&to_send, s);
			}
		}
		if (to_send.len) {
			packet_buf_write(&req_buf, "packfile-uris %s",
					 to_send.buf);
			strbuf_release(&to_send);
		}
	}

	/* add wants */
	add_wants(wants, &req_buf);

	/* Add all of the common commits we've found in previous rounds */
	add_common(&req_buf, common);

<<<<<<< HEAD
	/* Add initial haves */
	ret = add_haves(negotiator, seen_ack, &req_buf,
			haves_to_send, in_vain);
=======
	haves_added = add_haves(negotiator, &req_buf, haves_to_send);
	*in_vain += haves_added;
	if (!haves_added || (seen_ack && *in_vain >= MAX_IN_VAIN)) {
		/* Send Done */
		packet_buf_write(&req_buf, "done\n");
		done_sent = 1;
	}
>>>>>>> 477673d6

	/* Send request */
	packet_buf_flush(&req_buf);
	if (write_in_full(fd_out, req_buf.buf, req_buf.len) < 0)
		die_errno(_("unable to write request to remote"));

	strbuf_release(&req_buf);
	return done_sent;
}

/*
 * Processes a section header in a server's response and checks if it matches
 * `section`.  If the value of `peek` is 1, the header line will be peeked (and
 * not consumed); if 0, the line will be consumed and the function will die if
 * the section header doesn't match what was expected.
 */
static int process_section_header(struct packet_reader *reader,
				  const char *section, int peek)
{
	int ret;

	if (packet_reader_peek(reader) != PACKET_READ_NORMAL)
		die(_("error reading section header '%s'"), section);

	ret = !strcmp(reader->line, section);

	if (!peek) {
		if (!ret)
			die(_("expected '%s', received '%s'"),
			    section, reader->line);
		packet_reader_read(reader);
	}

	return ret;
}

static int process_ack(struct fetch_negotiator *negotiator,
		       struct packet_reader *reader,
		       struct object_id *common_oid,
		       int *received_ready)
{
	while (packet_reader_read(reader) == PACKET_READ_NORMAL) {
		const char *arg;

		if (!strcmp(reader->line, "NAK"))
			continue;

		if (skip_prefix(reader->line, "ACK ", &arg)) {
			if (!get_oid_hex(arg, common_oid)) {
				struct commit *commit;
				commit = lookup_commit(the_repository, common_oid);
				if (negotiator)
					negotiator->ack(negotiator, commit);
			}
			return 1;
		}

		if (!strcmp(reader->line, "ready")) {
			*received_ready = 1;
			continue;
		}

		die(_("unexpected acknowledgment line: '%s'"), reader->line);
	}

	if (reader->status != PACKET_READ_FLUSH &&
	    reader->status != PACKET_READ_DELIM)
		die(_("error processing acks: %d"), reader->status);

	/*
	 * If an "acknowledgments" section is sent, a packfile is sent if and
	 * only if "ready" was sent in this section. The other sections
	 * ("shallow-info" and "wanted-refs") are sent only if a packfile is
	 * sent. Therefore, a DELIM is expected if "ready" is sent, and a FLUSH
	 * otherwise.
	 */
	if (*received_ready && reader->status != PACKET_READ_DELIM)
		die(_("expected packfile to be sent after 'ready'"));
	if (!*received_ready && reader->status != PACKET_READ_FLUSH)
		die(_("expected no other sections to be sent after no 'ready'"));

	return 0;
}

static void receive_shallow_info(struct fetch_pack_args *args,
				 struct packet_reader *reader,
				 struct oid_array *shallows,
				 struct shallow_info *si)
{
	int unshallow_received = 0;

	process_section_header(reader, "shallow-info", 0);
	while (packet_reader_read(reader) == PACKET_READ_NORMAL) {
		const char *arg;
		struct object_id oid;

		if (skip_prefix(reader->line, "shallow ", &arg)) {
			if (get_oid_hex(arg, &oid))
				die(_("invalid shallow line: %s"), reader->line);
			oid_array_append(shallows, &oid);
			continue;
		}
		if (skip_prefix(reader->line, "unshallow ", &arg)) {
			if (get_oid_hex(arg, &oid))
				die(_("invalid unshallow line: %s"), reader->line);
			if (!lookup_object(the_repository, &oid))
				die(_("object not found: %s"), reader->line);
			/* make sure that it is parsed as shallow */
			if (!parse_object(the_repository, &oid))
				die(_("error in object: %s"), reader->line);
			if (unregister_shallow(&oid))
				die(_("no shallow found: %s"), reader->line);
			unshallow_received = 1;
			continue;
		}
		die(_("expected shallow/unshallow, got %s"), reader->line);
	}

	if (reader->status != PACKET_READ_FLUSH &&
	    reader->status != PACKET_READ_DELIM)
		die(_("error processing shallow info: %d"), reader->status);

	if (args->deepen || unshallow_received) {
		/*
		 * Treat these as shallow lines caused by our depth settings.
		 * In v0, these lines cannot cause refs to be rejected; do the
		 * same.
		 */
		int i;

		for (i = 0; i < shallows->nr; i++)
			register_shallow(the_repository, &shallows->oid[i]);
		setup_alternate_shallow(&shallow_lock, &alternate_shallow_file,
					NULL);
		args->deepen = 1;
	} else if (shallows->nr) {
		/*
		 * Treat these as shallow lines caused by the remote being
		 * shallow. In v0, remote refs that reach these objects are
		 * rejected (unless --update-shallow is set); do the same.
		 */
		prepare_shallow_info(si, shallows);
		if (si->nr_ours || si->nr_theirs) {
			if (args->reject_shallow_remote)
				die(_("source repository is shallow, reject to clone."));
			alternate_shallow_file =
				setup_temporary_shallow(si->shallow);
		} else
			alternate_shallow_file = NULL;
	} else {
		alternate_shallow_file = NULL;
	}
}

static int cmp_name_ref(const void *name, const void *ref)
{
	return strcmp(name, (*(struct ref **)ref)->name);
}

static void receive_wanted_refs(struct packet_reader *reader,
				struct ref **sought, int nr_sought)
{
	process_section_header(reader, "wanted-refs", 0);
	while (packet_reader_read(reader) == PACKET_READ_NORMAL) {
		struct object_id oid;
		const char *end;
		struct ref **found;

		if (parse_oid_hex(reader->line, &oid, &end) || *end++ != ' ')
			die(_("expected wanted-ref, got '%s'"), reader->line);

		found = bsearch(end, sought, nr_sought, sizeof(*sought),
				cmp_name_ref);
		if (!found)
			die(_("unexpected wanted-ref: '%s'"), reader->line);
		oidcpy(&(*found)->old_oid, &oid);
	}

	if (reader->status != PACKET_READ_DELIM)
		die(_("error processing wanted refs: %d"), reader->status);
}

static void receive_packfile_uris(struct packet_reader *reader,
				  struct string_list *uris)
{
	process_section_header(reader, "packfile-uris", 0);
	while (packet_reader_read(reader) == PACKET_READ_NORMAL) {
		if (reader->pktlen < the_hash_algo->hexsz ||
		    reader->line[the_hash_algo->hexsz] != ' ')
			die("expected '<hash> <uri>', got: %s\n", reader->line);

		string_list_append(uris, reader->line);
	}
	if (reader->status != PACKET_READ_DELIM)
		die("expected DELIM");
}

enum fetch_state {
	FETCH_CHECK_LOCAL = 0,
	FETCH_SEND_REQUEST,
	FETCH_PROCESS_ACKS,
	FETCH_GET_PACK,
	FETCH_DONE,
};

static void do_check_stateless_delimiter(int stateless_rpc,
					 struct packet_reader *reader)
{
	check_stateless_delimiter(stateless_rpc, reader,
				  _("git fetch-pack: expected response end packet"));
}

static struct ref *do_fetch_pack_v2(struct fetch_pack_args *args,
				    int fd[2],
				    const struct ref *orig_ref,
				    struct ref **sought, int nr_sought,
				    struct oid_array *shallows,
				    struct shallow_info *si,
				    struct string_list *pack_lockfiles)
{
	struct repository *r = the_repository;
	struct ref *ref = copy_ref_list(orig_ref);
	enum fetch_state state = FETCH_CHECK_LOCAL;
	struct oidset common = OIDSET_INIT;
	struct packet_reader reader;
	int in_vain = 0, negotiation_started = 0;
	int haves_to_send = INITIAL_FLUSH;
	struct fetch_negotiator negotiator_alloc;
	struct fetch_negotiator *negotiator;
	int seen_ack = 0;
	struct object_id common_oid;
	int received_ready = 0;
	struct string_list packfile_uris = STRING_LIST_INIT_DUP;
	int i;
	struct strvec index_pack_args = STRVEC_INIT;

	negotiator = &negotiator_alloc;
	fetch_negotiator_init(r, negotiator);

	packet_reader_init(&reader, fd[0], NULL, 0,
			   PACKET_READ_CHOMP_NEWLINE |
			   PACKET_READ_DIE_ON_ERR_PACKET);
	if (git_env_bool("GIT_TEST_SIDEBAND_ALL", 1) &&
	    server_supports_feature("fetch", "sideband-all", 0)) {
		reader.use_sideband = 1;
		reader.me = "fetch-pack";
	}

	while (state != FETCH_DONE) {
		switch (state) {
		case FETCH_CHECK_LOCAL:
			sort_ref_list(&ref, ref_compare_name);
			QSORT(sought, nr_sought, cmp_ref_by_name);

			/* v2 supports these by default */
			allow_unadvertised_object_request |= ALLOW_REACHABLE_SHA1;
			use_sideband = 2;
			if (args->depth > 0 || args->deepen_since || args->deepen_not)
				args->deepen = 1;

			/* Filter 'ref' by 'sought' and those that aren't local */
			mark_complete_and_common_ref(negotiator, args, &ref);
			filter_refs(args, &ref, sought, nr_sought);
			if (everything_local(args, &ref))
				state = FETCH_DONE;
			else
				state = FETCH_SEND_REQUEST;

			mark_tips(negotiator, args->negotiation_tips);
			for_each_cached_alternate(negotiator,
						  insert_one_alternate_object);
			break;
		case FETCH_SEND_REQUEST:
			if (!negotiation_started) {
				negotiation_started = 1;
				trace2_region_enter("fetch-pack",
						    "negotiation_v2",
						    the_repository);
			}
			if (send_fetch_request(negotiator, fd[1], args, ref,
					       &common,
					       &haves_to_send, &in_vain,
					       reader.use_sideband,
					       seen_ack))
				state = FETCH_GET_PACK;
			else
				state = FETCH_PROCESS_ACKS;
			break;
		case FETCH_PROCESS_ACKS:
			/* Process ACKs/NAKs */
			process_section_header(&reader, "acknowledgments", 0);
			while (process_ack(negotiator, &reader, &common_oid,
					   &received_ready)) {
				in_vain = 0;
				seen_ack = 1;
				oidset_insert(&common, &common_oid);
			}
			if (received_ready) {
				/*
				 * Don't check for response delimiter; get_pack() will
				 * read the rest of this response.
				 */
				state = FETCH_GET_PACK;
			} else {
				do_check_stateless_delimiter(args->stateless_rpc, &reader);
				state = FETCH_SEND_REQUEST;
			}
			break;
		case FETCH_GET_PACK:
			trace2_region_leave("fetch-pack",
					    "negotiation_v2",
					    the_repository);
			/* Check for shallow-info section */
			if (process_section_header(&reader, "shallow-info", 1))
				receive_shallow_info(args, &reader, shallows, si);

			if (process_section_header(&reader, "wanted-refs", 1))
				receive_wanted_refs(&reader, sought, nr_sought);

			/* get the pack(s) */
			if (process_section_header(&reader, "packfile-uris", 1))
				receive_packfile_uris(&reader, &packfile_uris);
			process_section_header(&reader, "packfile", 0);
			if (get_pack(args, fd, pack_lockfiles,
				     packfile_uris.nr ? &index_pack_args : NULL,
				     sought, nr_sought, &fsck_options.gitmodules_found))
				die(_("git fetch-pack: fetch failed."));
			do_check_stateless_delimiter(args->stateless_rpc, &reader);

			state = FETCH_DONE;
			break;
		case FETCH_DONE:
			continue;
		}
	}

	for (i = 0; i < packfile_uris.nr; i++) {
		int j;
		struct child_process cmd = CHILD_PROCESS_INIT;
		char packname[GIT_MAX_HEXSZ + 1];
		const char *uri = packfile_uris.items[i].string +
			the_hash_algo->hexsz + 1;

		strvec_push(&cmd.args, "http-fetch");
		strvec_pushf(&cmd.args, "--packfile=%.*s",
			     (int) the_hash_algo->hexsz,
			     packfile_uris.items[i].string);
		for (j = 0; j < index_pack_args.nr; j++)
			strvec_pushf(&cmd.args, "--index-pack-arg=%s",
				     index_pack_args.v[j]);
		strvec_push(&cmd.args, uri);
		cmd.git_cmd = 1;
		cmd.no_stdin = 1;
		cmd.out = -1;
		if (start_command(&cmd))
			die("fetch-pack: unable to spawn http-fetch");

		if (read_in_full(cmd.out, packname, 5) < 0 ||
		    memcmp(packname, "keep\t", 5))
			die("fetch-pack: expected keep then TAB at start of http-fetch output");

		if (read_in_full(cmd.out, packname,
				 the_hash_algo->hexsz + 1) < 0 ||
		    packname[the_hash_algo->hexsz] != '\n')
			die("fetch-pack: expected hash then LF at end of http-fetch output");

		packname[the_hash_algo->hexsz] = '\0';

		parse_gitmodules_oids(cmd.out, &fsck_options.gitmodules_found);

		close(cmd.out);

		if (finish_command(&cmd))
			die("fetch-pack: unable to finish http-fetch");

		if (memcmp(packfile_uris.items[i].string, packname,
			   the_hash_algo->hexsz))
			die("fetch-pack: pack downloaded from %s does not match expected hash %.*s",
			    uri, (int) the_hash_algo->hexsz,
			    packfile_uris.items[i].string);

		string_list_append_nodup(pack_lockfiles,
					 xstrfmt("%s/pack/pack-%s.keep",
						 get_object_directory(),
						 packname));
	}
	string_list_clear(&packfile_uris, 0);
	strvec_clear(&index_pack_args);

	if (fsck_finish(&fsck_options))
		die("fsck failed");

	if (negotiator)
		negotiator->release(negotiator);

	oidset_clear(&common);
	return ref;
}

static int fetch_pack_config_cb(const char *var, const char *value, void *cb)
{
	if (strcmp(var, "fetch.fsck.skiplist") == 0) {
		const char *path;

		if (git_config_pathname(&path, var, value))
			return 1;
		strbuf_addf(&fsck_msg_types, "%cskiplist=%s",
			fsck_msg_types.len ? ',' : '=', path);
		free((char *)path);
		return 0;
	}

	if (skip_prefix(var, "fetch.fsck.", &var)) {
		if (is_valid_msg_type(var, value))
			strbuf_addf(&fsck_msg_types, "%c%s=%s",
				fsck_msg_types.len ? ',' : '=', var, value);
		else
			warning("Skipping unknown msg id '%s'", var);
		return 0;
	}

	return git_default_config(var, value, cb);
}

static void fetch_pack_config(void)
{
	git_config_get_int("fetch.unpacklimit", &fetch_unpack_limit);
	git_config_get_int("transfer.unpacklimit", &transfer_unpack_limit);
	git_config_get_bool("repack.usedeltabaseoffset", &prefer_ofs_delta);
	git_config_get_bool("fetch.fsckobjects", &fetch_fsck_objects);
	git_config_get_bool("transfer.fsckobjects", &transfer_fsck_objects);
	git_config_get_bool("transfer.advertisesid", &advertise_sid);
	if (!uri_protocols.nr) {
		char *str;

		if (!git_config_get_string("fetch.uriprotocols", &str) && str) {
			string_list_split(&uri_protocols, str, ',', -1);
			free(str);
		}
	}

	git_config(fetch_pack_config_cb, NULL);
}

static void fetch_pack_setup(void)
{
	static int did_setup;
	if (did_setup)
		return;
	fetch_pack_config();
	if (0 <= transfer_unpack_limit)
		unpack_limit = transfer_unpack_limit;
	else if (0 <= fetch_unpack_limit)
		unpack_limit = fetch_unpack_limit;
	did_setup = 1;
}

static int remove_duplicates_in_refs(struct ref **ref, int nr)
{
	struct string_list names = STRING_LIST_INIT_NODUP;
	int src, dst;

	for (src = dst = 0; src < nr; src++) {
		struct string_list_item *item;
		item = string_list_insert(&names, ref[src]->name);
		if (item->util)
			continue; /* already have it */
		item->util = ref[src];
		if (src != dst)
			ref[dst] = ref[src];
		dst++;
	}
	for (src = dst; src < nr; src++)
		ref[src] = NULL;
	string_list_clear(&names, 0);
	return dst;
}

static void update_shallow(struct fetch_pack_args *args,
			   struct ref **sought, int nr_sought,
			   struct shallow_info *si)
{
	struct oid_array ref = OID_ARRAY_INIT;
	int *status;
	int i;

	if (args->deepen && alternate_shallow_file) {
		if (*alternate_shallow_file == '\0') { /* --unshallow */
			unlink_or_warn(git_path_shallow(the_repository));
			rollback_shallow_file(the_repository, &shallow_lock);
		} else
			commit_shallow_file(the_repository, &shallow_lock);
		alternate_shallow_file = NULL;
		return;
	}

	if (!si->shallow || !si->shallow->nr)
		return;

	if (args->cloning) {
		/*
		 * remote is shallow, but this is a clone, there are
		 * no objects in repo to worry about. Accept any
		 * shallow points that exist in the pack (iow in repo
		 * after get_pack() and reprepare_packed_git())
		 */
		struct oid_array extra = OID_ARRAY_INIT;
		struct object_id *oid = si->shallow->oid;
		for (i = 0; i < si->shallow->nr; i++)
			if (has_object_file(&oid[i]))
				oid_array_append(&extra, &oid[i]);
		if (extra.nr) {
			setup_alternate_shallow(&shallow_lock,
						&alternate_shallow_file,
						&extra);
			commit_shallow_file(the_repository, &shallow_lock);
			alternate_shallow_file = NULL;
		}
		oid_array_clear(&extra);
		return;
	}

	if (!si->nr_ours && !si->nr_theirs)
		return;

	remove_nonexistent_theirs_shallow(si);
	if (!si->nr_ours && !si->nr_theirs)
		return;
	for (i = 0; i < nr_sought; i++)
		oid_array_append(&ref, &sought[i]->old_oid);
	si->ref = &ref;

	if (args->update_shallow) {
		/*
		 * remote is also shallow, .git/shallow may be updated
		 * so all refs can be accepted. Make sure we only add
		 * shallow roots that are actually reachable from new
		 * refs.
		 */
		struct oid_array extra = OID_ARRAY_INIT;
		struct object_id *oid = si->shallow->oid;
		assign_shallow_commits_to_refs(si, NULL, NULL);
		if (!si->nr_ours && !si->nr_theirs) {
			oid_array_clear(&ref);
			return;
		}
		for (i = 0; i < si->nr_ours; i++)
			oid_array_append(&extra, &oid[si->ours[i]]);
		for (i = 0; i < si->nr_theirs; i++)
			oid_array_append(&extra, &oid[si->theirs[i]]);
		setup_alternate_shallow(&shallow_lock,
					&alternate_shallow_file,
					&extra);
		commit_shallow_file(the_repository, &shallow_lock);
		oid_array_clear(&extra);
		oid_array_clear(&ref);
		alternate_shallow_file = NULL;
		return;
	}

	/*
	 * remote is also shallow, check what ref is safe to update
	 * without updating .git/shallow
	 */
	CALLOC_ARRAY(status, nr_sought);
	assign_shallow_commits_to_refs(si, NULL, status);
	if (si->nr_ours || si->nr_theirs) {
		for (i = 0; i < nr_sought; i++)
			if (status[i])
				sought[i]->status = REF_STATUS_REJECT_SHALLOW;
	}
	free(status);
	oid_array_clear(&ref);
}

static int iterate_ref_map(void *cb_data, struct object_id *oid)
{
	struct ref **rm = cb_data;
	struct ref *ref = *rm;

	if (!ref)
		return -1; /* end of the list */
	*rm = ref->next;
	oidcpy(oid, &ref->old_oid);
	return 0;
}

struct ref *fetch_pack(struct fetch_pack_args *args,
		       int fd[],
		       const struct ref *ref,
		       struct ref **sought, int nr_sought,
		       struct oid_array *shallow,
		       struct string_list *pack_lockfiles,
		       enum protocol_version version)
{
	struct ref *ref_cpy;
	struct shallow_info si;
	struct oid_array shallows_scratch = OID_ARRAY_INIT;

	fetch_pack_setup();
	if (nr_sought)
		nr_sought = remove_duplicates_in_refs(sought, nr_sought);

	if (version != protocol_v2 && !ref) {
		packet_flush(fd[1]);
		die(_("no matching remote head"));
	}
	if (version == protocol_v2) {
		if (shallow->nr)
			BUG("Protocol V2 does not provide shallows at this point in the fetch");
		memset(&si, 0, sizeof(si));
		ref_cpy = do_fetch_pack_v2(args, fd, ref, sought, nr_sought,
					   &shallows_scratch, &si,
					   pack_lockfiles);
	} else {
		prepare_shallow_info(&si, shallow);
		ref_cpy = do_fetch_pack(args, fd, ref, sought, nr_sought,
					&si, pack_lockfiles);
	}
	reprepare_packed_git(the_repository);

	if (!args->cloning && args->deepen) {
		struct check_connected_options opt = CHECK_CONNECTED_INIT;
		struct ref *iterator = ref_cpy;
		opt.shallow_file = alternate_shallow_file;
		if (args->deepen)
			opt.is_deepening_fetch = 1;
		if (check_connected(iterate_ref_map, &iterator, &opt)) {
			error(_("remote did not send all necessary objects"));
			free_refs(ref_cpy);
			ref_cpy = NULL;
			rollback_shallow_file(the_repository, &shallow_lock);
			goto cleanup;
		}
		args->connectivity_checked = 1;
	}

	update_shallow(args, sought, nr_sought, &si);
cleanup:
	clear_shallow_info(&si);
	oid_array_clear(&shallows_scratch);
	return ref_cpy;
}

static int add_to_object_array(const struct object_id *oid, void *data)
{
	struct object_array *a = data;

	add_object_array(lookup_object(the_repository, oid), "", a);
	return 0;
}

static void clear_common_flag(struct oidset *s)
{
	struct oidset_iter iter;
	const struct object_id *oid;
	oidset_iter_init(s, &iter);

	while ((oid = oidset_iter_next(&iter))) {
		struct object *obj = lookup_object(the_repository, oid);
		obj->flags &= ~COMMON;
	}
}

void negotiate_using_fetch(const struct oid_array *negotiation_tips,
			   const struct string_list *server_options,
			   int stateless_rpc,
			   int fd[],
			   struct oidset *acked_commits)
{
	struct fetch_negotiator negotiator;
	struct packet_reader reader;
	struct object_array nt_object_array = OBJECT_ARRAY_INIT;
	struct strbuf req_buf = STRBUF_INIT;
	int haves_to_send = INITIAL_FLUSH;
	int in_vain = 0;
	int seen_ack = 0;
	int last_iteration = 0;
	timestamp_t min_generation = GENERATION_NUMBER_INFINITY;

	fetch_negotiator_init(the_repository, &negotiator);
	mark_tips(&negotiator, negotiation_tips);

	packet_reader_init(&reader, fd[0], NULL, 0,
			   PACKET_READ_CHOMP_NEWLINE |
			   PACKET_READ_DIE_ON_ERR_PACKET);

	oid_array_for_each((struct oid_array *) negotiation_tips,
			   add_to_object_array,
			   &nt_object_array);

	while (!last_iteration) {
		int haves_added;
		struct object_id common_oid;
		int received_ready = 0;

		strbuf_reset(&req_buf);
		write_fetch_command_and_capabilities(&req_buf, server_options);

		packet_buf_write(&req_buf, "wait-for-done");

		haves_added = add_haves(&negotiator, &req_buf, &haves_to_send);
		in_vain += haves_added;
		if (!haves_added || (seen_ack && in_vain >= MAX_IN_VAIN))
			last_iteration = 1;

		/* Send request */
		packet_buf_flush(&req_buf);
		if (write_in_full(fd[1], req_buf.buf, req_buf.len) < 0)
			die_errno(_("unable to write request to remote"));

		/* Process ACKs/NAKs */
		process_section_header(&reader, "acknowledgments", 0);
		while (process_ack(&negotiator, &reader, &common_oid,
				   &received_ready)) {
			struct commit *commit = lookup_commit(the_repository,
							      &common_oid);
			if (commit) {
				timestamp_t generation;

				parse_commit_or_die(commit);
				commit->object.flags |= COMMON;
				generation = commit_graph_generation(commit);
				if (generation < min_generation)
					min_generation = generation;
			}
			in_vain = 0;
			seen_ack = 1;
			oidset_insert(acked_commits, &common_oid);
		}
		if (received_ready)
			die(_("unexpected 'ready' from remote"));
		else
			do_check_stateless_delimiter(stateless_rpc, &reader);
		if (can_all_from_reach_with_flag(&nt_object_array, COMMON,
						 REACH_SCRATCH, 0,
						 min_generation))
			last_iteration = 1;
	}
	clear_common_flag(acked_commits);
	strbuf_release(&req_buf);
}

int report_unmatched_refs(struct ref **sought, int nr_sought)
{
	int i, ret = 0;

	for (i = 0; i < nr_sought; i++) {
		if (!sought[i])
			continue;
		switch (sought[i]->match_status) {
		case REF_MATCHED:
			continue;
		case REF_NOT_MATCHED:
			error(_("no such remote ref %s"), sought[i]->name);
			break;
		case REF_UNADVERTISED_NOT_ALLOWED:
			error(_("Server does not allow request for unadvertised object %s"),
			      sought[i]->name);
			break;
		}
		ret = 1;
	}
	return ret;
}<|MERGE_RESOLUTION|>--- conflicted
+++ resolved
@@ -1225,17 +1225,10 @@
 	if (server_supports_v2("fetch", 1))
 		packet_buf_write(req_buf, "command=fetch");
 	if (server_supports_v2("agent", 0))
-<<<<<<< HEAD
-		packet_buf_write(&req_buf, "agent=%s", git_user_agent_sanitized());
-	if (advertise_sid && server_supports_v2("session-id", 0))
-		packet_buf_write(&req_buf, "session-id=%s", trace2_session_id());
-	if (args->server_options && args->server_options->nr &&
-=======
 		packet_buf_write(req_buf, "agent=%s", git_user_agent_sanitized());
 	if (advertise_sid && server_supports_v2("session-id", 0))
 		packet_buf_write(req_buf, "session-id=%s", trace2_session_id());
 	if (server_options && server_options->nr &&
->>>>>>> 477673d6
 	    server_supports_v2("server-option", 1)) {
 		int i;
 		for (i = 0; i < server_options->nr; i++)
@@ -1322,11 +1315,6 @@
 	/* Add all of the common commits we've found in previous rounds */
 	add_common(&req_buf, common);
 
-<<<<<<< HEAD
-	/* Add initial haves */
-	ret = add_haves(negotiator, seen_ack, &req_buf,
-			haves_to_send, in_vain);
-=======
 	haves_added = add_haves(negotiator, &req_buf, haves_to_send);
 	*in_vain += haves_added;
 	if (!haves_added || (seen_ack && *in_vain >= MAX_IN_VAIN)) {
@@ -1334,7 +1322,6 @@
 		packet_buf_write(&req_buf, "done\n");
 		done_sent = 1;
 	}
->>>>>>> 477673d6
 
 	/* Send request */
 	packet_buf_flush(&req_buf);
