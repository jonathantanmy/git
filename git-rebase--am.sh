# This shell script fragment is sourced by git-rebase to implement
# its default, fast, patch-based, non-interactive mode.
#
# Copyright (c) 2010 Junio C Hamano.
#

git_rebase__am () {

case "$action" in
continue)
	git am --resolved --resolvemsg="$resolvemsg" \
		${gpg_sign_opt:+"$gpg_sign_opt"} &&
	move_to_original_branch
	return
	;;
skip)
	git am --skip --resolvemsg="$resolvemsg" &&
	move_to_original_branch
	return
	;;
show-current-patch)
	exec git am --show-current-patch
	;;
esac

if test -z "$rebase_root"
	# this is now equivalent to ! -z "$upstream"
then
	revisions=$upstream...$orig_head
else
	revisions=$onto...$orig_head
fi

ret=0
<<<<<<< HEAD
if test -n "$keep_empty"
then
	# we have to do this the hard way.  git format-patch completely squashes
	# empty commits and even if it didn't the format doesn't really lend
	# itself well to recording empty patches.  fortunately, cherry-pick
	# makes this easy
	git cherry-pick ${gpg_sign_opt:+"$gpg_sign_opt"} --allow-empty \
		$allow_rerere_autoupdate --right-only "$revisions" \
		$allow_empty_message \
		${restrict_revision+^$restrict_revision}
	ret=$?
else
	rm -f "$GIT_DIR/rebased-patches"
=======
rm -f "$GIT_DIR/rebased-patches"
>>>>>>> da27a6fb

git format-patch -k --stdout --full-index --cherry-pick --right-only \
	--src-prefix=a/ --dst-prefix=b/ --no-renames --no-cover-letter \
	--pretty=mboxrd \
	$git_format_patch_opt \
	"$revisions" ${restrict_revision+^$restrict_revision} \
	>"$GIT_DIR/rebased-patches"
ret=$?

if test 0 != $ret
then
	rm -f "$GIT_DIR/rebased-patches"
	case "$head_name" in
	refs/heads/*)
		git checkout -q "$head_name"
		;;
	*)
		git checkout -q "$orig_head"
		;;
	esac

	cat >&2 <<-EOF

	git encountered an error while preparing the patches to replay
	these revisions:

	    $revisions

	As a result, git cannot rebase them.
	EOF
	return $ret
fi

git am $git_am_opt --rebasing --resolvemsg="$resolvemsg" \
	--patch-format=mboxrd \
	$allow_rerere_autoupdate \
	${gpg_sign_opt:+"$gpg_sign_opt"} <"$GIT_DIR/rebased-patches"
ret=$?

rm -f "$GIT_DIR/rebased-patches"

if test 0 != $ret
then
	test -d "$state_dir" && write_basic_state
	return $ret
fi

move_to_original_branch

}<|MERGE_RESOLUTION|>--- conflicted
+++ resolved
@@ -32,23 +32,7 @@
 fi
 
 ret=0
-<<<<<<< HEAD
-if test -n "$keep_empty"
-then
-	# we have to do this the hard way.  git format-patch completely squashes
-	# empty commits and even if it didn't the format doesn't really lend
-	# itself well to recording empty patches.  fortunately, cherry-pick
-	# makes this easy
-	git cherry-pick ${gpg_sign_opt:+"$gpg_sign_opt"} --allow-empty \
-		$allow_rerere_autoupdate --right-only "$revisions" \
-		$allow_empty_message \
-		${restrict_revision+^$restrict_revision}
-	ret=$?
-else
-	rm -f "$GIT_DIR/rebased-patches"
-=======
 rm -f "$GIT_DIR/rebased-patches"
->>>>>>> da27a6fb
 
 git format-patch -k --stdout --full-index --cherry-pick --right-only \
 	--src-prefix=a/ --dst-prefix=b/ --no-renames --no-cover-letter \
