#!/bin/sh
#
# git-submodule.sh: add, init, update or list git submodules
#
# Copyright (c) 2007 Lars Hjemli

dashless=$(basename "$0" | sed -e 's/-/ /')
USAGE="[--quiet] add [-b <branch>] [-f|--force] [--name <name>] [--reference <repository>] [--] <repository> [<path>]
   or: $dashless [--quiet] status [--cached] [--recursive] [--] [<path>...]
   or: $dashless [--quiet] init [--] [<path>...]
   or: $dashless [--quiet] deinit [-f|--force] (--all| [--] <path>...)
   or: $dashless [--quiet] update [--init] [--remote] [-N|--no-fetch] [-f|--force] [--checkout|--merge|--rebase] [--[no-]recommend-shallow] [--reference <repository>] [--recursive] [--] [<path>...]
   or: $dashless [--quiet] summary [--cached|--files] [--summary-limit <n>] [commit] [--] [<path>...]
   or: $dashless [--quiet] foreach [--recursive] <command>
   or: $dashless [--quiet] sync [--recursive] [--] [<path>...]
   or: $dashless [--quiet] absorbgitdirs [--] [<path>...]"
OPTIONS_SPEC=
SUBDIRECTORY_OK=Yes
. git-sh-setup
. git-parse-remote
require_work_tree
wt_prefix=$(git rev-parse --show-prefix)
cd_to_toplevel

# Tell the rest of git that any URLs we get don't come
# directly from the user, so it can apply policy as appropriate.
GIT_PROTOCOL_FROM_USER=0
export GIT_PROTOCOL_FROM_USER

command=
branch=
force=
reference=
cached=
recursive=
init=
require_init=
files=
remote=
nofetch=
update=
prefix=
custom_name=
depth=
progress=
dissociate=

die_if_unmatched ()
{
	if test "$1" = "#unmatched"
	then
		exit ${2:-1}
	fi
}

#
# Print a submodule configuration setting
#
# $1 = submodule name
# $2 = option name
# $3 = default value
#
# Checks in the usual git-config places first (for overrides),
# otherwise it falls back on .gitmodules.  This allows you to
# distribute project-wide defaults in .gitmodules, while still
# customizing individual repositories if necessary.  If the option is
# not in .gitmodules either, print a default value.
#
get_submodule_config () {
	name="$1"
	option="$2"
	default="$3"
	value=$(git config submodule."$name"."$option")
	if test -z "$value"
	then
		value=$(git config -f .gitmodules submodule."$name"."$option")
	fi
	printf '%s' "${value:-$default}"
}

isnumber()
{
	n=$(($1 + 0)) 2>/dev/null && test "$n" = "$1"
}

# Sanitize the local git environment for use within a submodule. We
# can't simply use clear_local_git_env since we want to preserve some
# of the settings from GIT_CONFIG_PARAMETERS.
sanitize_submodule_env()
{
	save_config=$GIT_CONFIG_PARAMETERS
	clear_local_git_env
	GIT_CONFIG_PARAMETERS=$save_config
	export GIT_CONFIG_PARAMETERS
}

#
# Add a new submodule to the working tree, .gitmodules and the index
#
# $@ = repo path
#
# optional branch is stored in global branch variable
#
cmd_add()
{
	# parse $args after "submodule ... add".
	reference_path=
	while test $# -ne 0
	do
		case "$1" in
		-b | --branch)
			case "$2" in '') usage ;; esac
			branch=$2
			shift
			;;
		-f | --force)
			force=$1
			;;
		-q|--quiet)
			GIT_QUIET=1
			;;
		--progress)
			progress=1
			;;
		--reference)
			case "$2" in '') usage ;; esac
			reference_path=$2
			shift
			;;
		--reference=*)
			reference_path="${1#--reference=}"
			;;
		--dissociate)
			dissociate=1
			;;
		--name)
			case "$2" in '') usage ;; esac
			custom_name=$2
			shift
			;;
		--depth)
			case "$2" in '') usage ;; esac
			depth="--depth=$2"
			shift
			;;
		--depth=*)
			depth=$1
			;;
		--)
			shift
			break
			;;
		-*)
			usage
			;;
		*)
			break
			;;
		esac
		shift
	done

	if test -n "$reference_path"
	then
		is_absolute_path "$reference_path" ||
		reference_path="$wt_prefix$reference_path"

		reference="--reference=$reference_path"
	fi

	repo=$1
	sm_path=$2

	if test -z "$sm_path"; then
		sm_path=$(printf '%s\n' "$repo" |
			sed -e 's|/$||' -e 's|:*/*\.git$||' -e 's|.*[/:]||g')
	fi

	if test -z "$repo" || test -z "$sm_path"; then
		usage
	fi

	is_absolute_path "$sm_path" || sm_path="$wt_prefix$sm_path"

	# assure repo is absolute or relative to parent
	case "$repo" in
	./*|../*)
		test -z "$wt_prefix" ||
		die "$(gettext "Relative path can only be used from the toplevel of the working tree")"

		# dereference source url relative to parent's url
		realrepo=$(git submodule--helper resolve-relative-url "$repo") || exit
		;;
	*:*|/*)
		# absolute url
		realrepo=$repo
		;;
	*)
		die "$(eval_gettext "repo URL: '\$repo' must be absolute or begin with ./|../")"
	;;
	esac

	# normalize path:
	# multiple //; leading ./; /./; /../; trailing /
	sm_path=$(printf '%s/\n' "$sm_path" |
		sed -e '
			s|//*|/|g
			s|^\(\./\)*||
			s|/\(\./\)*|/|g
			:start
			s|\([^/]*\)/\.\./||
			tstart
			s|/*$||
		')
	if test -z "$force"
	then
		git ls-files --error-unmatch "$sm_path" > /dev/null 2>&1 &&
		die "$(eval_gettext "'\$sm_path' already exists in the index")"
	else
		git ls-files -s "$sm_path" | sane_grep -v "^160000" > /dev/null 2>&1 &&
		die "$(eval_gettext "'\$sm_path' already exists in the index and is not a submodule")"
	fi

	if test -z "$force" &&
		! git add --dry-run --ignore-missing --no-warn-embedded-repo "$sm_path" > /dev/null 2>&1
	then
		eval_gettextln "The following path is ignored by one of your .gitignore files:
\$sm_path
Use -f if you really want to add it." >&2
		exit 1
	fi

	if test -n "$custom_name"
	then
		sm_name="$custom_name"
	else
		sm_name="$sm_path"
	fi

	if ! git submodule--helper check-name "$sm_name"
	then
		die "$(eval_gettext "'$sm_name' is not a valid submodule name")"
	fi

	# perhaps the path exists and is already a git repo, else clone it
	if test -e "$sm_path"
	then
		if test -d "$sm_path"/.git || test -f "$sm_path"/.git
		then
			eval_gettextln "Adding existing repo at '\$sm_path' to the index"
		else
			die "$(eval_gettext "'\$sm_path' already exists and is not a valid git repo")"
		fi

	else
		if test -d ".git/modules/$sm_name"
		then
			if test -z "$force"
			then
				eval_gettextln >&2 "A git directory for '\$sm_name' is found locally with remote(s):"
				GIT_DIR=".git/modules/$sm_name" GIT_WORK_TREE=. git remote -v | grep '(fetch)' | sed -e s,^,"  ", -e s,' (fetch)',, >&2
				die "$(eval_gettextln "\
If you want to reuse this local git directory instead of cloning again from
  \$realrepo
use the '--force' option. If the local git directory is not the correct repo
or you are unsure what this means choose another name with the '--name' option.")"
			else
				eval_gettextln "Reactivating local git directory for submodule '\$sm_name'."
			fi
		fi
		git submodule--helper clone ${GIT_QUIET:+--quiet} ${progress:+"--progress"} --prefix "$wt_prefix" --path "$sm_path" --name "$sm_name" --url "$realrepo" ${reference:+"$reference"} ${dissociate:+"--dissociate"} ${depth:+"$depth"} || exit
		(
			sanitize_submodule_env
			cd "$sm_path" &&
			# ash fails to wordsplit ${branch:+-b "$branch"...}
			case "$branch" in
			'') git checkout -f -q ;;
			?*) git checkout -f -q -B "$branch" "origin/$branch" ;;
			esac
		) || die "$(eval_gettext "Unable to checkout submodule '\$sm_path'")"
	fi
	git config submodule."$sm_name".url "$realrepo"

	git add --no-warn-embedded-repo $force "$sm_path" ||
	die "$(eval_gettext "Failed to add submodule '\$sm_path'")"

	git config -f .gitmodules submodule."$sm_name".path "$sm_path" &&
	git config -f .gitmodules submodule."$sm_name".url "$repo" &&
	if test -n "$branch"
	then
		git config -f .gitmodules submodule."$sm_name".branch "$branch"
	fi &&
	git add --force .gitmodules ||
	die "$(eval_gettext "Failed to register submodule '\$sm_path'")"

	# NEEDSWORK: In a multi-working-tree world, this needs to be
	# set in the per-worktree config.
	if git config --get submodule.active >/dev/null
	then
		# If the submodule being adding isn't already covered by the
		# current configured pathspec, set the submodule's active flag
		if ! git submodule--helper is-active "$sm_path"
		then
			git config submodule."$sm_name".active "true"
		fi
	else
		git config submodule."$sm_name".active "true"
	fi
}

#
# Execute an arbitrary command sequence in each checked out
# submodule
#
# $@ = command to execute
#
cmd_foreach()
{
	# parse $args after "submodule ... foreach".
	while test $# -ne 0
	do
		case "$1" in
		-q|--quiet)
			GIT_QUIET=1
			;;
		--recursive)
			recursive=1
			;;
		-*)
			usage
			;;
		*)
			break
			;;
		esac
		shift
	done

	toplevel=$(pwd)

	# dup stdin so that it can be restored when running the external
	# command in the subshell (and a recursive call to this function)
	exec 3<&0

	{
		git submodule--helper list --prefix "$wt_prefix" ||
		echo "#unmatched" $?
	} |
	while read -r mode sha1 stage sm_path
	do
		die_if_unmatched "$mode" "$sha1"
		if test -e "$sm_path"/.git
		then
			displaypath=$(git submodule--helper relative-path "$prefix$sm_path" "$wt_prefix")
			say "$(eval_gettext "Entering '\$displaypath'")"
			name=$(git submodule--helper name "$sm_path")
			(
				prefix="$prefix$sm_path/"
				sanitize_submodule_env
				cd "$sm_path" &&
				sm_path=$(git submodule--helper relative-path "$sm_path" "$wt_prefix") &&
				# we make $path available to scripts ...
				path=$sm_path &&
				if test $# -eq 1
				then
					eval "$1"
				else
					"$@"
				fi &&
				if test -n "$recursive"
				then
					cmd_foreach "--recursive" "$@"
				fi
			) <&3 3<&- ||
			die "$(eval_gettext "Stopping at '\$displaypath'; script returned non-zero status.")"
		fi
	done
}

#
# Register submodules in .git/config
#
# $@ = requested paths (default to all)
#
cmd_init()
{
	# parse $args after "submodule ... init".
	while test $# -ne 0
	do
		case "$1" in
		-q|--quiet)
			GIT_QUIET=1
			;;
		--)
			shift
			break
			;;
		-*)
			usage
			;;
		*)
			break
			;;
		esac
		shift
	done

	git ${wt_prefix:+-C "$wt_prefix"} ${prefix:+--super-prefix "$prefix"} submodule--helper init ${GIT_QUIET:+--quiet}  "$@"
}

#
# Unregister submodules from .git/config and remove their work tree
#
cmd_deinit()
{
	# parse $args after "submodule ... deinit".
	deinit_all=
	while test $# -ne 0
	do
		case "$1" in
		-f|--force)
			force=$1
			;;
		-q|--quiet)
			GIT_QUIET=1
			;;
		--all)
			deinit_all=t
			;;
		--)
			shift
			break
			;;
		-*)
			usage
			;;
		*)
			break
			;;
		esac
		shift
	done

	git ${wt_prefix:+-C "$wt_prefix"} submodule--helper deinit ${GIT_QUIET:+--quiet} ${prefix:+--prefix "$prefix"} ${force:+--force} ${deinit_all:+--all} "$@"
}

is_tip_reachable () (
	sanitize_submodule_env &&
	cd "$1" &&
	rev=$(git rev-list -n 1 "$2" --not --all 2>/dev/null) &&
	test -z "$rev"
)

fetch_in_submodule () (
	sanitize_submodule_env &&
	cd "$1" &&
	case "$2" in
	'')
		git fetch ;;
	*)
		shift
		git fetch $(get_default_remote) "$@" ;;
	esac
)

#
# Update each submodule path to correct revision, using clone and checkout as needed
#
# $@ = requested paths (default to all)
#
cmd_update()
{
	# parse $args after "submodule ... update".
	while test $# -ne 0
	do
		case "$1" in
		-q|--quiet)
			GIT_QUIET=1
			;;
		--progress)
			progress=1
			;;
		-i|--init)
			init=1
			;;
		--require-init)
			init=1
			require_init=1
			;;
		--remote)
			remote=1
			;;
		-N|--no-fetch)
			nofetch=1
			;;
		-f|--force)
			force=$1
			;;
		-r|--rebase)
			update="rebase"
			;;
		--reference)
			case "$2" in '') usage ;; esac
			reference="--reference=$2"
			shift
			;;
		--reference=*)
			reference="$1"
			;;
		--dissociate)
			dissociate=1
			;;
		-m|--merge)
			update="merge"
			;;
		--recursive)
			recursive=1
			;;
		--checkout)
			update="checkout"
			;;
		--recommend-shallow)
			recommend_shallow="--recommend-shallow"
			;;
		--no-recommend-shallow)
			recommend_shallow="--no-recommend-shallow"
			;;
		--depth)
			case "$2" in '') usage ;; esac
			depth="--depth=$2"
			shift
			;;
		--depth=*)
			depth=$1
			;;
		-j|--jobs)
			case "$2" in '') usage ;; esac
			jobs="--jobs=$2"
			shift
			;;
		--jobs=*)
			jobs=$1
			;;
		--)
			shift
			break
			;;
		-*)
			usage
			;;
		*)
			break
			;;
		esac
		shift
	done

	if test -n "$init"
	then
		cmd_init "--" "$@" || return
	fi

	{
	git submodule--helper update-clone ${GIT_QUIET:+--quiet} \
		${progress:+"--progress"} \
		${wt_prefix:+--prefix "$wt_prefix"} \
		${prefix:+--recursive-prefix "$prefix"} \
		${update:+--update "$update"} \
		${reference:+"$reference"} \
		${dissociate:+"--dissociate"} \
		${depth:+--depth "$depth"} \
<<<<<<< HEAD
		$recommend_shallow \
		$jobs \
=======
		${require_init:+--require-init} \
		${recommend_shallow:+"$recommend_shallow"} \
		${jobs:+$jobs} \
>>>>>>> a5ab8d03
		"$@" || echo "#unmatched" $?
	} | {
	err=
	while read -r mode sha1 stage just_cloned sm_path
	do
		die_if_unmatched "$mode" "$sha1"

		name=$(git submodule--helper name "$sm_path") || exit
		if ! test -z "$update"
		then
			update_module=$update
		else
			update_module=$(git config submodule."$name".update)
			if test -z "$update_module"
			then
				update_module="checkout"
			fi
		fi

		displaypath=$(git submodule--helper relative-path "$prefix$sm_path" "$wt_prefix")

		if test $just_cloned -eq 1
		then
			subsha1=
			case "$update_module" in
			merge | rebase | none)
				update_module=checkout ;;
			esac
		else
			subsha1=$(sanitize_submodule_env; cd "$sm_path" &&
				git rev-parse --verify HEAD) ||
			die "$(eval_gettext "Unable to find current revision in submodule path '\$displaypath'")"
		fi

		if test -n "$remote"
		then
			branch=$(git submodule--helper remote-branch "$sm_path")
			if test -z "$nofetch"
			then
				# Fetch remote before determining tracking $sha1
				fetch_in_submodule "$sm_path" $depth ||
				die "$(eval_gettext "Unable to fetch in submodule path '\$sm_path'")"
			fi
			remote_name=$(sanitize_submodule_env; cd "$sm_path" && get_default_remote)
			sha1=$(sanitize_submodule_env; cd "$sm_path" &&
				git rev-parse --verify "${remote_name}/${branch}") ||
			die "$(eval_gettext "Unable to find current \${remote_name}/\${branch} revision in submodule path '\$sm_path'")"
		fi

		if test "$subsha1" != "$sha1" || test -n "$force"
		then
			subforce=$force
			# If we don't already have a -f flag and the submodule has never been checked out
			if test -z "$subsha1" && test -z "$force"
			then
				subforce="-f"
			fi

			if test -z "$nofetch"
			then
				# Run fetch only if $sha1 isn't present or it
				# is not reachable from a ref.
				is_tip_reachable "$sm_path" "$sha1" ||
				fetch_in_submodule "$sm_path" $depth ||
				say "$(eval_gettext "Unable to fetch in submodule path '\$displaypath'")"

				# Now we tried the usual fetch, but $sha1 may
				# not be reachable from any of the refs
				is_tip_reachable "$sm_path" "$sha1" ||
				fetch_in_submodule "$sm_path" $depth "$sha1" ||
				die "$(eval_gettext "Fetched in submodule path '\$displaypath', but it did not contain \$sha1. Direct fetching of that commit failed.")"
			fi

			must_die_on_failure=
			case "$update_module" in
			checkout)
				command="git checkout $subforce -q"
				die_msg="$(eval_gettext "Unable to checkout '\$sha1' in submodule path '\$displaypath'")"
				say_msg="$(eval_gettext "Submodule path '\$displaypath': checked out '\$sha1'")"
				;;
			rebase)
				command="git rebase"
				die_msg="$(eval_gettext "Unable to rebase '\$sha1' in submodule path '\$displaypath'")"
				say_msg="$(eval_gettext "Submodule path '\$displaypath': rebased into '\$sha1'")"
				must_die_on_failure=yes
				;;
			merge)
				command="git merge"
				die_msg="$(eval_gettext "Unable to merge '\$sha1' in submodule path '\$displaypath'")"
				say_msg="$(eval_gettext "Submodule path '\$displaypath': merged in '\$sha1'")"
				must_die_on_failure=yes
				;;
			!*)
				command="${update_module#!}"
				die_msg="$(eval_gettext "Execution of '\$command \$sha1' failed in submodule path '\$displaypath'")"
				say_msg="$(eval_gettext "Submodule path '\$displaypath': '\$command \$sha1'")"
				must_die_on_failure=yes
				;;
			*)
				die "$(eval_gettext "Invalid update mode '$update_module' for submodule '$name'")"
			esac

			if (sanitize_submodule_env; cd "$sm_path" && $command "$sha1")
			then
				say "$say_msg"
			elif test -n "$must_die_on_failure"
			then
				die_with_status 2 "$die_msg"
			else
				err="${err};$die_msg"
				continue
			fi
		fi

		if test -n "$recursive"
		then
			(
				prefix=$(git submodule--helper relative-path "$prefix$sm_path/" "$wt_prefix")
				wt_prefix=
				sanitize_submodule_env
				cd "$sm_path" &&
				eval cmd_update
			)
			res=$?
			if test $res -gt 0
			then
				die_msg="$(eval_gettext "Failed to recurse into submodule path '\$displaypath'")"
				if test $res -ne 2
				then
					err="${err};$die_msg"
					continue
				else
					die_with_status $res "$die_msg"
				fi
			fi
		fi
	done

	if test -n "$err"
	then
		OIFS=$IFS
		IFS=';'
		for e in $err
		do
			if test -n "$e"
			then
				echo >&2 "$e"
			fi
		done
		IFS=$OIFS
		exit 1
	fi
	}
}

#
# Show commit summary for submodules in index or working tree
#
# If '--cached' is given, show summary between index and given commit,
# or between working tree and given commit
#
# $@ = [commit (default 'HEAD'),] requested paths (default all)
#
cmd_summary() {
	summary_limit=-1
	for_status=
	diff_cmd=diff-index

	# parse $args after "submodule ... summary".
	while test $# -ne 0
	do
		case "$1" in
		--cached)
			cached="$1"
			;;
		--files)
			files="$1"
			;;
		--for-status)
			for_status="$1"
			;;
		-n|--summary-limit)
			summary_limit="$2"
			isnumber "$summary_limit" || usage
			shift
			;;
		--summary-limit=*)
			summary_limit="${1#--summary-limit=}"
			isnumber "$summary_limit" || usage
			;;
		--)
			shift
			break
			;;
		-*)
			usage
			;;
		*)
			break
			;;
		esac
		shift
	done

	test $summary_limit = 0 && return

	if rev=$(git rev-parse -q --verify --default HEAD ${1+"$1"})
	then
		head=$rev
		test $# = 0 || shift
	elif test -z "$1" || test "$1" = "HEAD"
	then
		# before the first commit: compare with an empty tree
		head=$(git hash-object -w -t tree --stdin </dev/null)
		test -z "$1" || shift
	else
		head="HEAD"
	fi

	if [ -n "$files" ]
	then
		test -n "$cached" &&
		die "$(gettext "The --cached option cannot be used with the --files option")"
		diff_cmd=diff-files
		head=
	fi

	cd_to_toplevel
	eval "set $(git rev-parse --sq --prefix "$wt_prefix" -- "$@")"
	# Get modified modules cared by user
	modules=$(git $diff_cmd $cached --ignore-submodules=dirty --raw $head -- "$@" |
		sane_egrep '^:([0-7]* )?160000' |
		while read -r mod_src mod_dst sha1_src sha1_dst status sm_path
		do
			# Always show modules deleted or type-changed (blob<->module)
			if test "$status" = D || test "$status" = T
			then
				printf '%s\n' "$sm_path"
				continue
			fi
			# Respect the ignore setting for --for-status.
			if test -n "$for_status"
			then
				name=$(git submodule--helper name "$sm_path")
				ignore_config=$(get_submodule_config "$name" ignore none)
				test $status != A && test $ignore_config = all && continue
			fi
			# Also show added or modified modules which are checked out
			GIT_DIR="$sm_path/.git" git rev-parse --git-dir >/dev/null 2>&1 &&
			printf '%s\n' "$sm_path"
		done
	)

	test -z "$modules" && return

	git $diff_cmd $cached --ignore-submodules=dirty --raw $head -- $modules |
	sane_egrep '^:([0-7]* )?160000' |
	cut -c2- |
	while read -r mod_src mod_dst sha1_src sha1_dst status name
	do
		if test -z "$cached" &&
			test $sha1_dst = 0000000000000000000000000000000000000000
		then
			case "$mod_dst" in
			160000)
				sha1_dst=$(GIT_DIR="$name/.git" git rev-parse HEAD)
				;;
			100644 | 100755 | 120000)
				sha1_dst=$(git hash-object $name)
				;;
			000000)
				;; # removed
			*)
				# unexpected type
				eval_gettextln "unexpected mode \$mod_dst" >&2
				continue ;;
			esac
		fi
		missing_src=
		missing_dst=

		test $mod_src = 160000 &&
		! GIT_DIR="$name/.git" git rev-parse -q --verify $sha1_src^0 >/dev/null &&
		missing_src=t

		test $mod_dst = 160000 &&
		! GIT_DIR="$name/.git" git rev-parse -q --verify $sha1_dst^0 >/dev/null &&
		missing_dst=t

		display_name=$(git submodule--helper relative-path "$name" "$wt_prefix")

		total_commits=
		case "$missing_src,$missing_dst" in
		t,)
			errmsg="$(eval_gettext "  Warn: \$display_name doesn't contain commit \$sha1_src")"
			;;
		,t)
			errmsg="$(eval_gettext "  Warn: \$display_name doesn't contain commit \$sha1_dst")"
			;;
		t,t)
			errmsg="$(eval_gettext "  Warn: \$display_name doesn't contain commits \$sha1_src and \$sha1_dst")"
			;;
		*)
			errmsg=
			total_commits=$(
			if test $mod_src = 160000 && test $mod_dst = 160000
			then
				range="$sha1_src...$sha1_dst"
			elif test $mod_src = 160000
			then
				range=$sha1_src
			else
				range=$sha1_dst
			fi
			GIT_DIR="$name/.git" \
			git rev-list --first-parent $range -- | wc -l
			)
			total_commits=" ($(($total_commits + 0)))"
			;;
		esac

		sha1_abbr_src=$(echo $sha1_src | cut -c1-7)
		sha1_abbr_dst=$(echo $sha1_dst | cut -c1-7)
		if test $status = T
		then
			blob="$(gettext "blob")"
			submodule="$(gettext "submodule")"
			if test $mod_dst = 160000
			then
				echo "* $display_name $sha1_abbr_src($blob)->$sha1_abbr_dst($submodule)$total_commits:"
			else
				echo "* $display_name $sha1_abbr_src($submodule)->$sha1_abbr_dst($blob)$total_commits:"
			fi
		else
			echo "* $display_name $sha1_abbr_src...$sha1_abbr_dst$total_commits:"
		fi
		if test -n "$errmsg"
		then
			# Don't give error msg for modification whose dst is not submodule
			# i.e. deleted or changed to blob
			test $mod_dst = 160000 && echo "$errmsg"
		else
			if test $mod_src = 160000 && test $mod_dst = 160000
			then
				limit=
				test $summary_limit -gt 0 && limit="-$summary_limit"
				GIT_DIR="$name/.git" \
				git log $limit --pretty='format:  %m %s' \
				--first-parent $sha1_src...$sha1_dst
			elif test $mod_dst = 160000
			then
				GIT_DIR="$name/.git" \
				git log --pretty='format:  > %s' -1 $sha1_dst
			else
				GIT_DIR="$name/.git" \
				git log --pretty='format:  < %s' -1 $sha1_src
			fi
			echo
		fi
		echo
	done
}
#
# List all submodules, prefixed with:
#  - submodule not initialized
#  + different revision checked out
#
# If --cached was specified the revision in the index will be printed
# instead of the currently checked out revision.
#
# $@ = requested paths (default to all)
#
cmd_status()
{
	# parse $args after "submodule ... status".
	while test $# -ne 0
	do
		case "$1" in
		-q|--quiet)
			GIT_QUIET=1
			;;
		--cached)
			cached=1
			;;
		--recursive)
			recursive=1
			;;
		--)
			shift
			break
			;;
		-*)
			usage
			;;
		*)
			break
			;;
		esac
		shift
	done

	git ${wt_prefix:+-C "$wt_prefix"} ${prefix:+--super-prefix "$prefix"} submodule--helper status ${GIT_QUIET:+--quiet} ${cached:+--cached} ${recursive:+--recursive} "$@"
}
#
# Sync remote urls for submodules
# This makes the value for remote.$remote.url match the value
# specified in .gitmodules.
#
cmd_sync()
{
	while test $# -ne 0
	do
		case "$1" in
		-q|--quiet)
			GIT_QUIET=1
			shift
			;;
		--recursive)
			recursive=1
			shift
			;;
		--)
			shift
			break
			;;
		-*)
			usage
			;;
		*)
			break
			;;
		esac
	done

	git ${wt_prefix:+-C "$wt_prefix"} ${prefix:+--super-prefix "$prefix"} submodule--helper sync ${GIT_QUIET:+--quiet} ${recursive:+--recursive} "$@"
}

cmd_absorbgitdirs()
{
	git submodule--helper absorb-git-dirs --prefix "$wt_prefix" "$@"
}

# This loop parses the command line arguments to find the
# subcommand name to dispatch.  Parsing of the subcommand specific
# options are primarily done by the subcommand implementations.
# Subcommand specific options such as --branch and --cached are
# parsed here as well, for backward compatibility.

while test $# != 0 && test -z "$command"
do
	case "$1" in
	add | foreach | init | deinit | update | status | summary | sync | absorbgitdirs)
		command=$1
		;;
	-q|--quiet)
		GIT_QUIET=1
		;;
	-b|--branch)
		case "$2" in
		'')
			usage
			;;
		esac
		branch="$2"; shift
		;;
	--cached)
		cached="$1"
		;;
	--)
		break
		;;
	-*)
		usage
		;;
	*)
		break
		;;
	esac
	shift
done

# No command word defaults to "status"
if test -z "$command"
then
    if test $# = 0
    then
	command=status
    else
	usage
    fi
fi

# "-b branch" is accepted only by "add"
if test -n "$branch" && test "$command" != add
then
	usage
fi

# "--cached" is accepted only by "status" and "summary"
if test -n "$cached" && test "$command" != status && test "$command" != summary
then
	usage
fi

"cmd_$command" "$@"<|MERGE_RESOLUTION|>--- conflicted
+++ resolved
@@ -569,14 +569,9 @@
 		${reference:+"$reference"} \
 		${dissociate:+"--dissociate"} \
 		${depth:+--depth "$depth"} \
-<<<<<<< HEAD
+		${require_init:+--require-init} \
 		$recommend_shallow \
 		$jobs \
-=======
-		${require_init:+--require-init} \
-		${recommend_shallow:+"$recommend_shallow"} \
-		${jobs:+$jobs} \
->>>>>>> a5ab8d03
 		"$@" || echo "#unmatched" $?
 	} | {
 	err=
