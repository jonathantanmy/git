#include <stdio.h>
#include <sys/types.h>
#include <sys/stat.h>
#include <dirent.h>
#include <unistd.h>
#include <stdlib.h>
#include <string.h>
#include <errno.h>
#include <limits.h>
#include <stdarg.h>
#include "git-compat-util.h"
#include "exec_cmd.h"

#include "builtin.h"

static void prepend_to_path(const char *dir, int len)
{
	char *path, *old_path = getenv("PATH");
	int path_len = len;

	if (!old_path)
		old_path = "/usr/local/bin:/usr/bin:/bin";

	path_len = len + strlen(old_path) + 1;

	path = malloc(path_len + 1);

	memcpy(path, dir, len);
	path[len] = ':';
	memcpy(path + len + 1, old_path, path_len - len);

	setenv("PATH", path, 1);
}

const char git_version_string[] = GIT_VERSION;

static void handle_internal_command(int argc, const char **argv, char **envp)
{
	const char *cmd = argv[0];
	static struct cmd_struct {
		const char *cmd;
		int (*fn)(int, const char **, char **);
	} commands[] = {
		{ "version", cmd_version },
		{ "help", cmd_help },
		{ "log", cmd_log },
		{ "whatchanged", cmd_whatchanged },
		{ "show", cmd_show },
<<<<<<< HEAD
		{ "push", cmd_push },
		{ "count-objects", cmd_count_objects },
		{ "diff", cmd_diff },
=======
		{ "grep", cmd_grep },
>>>>>>> f6647519
	};
	int i;

	/* Turn "git cmd --help" into "git help cmd" */
	if (argc > 1 && !strcmp(argv[1], "--help")) {
		argv[1] = argv[0];
		argv[0] = cmd = "help";
	}

	for (i = 0; i < ARRAY_SIZE(commands); i++) {
		struct cmd_struct *p = commands+i;
		if (strcmp(p->cmd, cmd))
			continue;
		exit(p->fn(argc, argv, envp));
	}
}

int main(int argc, const char **argv, char **envp)
{
	const char *cmd = argv[0];
	char *slash = strrchr(cmd, '/');
	char git_command[PATH_MAX + 1];
	const char *exec_path = NULL;

	/*
	 * Take the basename of argv[0] as the command
	 * name, and the dirname as the default exec_path
	 * if it's an absolute path and we don't have
	 * anything better.
	 */
	if (slash) {
		*slash++ = 0;
		if (*cmd == '/')
			exec_path = cmd;
		cmd = slash;
	}

	/*
	 * "git-xxxx" is the same as "git xxxx", but we obviously:
	 *
	 *  - cannot take flags in between the "git" and the "xxxx".
	 *  - cannot execute it externally (since it would just do
	 *    the same thing over again)
	 *
	 * So we just directly call the internal command handler, and
	 * die if that one cannot handle it.
	 */
	if (!strncmp(cmd, "git-", 4)) {
		cmd += 4;
		argv[0] = cmd;
		handle_internal_command(argc, argv, envp);
		die("cannot handle %s internally", cmd);
	}

	/* Default command: "help" */
	cmd = "help";

	/* Look for flags.. */
	while (argc > 1) {
		cmd = *++argv;
		argc--;

		if (strncmp(cmd, "--", 2))
			break;

		cmd += 2;

		/*
		 * For legacy reasons, the "version" and "help"
		 * commands can be written with "--" prepended
		 * to make them look like flags.
		 */
		if (!strcmp(cmd, "help"))
			break;
		if (!strcmp(cmd, "version"))
			break;

		/*
		 * Check remaining flags (which by now must be
		 * "--exec-path", but maybe we will accept
		 * other arguments some day)
		 */
		if (!strncmp(cmd, "exec-path", 9)) {
			cmd += 9;
			if (*cmd == '=') {
				git_set_exec_path(cmd + 1);
				continue;
			}
			puts(git_exec_path());
			exit(0);
		}
		cmd_usage(0, NULL, NULL);
	}
	argv[0] = cmd;

	/*
	 * We search for git commands in the following order:
	 *  - git_exec_path()
	 *  - the path of the "git" command if we could find it
	 *    in $0
	 *  - the regular PATH.
	 */
	if (exec_path)
		prepend_to_path(exec_path, strlen(exec_path));
	exec_path = git_exec_path();
	prepend_to_path(exec_path, strlen(exec_path));

	/* See if it's an internal command */
	handle_internal_command(argc, argv, envp);

	/* .. then try the external ones */
	execv_git_cmd(argv);

	if (errno == ENOENT)
		cmd_usage(0, exec_path, "'%s' is not a git-command", cmd);

	fprintf(stderr, "Failed to run command '%s': %s\n",
		git_command, strerror(errno));

	return 1;
}<|MERGE_RESOLUTION|>--- conflicted
+++ resolved
@@ -46,13 +46,10 @@
 		{ "log", cmd_log },
 		{ "whatchanged", cmd_whatchanged },
 		{ "show", cmd_show },
-<<<<<<< HEAD
 		{ "push", cmd_push },
 		{ "count-objects", cmd_count_objects },
 		{ "diff", cmd_diff },
-=======
 		{ "grep", cmd_grep },
->>>>>>> f6647519
 	};
 	int i;
 
