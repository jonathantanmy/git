--- conflicted
+++ resolved
@@ -3,23 +3,9 @@
 #include "color.h"
 #ifdef USE_LIBPCRE1
 #include <pcre.h>
-<<<<<<< HEAD
 #ifndef PCRE_NO_UTF8_CHECK
 #define PCRE_NO_UTF8_CHECK 0
 #endif
-#ifdef PCRE_CONFIG_JIT
-#if PCRE_MAJOR >= 8 && PCRE_MINOR >= 32
-#ifndef NO_LIBPCRE1_JIT
-#define GIT_PCRE1_USE_JIT
-#define GIT_PCRE_STUDY_JIT_COMPILE PCRE_STUDY_JIT_COMPILE
-#endif
-#endif
-#endif
-#ifndef GIT_PCRE_STUDY_JIT_COMPILE
-#define GIT_PCRE_STUDY_JIT_COMPILE 0
-#endif
-=======
->>>>>>> ff61681b
 #else
 typedef int pcre;
 typedef int pcre_extra;
