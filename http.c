#include "git-compat-util.h"
#include "http.h"
#include "pack.h"
#include "sideband.h"
#include "run-command.h"
#include "url.h"
#include "urlmatch.h"
#include "credential.h"
#include "version.h"
#include "pkt-line.h"
#include "gettext.h"
#include "transport.h"

static struct trace_key trace_curl = TRACE_KEY_INIT(CURL);
#if LIBCURL_VERSION_NUM >= 0x070a08
long int git_curl_ipresolve = CURL_IPRESOLVE_WHATEVER;
#else
long int git_curl_ipresolve;
#endif
int active_requests;
int http_is_verbose;
size_t http_post_buffer = 16 * LARGE_PACKET_MAX;

#if LIBCURL_VERSION_NUM >= 0x070a06
#define LIBCURL_CAN_HANDLE_AUTH_ANY
#endif

static int min_curl_sessions = 1;
static int curl_session_count;
#ifdef USE_CURL_MULTI
static int max_requests = -1;
static CURLM *curlm;
#endif
#ifndef NO_CURL_EASY_DUPHANDLE
static CURL *curl_default;
#endif

#define PREV_BUF_SIZE 4096

char curl_errorstr[CURL_ERROR_SIZE];

static int curl_ssl_verify = -1;
static int curl_ssl_try;
static const char *ssl_cert;
static const char *ssl_cipherlist;
static const char *ssl_version;
static struct {
	const char *name;
	long ssl_version;
} sslversions[] = {
	{ "sslv2", CURL_SSLVERSION_SSLv2 },
	{ "sslv3", CURL_SSLVERSION_SSLv3 },
	{ "tlsv1", CURL_SSLVERSION_TLSv1 },
#if LIBCURL_VERSION_NUM >= 0x072200
	{ "tlsv1.0", CURL_SSLVERSION_TLSv1_0 },
	{ "tlsv1.1", CURL_SSLVERSION_TLSv1_1 },
	{ "tlsv1.2", CURL_SSLVERSION_TLSv1_2 },
#endif
};
#if LIBCURL_VERSION_NUM >= 0x070903
static const char *ssl_key;
#endif
#if LIBCURL_VERSION_NUM >= 0x070908
static const char *ssl_capath;
#endif
#if LIBCURL_VERSION_NUM >= 0x072c00
static const char *ssl_pinnedkey;
#endif
static const char *ssl_cainfo;
static long curl_low_speed_limit = -1;
static long curl_low_speed_time = -1;
static int curl_ftp_no_epsv;
static const char *curl_http_proxy;
static const char *curl_no_proxy;
static const char *http_proxy_authmethod;
static struct {
	const char *name;
	long curlauth_param;
} proxy_authmethods[] = {
	{ "basic", CURLAUTH_BASIC },
	{ "digest", CURLAUTH_DIGEST },
	{ "negotiate", CURLAUTH_GSSNEGOTIATE },
	{ "ntlm", CURLAUTH_NTLM },
#ifdef LIBCURL_CAN_HANDLE_AUTH_ANY
	{ "anyauth", CURLAUTH_ANY },
#endif
	/*
	 * CURLAUTH_DIGEST_IE has no corresponding command-line option in
	 * curl(1) and is not included in CURLAUTH_ANY, so we leave it out
	 * here, too
	 */
};
#if LIBCURL_VERSION_NUM >= 0x071600
static const char *curl_deleg;
static struct {
	const char *name;
	long curl_deleg_param;
} curl_deleg_levels[] = {
	{ "none", CURLGSSAPI_DELEGATION_NONE },
	{ "policy", CURLGSSAPI_DELEGATION_POLICY_FLAG },
	{ "always", CURLGSSAPI_DELEGATION_FLAG },
};
#endif

static struct credential proxy_auth = CREDENTIAL_INIT;
static const char *curl_proxyuserpwd;
static const char *curl_cookie_file;
static int curl_save_cookies;
struct credential http_auth = CREDENTIAL_INIT;
static int http_proactive_auth;
static const char *user_agent;
static int curl_empty_auth;

enum http_follow_config http_follow_config = HTTP_FOLLOW_INITIAL;

#if LIBCURL_VERSION_NUM >= 0x071700
/* Use CURLOPT_KEYPASSWD as is */
#elif LIBCURL_VERSION_NUM >= 0x070903
#define CURLOPT_KEYPASSWD CURLOPT_SSLKEYPASSWD
#else
#define CURLOPT_KEYPASSWD CURLOPT_SSLCERTPASSWD
#endif

static struct credential cert_auth = CREDENTIAL_INIT;
static int ssl_cert_password_required;
#ifdef LIBCURL_CAN_HANDLE_AUTH_ANY
static unsigned long http_auth_methods = CURLAUTH_ANY;
#endif

static struct curl_slist *pragma_header;
static struct curl_slist *no_pragma_header;
static struct curl_slist *extra_http_headers;

static struct active_request_slot *active_queue_head;

static char *cached_accept_language;

size_t fread_buffer(char *ptr, size_t eltsize, size_t nmemb, void *buffer_)
{
	size_t size = eltsize * nmemb;
	struct buffer *buffer = buffer_;

	if (size > buffer->buf.len - buffer->posn)
		size = buffer->buf.len - buffer->posn;
	memcpy(ptr, buffer->buf.buf + buffer->posn, size);
	buffer->posn += size;

	return size;
}

#ifndef NO_CURL_IOCTL
curlioerr ioctl_buffer(CURL *handle, int cmd, void *clientp)
{
	struct buffer *buffer = clientp;

	switch (cmd) {
	case CURLIOCMD_NOP:
		return CURLIOE_OK;

	case CURLIOCMD_RESTARTREAD:
		buffer->posn = 0;
		return CURLIOE_OK;

	default:
		return CURLIOE_UNKNOWNCMD;
	}
}
#endif

size_t fwrite_buffer(char *ptr, size_t eltsize, size_t nmemb, void *buffer_)
{
	size_t size = eltsize * nmemb;
	struct strbuf *buffer = buffer_;

	strbuf_add(buffer, ptr, size);
	return size;
}

size_t fwrite_null(char *ptr, size_t eltsize, size_t nmemb, void *strbuf)
{
	return eltsize * nmemb;
}

static void closedown_active_slot(struct active_request_slot *slot)
{
	active_requests--;
	slot->in_use = 0;
}

static void finish_active_slot(struct active_request_slot *slot)
{
	closedown_active_slot(slot);
	curl_easy_getinfo(slot->curl, CURLINFO_HTTP_CODE, &slot->http_code);

	if (slot->finished != NULL)
		(*slot->finished) = 1;

	/* Store slot results so they can be read after the slot is reused */
	if (slot->results != NULL) {
		slot->results->curl_result = slot->curl_result;
		slot->results->http_code = slot->http_code;
#if LIBCURL_VERSION_NUM >= 0x070a08
		curl_easy_getinfo(slot->curl, CURLINFO_HTTPAUTH_AVAIL,
				  &slot->results->auth_avail);
#else
		slot->results->auth_avail = 0;
#endif

		curl_easy_getinfo(slot->curl, CURLINFO_HTTP_CONNECTCODE,
			&slot->results->http_connectcode);
	}

	/* Run callback if appropriate */
	if (slot->callback_func != NULL)
		slot->callback_func(slot->callback_data);
}

static void xmulti_remove_handle(struct active_request_slot *slot)
{
#ifdef USE_CURL_MULTI
	curl_multi_remove_handle(curlm, slot->curl);
#endif
}

#ifdef USE_CURL_MULTI
static void process_curl_messages(void)
{
	int num_messages;
	struct active_request_slot *slot;
	CURLMsg *curl_message = curl_multi_info_read(curlm, &num_messages);

	while (curl_message != NULL) {
		if (curl_message->msg == CURLMSG_DONE) {
			int curl_result = curl_message->data.result;
			slot = active_queue_head;
			while (slot != NULL &&
			       slot->curl != curl_message->easy_handle)
				slot = slot->next;
			if (slot != NULL) {
				xmulti_remove_handle(slot);
				slot->curl_result = curl_result;
				finish_active_slot(slot);
			} else {
				fprintf(stderr, "Received DONE message for unknown request!\n");
			}
		} else {
			fprintf(stderr, "Unknown CURL message received: %d\n",
				(int)curl_message->msg);
		}
		curl_message = curl_multi_info_read(curlm, &num_messages);
	}
}
#endif

static int http_options(const char *var, const char *value, void *cb)
{
	if (!strcmp("http.sslverify", var)) {
		curl_ssl_verify = git_config_bool(var, value);
		return 0;
	}
	if (!strcmp("http.sslcipherlist", var))
		return git_config_string(&ssl_cipherlist, var, value);
	if (!strcmp("http.sslversion", var))
		return git_config_string(&ssl_version, var, value);
	if (!strcmp("http.sslcert", var))
		return git_config_string(&ssl_cert, var, value);
#if LIBCURL_VERSION_NUM >= 0x070903
	if (!strcmp("http.sslkey", var))
		return git_config_string(&ssl_key, var, value);
#endif
#if LIBCURL_VERSION_NUM >= 0x070908
	if (!strcmp("http.sslcapath", var))
		return git_config_pathname(&ssl_capath, var, value);
#endif
	if (!strcmp("http.sslcainfo", var))
		return git_config_pathname(&ssl_cainfo, var, value);
	if (!strcmp("http.sslcertpasswordprotected", var)) {
		ssl_cert_password_required = git_config_bool(var, value);
		return 0;
	}
	if (!strcmp("http.ssltry", var)) {
		curl_ssl_try = git_config_bool(var, value);
		return 0;
	}
	if (!strcmp("http.minsessions", var)) {
		min_curl_sessions = git_config_int(var, value);
#ifndef USE_CURL_MULTI
		if (min_curl_sessions > 1)
			min_curl_sessions = 1;
#endif
		return 0;
	}
#ifdef USE_CURL_MULTI
	if (!strcmp("http.maxrequests", var)) {
		max_requests = git_config_int(var, value);
		return 0;
	}
#endif
	if (!strcmp("http.lowspeedlimit", var)) {
		curl_low_speed_limit = (long)git_config_int(var, value);
		return 0;
	}
	if (!strcmp("http.lowspeedtime", var)) {
		curl_low_speed_time = (long)git_config_int(var, value);
		return 0;
	}

	if (!strcmp("http.noepsv", var)) {
		curl_ftp_no_epsv = git_config_bool(var, value);
		return 0;
	}
	if (!strcmp("http.proxy", var))
		return git_config_string(&curl_http_proxy, var, value);

	if (!strcmp("http.proxyauthmethod", var))
		return git_config_string(&http_proxy_authmethod, var, value);

	if (!strcmp("http.cookiefile", var))
		return git_config_pathname(&curl_cookie_file, var, value);
	if (!strcmp("http.savecookies", var)) {
		curl_save_cookies = git_config_bool(var, value);
		return 0;
	}

	if (!strcmp("http.postbuffer", var)) {
		http_post_buffer = git_config_int(var, value);
		if (http_post_buffer < LARGE_PACKET_MAX)
			http_post_buffer = LARGE_PACKET_MAX;
		return 0;
	}

	if (!strcmp("http.useragent", var))
		return git_config_string(&user_agent, var, value);

	if (!strcmp("http.emptyauth", var)) {
		curl_empty_auth = git_config_bool(var, value);
		return 0;
	}

	if (!strcmp("http.delegation", var)) {
#if LIBCURL_VERSION_NUM >= 0x071600
		return git_config_string(&curl_deleg, var, value);
#else
		warning(_("Delegation control is not supported with cURL < 7.22.0"));
		return 0;
#endif
	}

	if (!strcmp("http.pinnedpubkey", var)) {
#if LIBCURL_VERSION_NUM >= 0x072c00
		return git_config_pathname(&ssl_pinnedkey, var, value);
#else
		warning(_("Public key pinning not supported with cURL < 7.44.0"));
		return 0;
#endif
	}

	if (!strcmp("http.extraheader", var)) {
		if (!value) {
			return config_error_nonbool(var);
		} else if (!*value) {
			curl_slist_free_all(extra_http_headers);
			extra_http_headers = NULL;
		} else {
			extra_http_headers =
				curl_slist_append(extra_http_headers, value);
		}
		return 0;
	}

	if (!strcmp("http.followredirects", var)) {
		if (value && !strcmp(value, "initial"))
			http_follow_config = HTTP_FOLLOW_INITIAL;
		else if (git_config_bool(var, value))
			http_follow_config = HTTP_FOLLOW_ALWAYS;
		else
			http_follow_config = HTTP_FOLLOW_NONE;
		return 0;
	}

	/* Fall back on the default ones */
	return git_default_config(var, value, cb);
}

static void init_curl_http_auth(CURL *result)
{
	if (!http_auth.username || !*http_auth.username) {
		if (curl_empty_auth)
			curl_easy_setopt(result, CURLOPT_USERPWD, ":");
		return;
	}

	credential_fill(&http_auth);

#if LIBCURL_VERSION_NUM >= 0x071301
	curl_easy_setopt(result, CURLOPT_USERNAME, http_auth.username);
	curl_easy_setopt(result, CURLOPT_PASSWORD, http_auth.password);
#else
	{
		static struct strbuf up = STRBUF_INIT;
		/*
		 * Note that we assume we only ever have a single set of
		 * credentials in a given program run, so we do not have
		 * to worry about updating this buffer, only setting its
		 * initial value.
		 */
		if (!up.len)
			strbuf_addf(&up, "%s:%s",
				http_auth.username, http_auth.password);
		curl_easy_setopt(result, CURLOPT_USERPWD, up.buf);
	}
#endif
}

/* *var must be free-able */
static void var_override(const char **var, char *value)
{
	if (value) {
		free((void *)*var);
		*var = xstrdup(value);
	}
}

static void set_proxyauth_name_password(CURL *result)
{
#if LIBCURL_VERSION_NUM >= 0x071301
		curl_easy_setopt(result, CURLOPT_PROXYUSERNAME,
			proxy_auth.username);
		curl_easy_setopt(result, CURLOPT_PROXYPASSWORD,
			proxy_auth.password);
#else
		struct strbuf s = STRBUF_INIT;

		strbuf_addstr_urlencode(&s, proxy_auth.username, 1);
		strbuf_addch(&s, ':');
		strbuf_addstr_urlencode(&s, proxy_auth.password, 1);
		curl_proxyuserpwd = strbuf_detach(&s, NULL);
		curl_easy_setopt(result, CURLOPT_PROXYUSERPWD, curl_proxyuserpwd);
#endif
}

static void init_curl_proxy_auth(CURL *result)
{
	if (proxy_auth.username) {
		if (!proxy_auth.password)
			credential_fill(&proxy_auth);
		set_proxyauth_name_password(result);
	}

	var_override(&http_proxy_authmethod, getenv("GIT_HTTP_PROXY_AUTHMETHOD"));

#if LIBCURL_VERSION_NUM >= 0x070a07 /* CURLOPT_PROXYAUTH and CURLAUTH_ANY */
	if (http_proxy_authmethod) {
		int i;
		for (i = 0; i < ARRAY_SIZE(proxy_authmethods); i++) {
			if (!strcmp(http_proxy_authmethod, proxy_authmethods[i].name)) {
				curl_easy_setopt(result, CURLOPT_PROXYAUTH,
						proxy_authmethods[i].curlauth_param);
				break;
			}
		}
		if (i == ARRAY_SIZE(proxy_authmethods)) {
			warning("unsupported proxy authentication method %s: using anyauth",
					http_proxy_authmethod);
			curl_easy_setopt(result, CURLOPT_PROXYAUTH, CURLAUTH_ANY);
		}
	}
	else
		curl_easy_setopt(result, CURLOPT_PROXYAUTH, CURLAUTH_ANY);
#endif
}

static int has_cert_password(void)
{
	if (ssl_cert == NULL || ssl_cert_password_required != 1)
		return 0;
	if (!cert_auth.password) {
		cert_auth.protocol = xstrdup("cert");
		cert_auth.username = xstrdup("");
		cert_auth.path = xstrdup(ssl_cert);
		credential_fill(&cert_auth);
	}
	return 1;
}

#if LIBCURL_VERSION_NUM >= 0x071900
static void set_curl_keepalive(CURL *c)
{
	curl_easy_setopt(c, CURLOPT_TCP_KEEPALIVE, 1);
}

#elif LIBCURL_VERSION_NUM >= 0x071000
static int sockopt_callback(void *client, curl_socket_t fd, curlsocktype type)
{
	int ka = 1;
	int rc;
	socklen_t len = (socklen_t)sizeof(ka);

	if (type != CURLSOCKTYPE_IPCXN)
		return 0;

	rc = setsockopt(fd, SOL_SOCKET, SO_KEEPALIVE, (void *)&ka, len);
	if (rc < 0)
		warning_errno("unable to set SO_KEEPALIVE on socket");

	return 0; /* CURL_SOCKOPT_OK only exists since curl 7.21.5 */
}

static void set_curl_keepalive(CURL *c)
{
	curl_easy_setopt(c, CURLOPT_SOCKOPTFUNCTION, sockopt_callback);
}

#else
static void set_curl_keepalive(CURL *c)
{
	/* not supported on older curl versions */
}
#endif

<<<<<<< HEAD
static void redact_sensitive_header(struct strbuf *header)
{
	const char *sensitive_header;

	if (skip_prefix(header->buf, "Authorization:", &sensitive_header) ||
	    skip_prefix(header->buf, "Proxy-Authorization:", &sensitive_header)) {
		/* The first token is the type, which is OK to log */
		while (isspace(*sensitive_header))
			sensitive_header++;
		while (*sensitive_header && !isspace(*sensitive_header))
			sensitive_header++;
		/* Everything else is opaque and possibly sensitive */
		strbuf_setlen(header,  sensitive_header - header->buf);
		strbuf_addstr(header, " <redacted>");
	}
}

static void curl_dump_header(const char *text, unsigned char *ptr, size_t size, int hide_sensitive_header)
{
	struct strbuf out = STRBUF_INIT;
	struct strbuf **headers, **header;

	strbuf_addf(&out, "%s, %10.10ld bytes (0x%8.8lx)\n",
		text, (long)size, (long)size);
	trace_strbuf(&trace_curl, &out);
	strbuf_reset(&out);
	strbuf_add(&out, ptr, size);
	headers = strbuf_split_max(&out, '\n', 0);

	for (header = headers; *header; header++) {
		if (hide_sensitive_header)
			redact_sensitive_header(*header);
		strbuf_insert((*header), 0, text, strlen(text));
		strbuf_insert((*header), strlen(text), ": ", 2);
		strbuf_rtrim((*header));
		strbuf_addch((*header), '\n');
		trace_strbuf(&trace_curl, (*header));
	}
	strbuf_list_free(headers);
	strbuf_release(&out);
}

static void curl_dump_data(const char *text, unsigned char *ptr, size_t size)
{
	size_t i;
	struct strbuf out = STRBUF_INIT;
	unsigned int width = 60;

	strbuf_addf(&out, "%s, %10.10ld bytes (0x%8.8lx)\n",
		text, (long)size, (long)size);
	trace_strbuf(&trace_curl, &out);

	for (i = 0; i < size; i += width) {
		size_t w;

		strbuf_reset(&out);
		strbuf_addf(&out, "%s: ", text);
		for (w = 0; (w < width) && (i + w < size); w++) {
			unsigned char ch = ptr[i + w];

			strbuf_addch(&out,
				       (ch >= 0x20) && (ch < 0x80)
				       ? ch : '.');
		}
		strbuf_addch(&out, '\n');
		trace_strbuf(&trace_curl, &out);
	}
	strbuf_release(&out);
}

static int curl_trace(CURL *handle, curl_infotype type, char *data, size_t size, void *userp)
{
	const char *text;
	enum { NO_FILTER = 0, DO_FILTER = 1 };

	switch (type) {
	case CURLINFO_TEXT:
		trace_printf_key(&trace_curl, "== Info: %s", data);
	default:		/* we ignore unknown types by default */
		return 0;

	case CURLINFO_HEADER_OUT:
		text = "=> Send header";
		curl_dump_header(text, (unsigned char *)data, size, DO_FILTER);
		break;
	case CURLINFO_DATA_OUT:
		text = "=> Send data";
		curl_dump_data(text, (unsigned char *)data, size);
		break;
	case CURLINFO_SSL_DATA_OUT:
		text = "=> Send SSL data";
		curl_dump_data(text, (unsigned char *)data, size);
		break;
	case CURLINFO_HEADER_IN:
		text = "<= Recv header";
		curl_dump_header(text, (unsigned char *)data, size, NO_FILTER);
		break;
	case CURLINFO_DATA_IN:
		text = "<= Recv data";
		curl_dump_data(text, (unsigned char *)data, size);
		break;
	case CURLINFO_SSL_DATA_IN:
		text = "<= Recv SSL data";
		curl_dump_data(text, (unsigned char *)data, size);
		break;
	}
	return 0;
}

void setup_curl_trace(CURL *handle)
{
	if (!trace_want(&trace_curl))
		return;
	curl_easy_setopt(handle, CURLOPT_VERBOSE, 1L);
	curl_easy_setopt(handle, CURLOPT_DEBUGFUNCTION, curl_trace);
	curl_easy_setopt(handle, CURLOPT_DEBUGDATA, NULL);
}


=======
static long get_curl_allowed_protocols(int from_user)
{
	long allowed_protocols = 0;

	if (is_transport_allowed("http", from_user))
		allowed_protocols |= CURLPROTO_HTTP;
	if (is_transport_allowed("https", from_user))
		allowed_protocols |= CURLPROTO_HTTPS;
	if (is_transport_allowed("ftp", from_user))
		allowed_protocols |= CURLPROTO_FTP;
	if (is_transport_allowed("ftps", from_user))
		allowed_protocols |= CURLPROTO_FTPS;

	return allowed_protocols;
}

>>>>>>> abcbdc03
static CURL *get_curl_handle(void)
{
	CURL *result = curl_easy_init();

	if (!result)
		die("curl_easy_init failed");

	if (!curl_ssl_verify) {
		curl_easy_setopt(result, CURLOPT_SSL_VERIFYPEER, 0);
		curl_easy_setopt(result, CURLOPT_SSL_VERIFYHOST, 0);
	} else {
		/* Verify authenticity of the peer's certificate */
		curl_easy_setopt(result, CURLOPT_SSL_VERIFYPEER, 1);
		/* The name in the cert must match whom we tried to connect */
		curl_easy_setopt(result, CURLOPT_SSL_VERIFYHOST, 2);
	}

#if LIBCURL_VERSION_NUM >= 0x070907
	curl_easy_setopt(result, CURLOPT_NETRC, CURL_NETRC_OPTIONAL);
#endif
#ifdef LIBCURL_CAN_HANDLE_AUTH_ANY
	curl_easy_setopt(result, CURLOPT_HTTPAUTH, CURLAUTH_ANY);
#endif

#if LIBCURL_VERSION_NUM >= 0x071600
	if (curl_deleg) {
		int i;
		for (i = 0; i < ARRAY_SIZE(curl_deleg_levels); i++) {
			if (!strcmp(curl_deleg, curl_deleg_levels[i].name)) {
				curl_easy_setopt(result, CURLOPT_GSSAPI_DELEGATION,
						curl_deleg_levels[i].curl_deleg_param);
				break;
			}
		}
		if (i == ARRAY_SIZE(curl_deleg_levels))
			warning("Unknown delegation method '%s': using default",
				curl_deleg);
	}
#endif

	if (http_proactive_auth)
		init_curl_http_auth(result);

	if (getenv("GIT_SSL_VERSION"))
		ssl_version = getenv("GIT_SSL_VERSION");
	if (ssl_version && *ssl_version) {
		int i;
		for (i = 0; i < ARRAY_SIZE(sslversions); i++) {
			if (!strcmp(ssl_version, sslversions[i].name)) {
				curl_easy_setopt(result, CURLOPT_SSLVERSION,
						 sslversions[i].ssl_version);
				break;
			}
		}
		if (i == ARRAY_SIZE(sslversions))
			warning("unsupported ssl version %s: using default",
				ssl_version);
	}

	if (getenv("GIT_SSL_CIPHER_LIST"))
		ssl_cipherlist = getenv("GIT_SSL_CIPHER_LIST");
	if (ssl_cipherlist != NULL && *ssl_cipherlist)
		curl_easy_setopt(result, CURLOPT_SSL_CIPHER_LIST,
				ssl_cipherlist);

	if (ssl_cert != NULL)
		curl_easy_setopt(result, CURLOPT_SSLCERT, ssl_cert);
	if (has_cert_password())
		curl_easy_setopt(result, CURLOPT_KEYPASSWD, cert_auth.password);
#if LIBCURL_VERSION_NUM >= 0x070903
	if (ssl_key != NULL)
		curl_easy_setopt(result, CURLOPT_SSLKEY, ssl_key);
#endif
#if LIBCURL_VERSION_NUM >= 0x070908
	if (ssl_capath != NULL)
		curl_easy_setopt(result, CURLOPT_CAPATH, ssl_capath);
#endif
#if LIBCURL_VERSION_NUM >= 0x072c00
	if (ssl_pinnedkey != NULL)
		curl_easy_setopt(result, CURLOPT_PINNEDPUBLICKEY, ssl_pinnedkey);
#endif
	if (ssl_cainfo != NULL)
		curl_easy_setopt(result, CURLOPT_CAINFO, ssl_cainfo);

	if (curl_low_speed_limit > 0 && curl_low_speed_time > 0) {
		curl_easy_setopt(result, CURLOPT_LOW_SPEED_LIMIT,
				 curl_low_speed_limit);
		curl_easy_setopt(result, CURLOPT_LOW_SPEED_TIME,
				 curl_low_speed_time);
	}

	curl_easy_setopt(result, CURLOPT_MAXREDIRS, 20);
#if LIBCURL_VERSION_NUM >= 0x071301
	curl_easy_setopt(result, CURLOPT_POSTREDIR, CURL_REDIR_POST_ALL);
#elif LIBCURL_VERSION_NUM >= 0x071101
	curl_easy_setopt(result, CURLOPT_POST301, 1);
#endif
#if LIBCURL_VERSION_NUM >= 0x071304
	curl_easy_setopt(result, CURLOPT_REDIR_PROTOCOLS,
			 get_curl_allowed_protocols(0));
	curl_easy_setopt(result, CURLOPT_PROTOCOLS,
			 get_curl_allowed_protocols(-1));
#else
	warning("protocol restrictions not applied to curl redirects because\n"
		"your curl version is too old (>= 7.19.4)");
#endif
	if (getenv("GIT_CURL_VERBOSE"))
		curl_easy_setopt(result, CURLOPT_VERBOSE, 1L);
	setup_curl_trace(result);

	curl_easy_setopt(result, CURLOPT_USERAGENT,
		user_agent ? user_agent : git_user_agent());

	if (curl_ftp_no_epsv)
		curl_easy_setopt(result, CURLOPT_FTP_USE_EPSV, 0);

#ifdef CURLOPT_USE_SSL
	if (curl_ssl_try)
		curl_easy_setopt(result, CURLOPT_USE_SSL, CURLUSESSL_TRY);
#endif

	/*
	 * CURL also examines these variables as a fallback; but we need to query
	 * them here in order to decide whether to prompt for missing password (cf.
	 * init_curl_proxy_auth()).
	 *
	 * Unlike many other common environment variables, these are historically
	 * lowercase only. It appears that CURL did not know this and implemented
	 * only uppercase variants, which was later corrected to take both - with
	 * the exception of http_proxy, which is lowercase only also in CURL. As
	 * the lowercase versions are the historical quasi-standard, they take
	 * precedence here, as in CURL.
	 */
	if (!curl_http_proxy) {
		if (http_auth.protocol && !strcmp(http_auth.protocol, "https")) {
			var_override(&curl_http_proxy, getenv("HTTPS_PROXY"));
			var_override(&curl_http_proxy, getenv("https_proxy"));
		} else {
			var_override(&curl_http_proxy, getenv("http_proxy"));
		}
		if (!curl_http_proxy) {
			var_override(&curl_http_proxy, getenv("ALL_PROXY"));
			var_override(&curl_http_proxy, getenv("all_proxy"));
		}
	}

	if (curl_http_proxy) {
		curl_easy_setopt(result, CURLOPT_PROXY, curl_http_proxy);
#if LIBCURL_VERSION_NUM >= 0x071800
		if (starts_with(curl_http_proxy, "socks5h"))
			curl_easy_setopt(result,
				CURLOPT_PROXYTYPE, CURLPROXY_SOCKS5_HOSTNAME);
		else if (starts_with(curl_http_proxy, "socks5"))
			curl_easy_setopt(result,
				CURLOPT_PROXYTYPE, CURLPROXY_SOCKS5);
		else if (starts_with(curl_http_proxy, "socks4a"))
			curl_easy_setopt(result,
				CURLOPT_PROXYTYPE, CURLPROXY_SOCKS4A);
		else if (starts_with(curl_http_proxy, "socks"))
			curl_easy_setopt(result,
				CURLOPT_PROXYTYPE, CURLPROXY_SOCKS4);
#endif
		if (strstr(curl_http_proxy, "://"))
			credential_from_url(&proxy_auth, curl_http_proxy);
		else {
			struct strbuf url = STRBUF_INIT;
			strbuf_addf(&url, "http://%s", curl_http_proxy);
			credential_from_url(&proxy_auth, url.buf);
			strbuf_release(&url);
		}

		curl_easy_setopt(result, CURLOPT_PROXY, proxy_auth.host);
#if LIBCURL_VERSION_NUM >= 0x071304
		var_override(&curl_no_proxy, getenv("NO_PROXY"));
		var_override(&curl_no_proxy, getenv("no_proxy"));
		curl_easy_setopt(result, CURLOPT_NOPROXY, curl_no_proxy);
#endif
	}
	init_curl_proxy_auth(result);

	set_curl_keepalive(result);

	return result;
}

static void set_from_env(const char **var, const char *envname)
{
	const char *val = getenv(envname);
	if (val)
		*var = val;
}

void http_init(struct remote *remote, const char *url, int proactive_auth)
{
	char *low_speed_limit;
	char *low_speed_time;
	char *normalized_url;
	struct urlmatch_config config = { STRING_LIST_INIT_DUP };

	config.section = "http";
	config.key = NULL;
	config.collect_fn = http_options;
	config.cascade_fn = git_default_config;
	config.cb = NULL;

	http_is_verbose = 0;
	normalized_url = url_normalize(url, &config.url);

	git_config(urlmatch_config_entry, &config);
	free(normalized_url);

	if (curl_global_init(CURL_GLOBAL_ALL) != CURLE_OK)
		die("curl_global_init failed");

	http_proactive_auth = proactive_auth;

	if (remote && remote->http_proxy)
		curl_http_proxy = xstrdup(remote->http_proxy);

	if (remote)
		var_override(&http_proxy_authmethod, remote->http_proxy_authmethod);

	pragma_header = curl_slist_append(http_copy_default_headers(),
		"Pragma: no-cache");
	no_pragma_header = curl_slist_append(http_copy_default_headers(),
		"Pragma:");

#ifdef USE_CURL_MULTI
	{
		char *http_max_requests = getenv("GIT_HTTP_MAX_REQUESTS");
		if (http_max_requests != NULL)
			max_requests = atoi(http_max_requests);
	}

	curlm = curl_multi_init();
	if (!curlm)
		die("curl_multi_init failed");
#endif

	if (getenv("GIT_SSL_NO_VERIFY"))
		curl_ssl_verify = 0;

	set_from_env(&ssl_cert, "GIT_SSL_CERT");
#if LIBCURL_VERSION_NUM >= 0x070903
	set_from_env(&ssl_key, "GIT_SSL_KEY");
#endif
#if LIBCURL_VERSION_NUM >= 0x070908
	set_from_env(&ssl_capath, "GIT_SSL_CAPATH");
#endif
	set_from_env(&ssl_cainfo, "GIT_SSL_CAINFO");

	set_from_env(&user_agent, "GIT_HTTP_USER_AGENT");

	low_speed_limit = getenv("GIT_HTTP_LOW_SPEED_LIMIT");
	if (low_speed_limit != NULL)
		curl_low_speed_limit = strtol(low_speed_limit, NULL, 10);
	low_speed_time = getenv("GIT_HTTP_LOW_SPEED_TIME");
	if (low_speed_time != NULL)
		curl_low_speed_time = strtol(low_speed_time, NULL, 10);

	if (curl_ssl_verify == -1)
		curl_ssl_verify = 1;

	curl_session_count = 0;
#ifdef USE_CURL_MULTI
	if (max_requests < 1)
		max_requests = DEFAULT_MAX_REQUESTS;
#endif

	if (getenv("GIT_CURL_FTP_NO_EPSV"))
		curl_ftp_no_epsv = 1;

	if (url) {
		credential_from_url(&http_auth, url);
		if (!ssl_cert_password_required &&
		    getenv("GIT_SSL_CERT_PASSWORD_PROTECTED") &&
		    starts_with(url, "https://"))
			ssl_cert_password_required = 1;
	}

#ifndef NO_CURL_EASY_DUPHANDLE
	curl_default = get_curl_handle();
#endif
}

void http_cleanup(void)
{
	struct active_request_slot *slot = active_queue_head;

	while (slot != NULL) {
		struct active_request_slot *next = slot->next;
		if (slot->curl != NULL) {
			xmulti_remove_handle(slot);
			curl_easy_cleanup(slot->curl);
		}
		free(slot);
		slot = next;
	}
	active_queue_head = NULL;

#ifndef NO_CURL_EASY_DUPHANDLE
	curl_easy_cleanup(curl_default);
#endif

#ifdef USE_CURL_MULTI
	curl_multi_cleanup(curlm);
#endif
	curl_global_cleanup();

	curl_slist_free_all(extra_http_headers);
	extra_http_headers = NULL;

	curl_slist_free_all(pragma_header);
	pragma_header = NULL;

	curl_slist_free_all(no_pragma_header);
	no_pragma_header = NULL;

	if (curl_http_proxy) {
		free((void *)curl_http_proxy);
		curl_http_proxy = NULL;
	}

	if (proxy_auth.password) {
		memset(proxy_auth.password, 0, strlen(proxy_auth.password));
		free(proxy_auth.password);
		proxy_auth.password = NULL;
	}

	free((void *)curl_proxyuserpwd);
	curl_proxyuserpwd = NULL;

	free((void *)http_proxy_authmethod);
	http_proxy_authmethod = NULL;

	if (cert_auth.password != NULL) {
		memset(cert_auth.password, 0, strlen(cert_auth.password));
		free(cert_auth.password);
		cert_auth.password = NULL;
	}
	ssl_cert_password_required = 0;

	free(cached_accept_language);
	cached_accept_language = NULL;
}

struct active_request_slot *get_active_slot(void)
{
	struct active_request_slot *slot = active_queue_head;
	struct active_request_slot *newslot;

#ifdef USE_CURL_MULTI
	int num_transfers;

	/* Wait for a slot to open up if the queue is full */
	while (active_requests >= max_requests) {
		curl_multi_perform(curlm, &num_transfers);
		if (num_transfers < active_requests)
			process_curl_messages();
	}
#endif

	while (slot != NULL && slot->in_use)
		slot = slot->next;

	if (slot == NULL) {
		newslot = xmalloc(sizeof(*newslot));
		newslot->curl = NULL;
		newslot->in_use = 0;
		newslot->next = NULL;

		slot = active_queue_head;
		if (slot == NULL) {
			active_queue_head = newslot;
		} else {
			while (slot->next != NULL)
				slot = slot->next;
			slot->next = newslot;
		}
		slot = newslot;
	}

	if (slot->curl == NULL) {
#ifdef NO_CURL_EASY_DUPHANDLE
		slot->curl = get_curl_handle();
#else
		slot->curl = curl_easy_duphandle(curl_default);
#endif
		curl_session_count++;
	}

	active_requests++;
	slot->in_use = 1;
	slot->results = NULL;
	slot->finished = NULL;
	slot->callback_data = NULL;
	slot->callback_func = NULL;
	curl_easy_setopt(slot->curl, CURLOPT_COOKIEFILE, curl_cookie_file);
	if (curl_save_cookies)
		curl_easy_setopt(slot->curl, CURLOPT_COOKIEJAR, curl_cookie_file);
	curl_easy_setopt(slot->curl, CURLOPT_HTTPHEADER, pragma_header);
	curl_easy_setopt(slot->curl, CURLOPT_ERRORBUFFER, curl_errorstr);
	curl_easy_setopt(slot->curl, CURLOPT_CUSTOMREQUEST, NULL);
	curl_easy_setopt(slot->curl, CURLOPT_READFUNCTION, NULL);
	curl_easy_setopt(slot->curl, CURLOPT_WRITEFUNCTION, NULL);
	curl_easy_setopt(slot->curl, CURLOPT_POSTFIELDS, NULL);
	curl_easy_setopt(slot->curl, CURLOPT_UPLOAD, 0);
	curl_easy_setopt(slot->curl, CURLOPT_HTTPGET, 1);
	curl_easy_setopt(slot->curl, CURLOPT_FAILONERROR, 1);
	curl_easy_setopt(slot->curl, CURLOPT_RANGE, NULL);

	/*
	 * Default following to off unless "ALWAYS" is configured; this gives
	 * callers a sane starting point, and they can tweak for individual
	 * HTTP_FOLLOW_* cases themselves.
	 */
	if (http_follow_config == HTTP_FOLLOW_ALWAYS)
		curl_easy_setopt(slot->curl, CURLOPT_FOLLOWLOCATION, 1);
	else
		curl_easy_setopt(slot->curl, CURLOPT_FOLLOWLOCATION, 0);

#if LIBCURL_VERSION_NUM >= 0x070a08
	curl_easy_setopt(slot->curl, CURLOPT_IPRESOLVE, git_curl_ipresolve);
#endif
#ifdef LIBCURL_CAN_HANDLE_AUTH_ANY
	curl_easy_setopt(slot->curl, CURLOPT_HTTPAUTH, http_auth_methods);
#endif
	if (http_auth.password || curl_empty_auth)
		init_curl_http_auth(slot->curl);

	return slot;
}

int start_active_slot(struct active_request_slot *slot)
{
#ifdef USE_CURL_MULTI
	CURLMcode curlm_result = curl_multi_add_handle(curlm, slot->curl);
	int num_transfers;

	if (curlm_result != CURLM_OK &&
	    curlm_result != CURLM_CALL_MULTI_PERFORM) {
		warning("curl_multi_add_handle failed: %s",
			curl_multi_strerror(curlm_result));
		active_requests--;
		slot->in_use = 0;
		return 0;
	}

	/*
	 * We know there must be something to do, since we just added
	 * something.
	 */
	curl_multi_perform(curlm, &num_transfers);
#endif
	return 1;
}

#ifdef USE_CURL_MULTI
struct fill_chain {
	void *data;
	int (*fill)(void *);
	struct fill_chain *next;
};

static struct fill_chain *fill_cfg;

void add_fill_function(void *data, int (*fill)(void *))
{
	struct fill_chain *new = xmalloc(sizeof(*new));
	struct fill_chain **linkp = &fill_cfg;
	new->data = data;
	new->fill = fill;
	new->next = NULL;
	while (*linkp)
		linkp = &(*linkp)->next;
	*linkp = new;
}

void fill_active_slots(void)
{
	struct active_request_slot *slot = active_queue_head;

	while (active_requests < max_requests) {
		struct fill_chain *fill;
		for (fill = fill_cfg; fill; fill = fill->next)
			if (fill->fill(fill->data))
				break;

		if (!fill)
			break;
	}

	while (slot != NULL) {
		if (!slot->in_use && slot->curl != NULL
			&& curl_session_count > min_curl_sessions) {
			curl_easy_cleanup(slot->curl);
			slot->curl = NULL;
			curl_session_count--;
		}
		slot = slot->next;
	}
}

void step_active_slots(void)
{
	int num_transfers;
	CURLMcode curlm_result;

	do {
		curlm_result = curl_multi_perform(curlm, &num_transfers);
	} while (curlm_result == CURLM_CALL_MULTI_PERFORM);
	if (num_transfers < active_requests) {
		process_curl_messages();
		fill_active_slots();
	}
}
#endif

void run_active_slot(struct active_request_slot *slot)
{
#ifdef USE_CURL_MULTI
	fd_set readfds;
	fd_set writefds;
	fd_set excfds;
	int max_fd;
	struct timeval select_timeout;
	int finished = 0;

	slot->finished = &finished;
	while (!finished) {
		step_active_slots();

		if (slot->in_use) {
#if LIBCURL_VERSION_NUM >= 0x070f04
			long curl_timeout;
			curl_multi_timeout(curlm, &curl_timeout);
			if (curl_timeout == 0) {
				continue;
			} else if (curl_timeout == -1) {
				select_timeout.tv_sec  = 0;
				select_timeout.tv_usec = 50000;
			} else {
				select_timeout.tv_sec  =  curl_timeout / 1000;
				select_timeout.tv_usec = (curl_timeout % 1000) * 1000;
			}
#else
			select_timeout.tv_sec  = 0;
			select_timeout.tv_usec = 50000;
#endif

			max_fd = -1;
			FD_ZERO(&readfds);
			FD_ZERO(&writefds);
			FD_ZERO(&excfds);
			curl_multi_fdset(curlm, &readfds, &writefds, &excfds, &max_fd);

			/*
			 * It can happen that curl_multi_timeout returns a pathologically
			 * long timeout when curl_multi_fdset returns no file descriptors
			 * to read.  See commit message for more details.
			 */
			if (max_fd < 0 &&
			    (select_timeout.tv_sec > 0 ||
			     select_timeout.tv_usec > 50000)) {
				select_timeout.tv_sec  = 0;
				select_timeout.tv_usec = 50000;
			}

			select(max_fd+1, &readfds, &writefds, &excfds, &select_timeout);
		}
	}
#else
	while (slot->in_use) {
		slot->curl_result = curl_easy_perform(slot->curl);
		finish_active_slot(slot);
	}
#endif
}

static void release_active_slot(struct active_request_slot *slot)
{
	closedown_active_slot(slot);
	if (slot->curl) {
		xmulti_remove_handle(slot);
		if (curl_session_count > min_curl_sessions) {
			curl_easy_cleanup(slot->curl);
			slot->curl = NULL;
			curl_session_count--;
		}
	}
#ifdef USE_CURL_MULTI
	fill_active_slots();
#endif
}

void finish_all_active_slots(void)
{
	struct active_request_slot *slot = active_queue_head;

	while (slot != NULL)
		if (slot->in_use) {
			run_active_slot(slot);
			slot = active_queue_head;
		} else {
			slot = slot->next;
		}
}

/* Helpers for modifying and creating URLs */
static inline int needs_quote(int ch)
{
	if (((ch >= 'A') && (ch <= 'Z'))
			|| ((ch >= 'a') && (ch <= 'z'))
			|| ((ch >= '0') && (ch <= '9'))
			|| (ch == '/')
			|| (ch == '-')
			|| (ch == '.'))
		return 0;
	return 1;
}

static char *quote_ref_url(const char *base, const char *ref)
{
	struct strbuf buf = STRBUF_INIT;
	const char *cp;
	int ch;

	end_url_with_slash(&buf, base);

	for (cp = ref; (ch = *cp) != 0; cp++)
		if (needs_quote(ch))
			strbuf_addf(&buf, "%%%02x", ch);
		else
			strbuf_addch(&buf, *cp);

	return strbuf_detach(&buf, NULL);
}

void append_remote_object_url(struct strbuf *buf, const char *url,
			      const char *hex,
			      int only_two_digit_prefix)
{
	end_url_with_slash(buf, url);

	strbuf_addf(buf, "objects/%.*s/", 2, hex);
	if (!only_two_digit_prefix)
		strbuf_addstr(buf, hex + 2);
}

char *get_remote_object_url(const char *url, const char *hex,
			    int only_two_digit_prefix)
{
	struct strbuf buf = STRBUF_INIT;
	append_remote_object_url(&buf, url, hex, only_two_digit_prefix);
	return strbuf_detach(&buf, NULL);
}

static int handle_curl_result(struct slot_results *results)
{
	/*
	 * If we see a failing http code with CURLE_OK, we have turned off
	 * FAILONERROR (to keep the server's custom error response), and should
	 * translate the code into failure here.
	 *
	 * Likewise, if we see a redirect (30x code), that means we turned off
	 * redirect-following, and we should treat the result as an error.
	 */
	if (results->curl_result == CURLE_OK &&
	    results->http_code >= 300) {
		results->curl_result = CURLE_HTTP_RETURNED_ERROR;
		/*
		 * Normally curl will already have put the "reason phrase"
		 * from the server into curl_errorstr; unfortunately without
		 * FAILONERROR it is lost, so we can give only the numeric
		 * status code.
		 */
		snprintf(curl_errorstr, sizeof(curl_errorstr),
			 "The requested URL returned error: %ld",
			 results->http_code);
	}

	if (results->curl_result == CURLE_OK) {
		credential_approve(&http_auth);
		if (proxy_auth.password)
			credential_approve(&proxy_auth);
		return HTTP_OK;
	} else if (missing_target(results))
		return HTTP_MISSING_TARGET;
	else if (results->http_code == 401) {
		if (http_auth.username && http_auth.password) {
			credential_reject(&http_auth);
			return HTTP_NOAUTH;
		} else {
#ifdef LIBCURL_CAN_HANDLE_AUTH_ANY
			http_auth_methods &= ~CURLAUTH_GSSNEGOTIATE;
#endif
			return HTTP_REAUTH;
		}
	} else {
		if (results->http_connectcode == 407)
			credential_reject(&proxy_auth);
#if LIBCURL_VERSION_NUM >= 0x070c00
		if (!curl_errorstr[0])
			strlcpy(curl_errorstr,
				curl_easy_strerror(results->curl_result),
				sizeof(curl_errorstr));
#endif
		return HTTP_ERROR;
	}
}

int run_one_slot(struct active_request_slot *slot,
		 struct slot_results *results)
{
	slot->results = results;
	if (!start_active_slot(slot)) {
		snprintf(curl_errorstr, sizeof(curl_errorstr),
			 "failed to start HTTP request");
		return HTTP_START_FAILED;
	}

	run_active_slot(slot);
	return handle_curl_result(results);
}

struct curl_slist *http_copy_default_headers(void)
{
	struct curl_slist *headers = NULL, *h;

	for (h = extra_http_headers; h; h = h->next)
		headers = curl_slist_append(headers, h->data);

	return headers;
}

static CURLcode curlinfo_strbuf(CURL *curl, CURLINFO info, struct strbuf *buf)
{
	char *ptr;
	CURLcode ret;

	strbuf_reset(buf);
	ret = curl_easy_getinfo(curl, info, &ptr);
	if (!ret && ptr)
		strbuf_addstr(buf, ptr);
	return ret;
}

/*
 * Check for and extract a content-type parameter. "raw"
 * should be positioned at the start of the potential
 * parameter, with any whitespace already removed.
 *
 * "name" is the name of the parameter. The value is appended
 * to "out".
 */
static int extract_param(const char *raw, const char *name,
			 struct strbuf *out)
{
	size_t len = strlen(name);

	if (strncasecmp(raw, name, len))
		return -1;
	raw += len;

	if (*raw != '=')
		return -1;
	raw++;

	while (*raw && !isspace(*raw) && *raw != ';')
		strbuf_addch(out, *raw++);
	return 0;
}

/*
 * Extract a normalized version of the content type, with any
 * spaces suppressed, all letters lowercased, and no trailing ";"
 * or parameters.
 *
 * Note that we will silently remove even invalid whitespace. For
 * example, "text / plain" is specifically forbidden by RFC 2616,
 * but "text/plain" is the only reasonable output, and this keeps
 * our code simple.
 *
 * If the "charset" argument is not NULL, store the value of any
 * charset parameter there.
 *
 * Example:
 *   "TEXT/PLAIN; charset=utf-8" -> "text/plain", "utf-8"
 *   "text / plain" -> "text/plain"
 */
static void extract_content_type(struct strbuf *raw, struct strbuf *type,
				 struct strbuf *charset)
{
	const char *p;

	strbuf_reset(type);
	strbuf_grow(type, raw->len);
	for (p = raw->buf; *p; p++) {
		if (isspace(*p))
			continue;
		if (*p == ';') {
			p++;
			break;
		}
		strbuf_addch(type, tolower(*p));
	}

	if (!charset)
		return;

	strbuf_reset(charset);
	while (*p) {
		while (isspace(*p) || *p == ';')
			p++;
		if (!extract_param(p, "charset", charset))
			return;
		while (*p && !isspace(*p))
			p++;
	}

	if (!charset->len && starts_with(type->buf, "text/"))
		strbuf_addstr(charset, "ISO-8859-1");
}

static void write_accept_language(struct strbuf *buf)
{
	/*
	 * MAX_DECIMAL_PLACES must not be larger than 3. If it is larger than
	 * that, q-value will be smaller than 0.001, the minimum q-value the
	 * HTTP specification allows. See
	 * http://tools.ietf.org/html/rfc7231#section-5.3.1 for q-value.
	 */
	const int MAX_DECIMAL_PLACES = 3;
	const int MAX_LANGUAGE_TAGS = 1000;
	const int MAX_ACCEPT_LANGUAGE_HEADER_SIZE = 4000;
	char **language_tags = NULL;
	int num_langs = 0;
	const char *s = get_preferred_languages();
	int i;
	struct strbuf tag = STRBUF_INIT;

	/* Don't add Accept-Language header if no language is preferred. */
	if (!s)
		return;

	/*
	 * Split the colon-separated string of preferred languages into
	 * language_tags array.
	 */
	do {
		/* collect language tag */
		for (; *s && (isalnum(*s) || *s == '_'); s++)
			strbuf_addch(&tag, *s == '_' ? '-' : *s);

		/* skip .codeset, @modifier and any other unnecessary parts */
		while (*s && *s != ':')
			s++;

		if (tag.len) {
			num_langs++;
			REALLOC_ARRAY(language_tags, num_langs);
			language_tags[num_langs - 1] = strbuf_detach(&tag, NULL);
			if (num_langs >= MAX_LANGUAGE_TAGS - 1) /* -1 for '*' */
				break;
		}
	} while (*s++);

	/* write Accept-Language header into buf */
	if (num_langs) {
		int last_buf_len = 0;
		int max_q;
		int decimal_places;
		char q_format[32];

		/* add '*' */
		REALLOC_ARRAY(language_tags, num_langs + 1);
		language_tags[num_langs++] = "*"; /* it's OK; this won't be freed */

		/* compute decimal_places */
		for (max_q = 1, decimal_places = 0;
		     max_q < num_langs && decimal_places <= MAX_DECIMAL_PLACES;
		     decimal_places++, max_q *= 10)
			;

		xsnprintf(q_format, sizeof(q_format), ";q=0.%%0%dd", decimal_places);

		strbuf_addstr(buf, "Accept-Language: ");

		for (i = 0; i < num_langs; i++) {
			if (i > 0)
				strbuf_addstr(buf, ", ");

			strbuf_addstr(buf, language_tags[i]);

			if (i > 0)
				strbuf_addf(buf, q_format, max_q - i);

			if (buf->len > MAX_ACCEPT_LANGUAGE_HEADER_SIZE) {
				strbuf_remove(buf, last_buf_len, buf->len - last_buf_len);
				break;
			}

			last_buf_len = buf->len;
		}
	}

	/* free language tags -- last one is a static '*' */
	for (i = 0; i < num_langs - 1; i++)
		free(language_tags[i]);
	free(language_tags);
}

/*
 * Get an Accept-Language header which indicates user's preferred languages.
 *
 * Examples:
 *   LANGUAGE= -> ""
 *   LANGUAGE=ko:en -> "Accept-Language: ko, en; q=0.9, *; q=0.1"
 *   LANGUAGE=ko_KR.UTF-8:sr@latin -> "Accept-Language: ko-KR, sr; q=0.9, *; q=0.1"
 *   LANGUAGE=ko LANG=en_US.UTF-8 -> "Accept-Language: ko, *; q=0.1"
 *   LANGUAGE= LANG=en_US.UTF-8 -> "Accept-Language: en-US, *; q=0.1"
 *   LANGUAGE= LANG=C -> ""
 */
static const char *get_accept_language(void)
{
	if (!cached_accept_language) {
		struct strbuf buf = STRBUF_INIT;
		write_accept_language(&buf);
		if (buf.len > 0)
			cached_accept_language = strbuf_detach(&buf, NULL);
	}

	return cached_accept_language;
}

static void http_opt_request_remainder(CURL *curl, off_t pos)
{
	char buf[128];
	xsnprintf(buf, sizeof(buf), "%"PRIuMAX"-", (uintmax_t)pos);
	curl_easy_setopt(curl, CURLOPT_RANGE, buf);
}

/* http_request() targets */
#define HTTP_REQUEST_STRBUF	0
#define HTTP_REQUEST_FILE	1

static int http_request(const char *url,
			void *result, int target,
			const struct http_get_options *options)
{
	struct active_request_slot *slot;
	struct slot_results results;
	struct curl_slist *headers = http_copy_default_headers();
	struct strbuf buf = STRBUF_INIT;
	const char *accept_language;
	int ret;

	slot = get_active_slot();
	curl_easy_setopt(slot->curl, CURLOPT_HTTPGET, 1);

	if (result == NULL) {
		curl_easy_setopt(slot->curl, CURLOPT_NOBODY, 1);
	} else {
		curl_easy_setopt(slot->curl, CURLOPT_NOBODY, 0);
		curl_easy_setopt(slot->curl, CURLOPT_FILE, result);

		if (target == HTTP_REQUEST_FILE) {
			off_t posn = ftello(result);
			curl_easy_setopt(slot->curl, CURLOPT_WRITEFUNCTION,
					 fwrite);
			if (posn > 0)
				http_opt_request_remainder(slot->curl, posn);
		} else
			curl_easy_setopt(slot->curl, CURLOPT_WRITEFUNCTION,
					 fwrite_buffer);
	}

	accept_language = get_accept_language();

	if (accept_language)
		headers = curl_slist_append(headers, accept_language);

	strbuf_addstr(&buf, "Pragma:");
	if (options && options->no_cache)
		strbuf_addstr(&buf, " no-cache");
	if (options && options->keep_error)
		curl_easy_setopt(slot->curl, CURLOPT_FAILONERROR, 0);
	if (options && options->initial_request &&
	    http_follow_config == HTTP_FOLLOW_INITIAL)
		curl_easy_setopt(slot->curl, CURLOPT_FOLLOWLOCATION, 1);

	headers = curl_slist_append(headers, buf.buf);

	curl_easy_setopt(slot->curl, CURLOPT_URL, url);
	curl_easy_setopt(slot->curl, CURLOPT_HTTPHEADER, headers);
	curl_easy_setopt(slot->curl, CURLOPT_ENCODING, "gzip");

	ret = run_one_slot(slot, &results);

	if (options && options->content_type) {
		struct strbuf raw = STRBUF_INIT;
		curlinfo_strbuf(slot->curl, CURLINFO_CONTENT_TYPE, &raw);
		extract_content_type(&raw, options->content_type,
				     options->charset);
		strbuf_release(&raw);
	}

	if (options && options->effective_url)
		curlinfo_strbuf(slot->curl, CURLINFO_EFFECTIVE_URL,
				options->effective_url);

	curl_slist_free_all(headers);
	strbuf_release(&buf);

	return ret;
}

/*
 * Update the "base" url to a more appropriate value, as deduced by
 * redirects seen when requesting a URL starting with "url".
 *
 * The "asked" parameter is a URL that we asked curl to access, and must begin
 * with "base".
 *
 * The "got" parameter is the URL that curl reported to us as where we ended
 * up.
 *
 * Returns 1 if we updated the base url, 0 otherwise.
 *
 * Our basic strategy is to compare "base" and "asked" to find the bits
 * specific to our request. We then strip those bits off of "got" to yield the
 * new base. So for example, if our base is "http://example.com/foo.git",
 * and we ask for "http://example.com/foo.git/info/refs", we might end up
 * with "https://other.example.com/foo.git/info/refs". We would want the
 * new URL to become "https://other.example.com/foo.git".
 *
 * Note that this assumes a sane redirect scheme. It's entirely possible
 * in the example above to end up at a URL that does not even end in
 * "info/refs".  In such a case we die. There's not much we can do, such a
 * scheme is unlikely to represent a real git repository, and failing to
 * rewrite the base opens options for malicious redirects to do funny things.
 */
static int update_url_from_redirect(struct strbuf *base,
				    const char *asked,
				    const struct strbuf *got)
{
	const char *tail;
	size_t new_len;

	if (!strcmp(asked, got->buf))
		return 0;

	if (!skip_prefix(asked, base->buf, &tail))
		die("BUG: update_url_from_redirect: %s is not a superset of %s",
		    asked, base->buf);

	new_len = got->len;
	if (!strip_suffix_mem(got->buf, &new_len, tail))
		die(_("unable to update url base from redirection:\n"
		      "  asked for: %s\n"
		      "   redirect: %s"),
		    asked, got->buf);

	strbuf_reset(base);
	strbuf_add(base, got->buf, new_len);

	return 1;
}

static int http_request_reauth(const char *url,
			       void *result, int target,
			       struct http_get_options *options)
{
	int ret = http_request(url, result, target, options);

	if (options && options->effective_url && options->base_url) {
		if (update_url_from_redirect(options->base_url,
					     url, options->effective_url)) {
			credential_from_url(&http_auth, options->base_url->buf);
			url = options->effective_url->buf;
		}
	}

	if (ret != HTTP_REAUTH)
		return ret;

	/*
	 * If we are using KEEP_ERROR, the previous request may have
	 * put cruft into our output stream; we should clear it out before
	 * making our next request. We only know how to do this for
	 * the strbuf case, but that is enough to satisfy current callers.
	 */
	if (options && options->keep_error) {
		switch (target) {
		case HTTP_REQUEST_STRBUF:
			strbuf_reset(result);
			break;
		default:
			die("BUG: HTTP_KEEP_ERROR is only supported with strbufs");
		}
	}

	credential_fill(&http_auth);

	return http_request(url, result, target, options);
}

int http_get_strbuf(const char *url,
		    struct strbuf *result,
		    struct http_get_options *options)
{
	return http_request_reauth(url, result, HTTP_REQUEST_STRBUF, options);
}

/*
 * Downloads a URL and stores the result in the given file.
 *
 * If a previous interrupted download is detected (i.e. a previous temporary
 * file is still around) the download is resumed.
 */
static int http_get_file(const char *url, const char *filename,
			 struct http_get_options *options)
{
	int ret;
	struct strbuf tmpfile = STRBUF_INIT;
	FILE *result;

	strbuf_addf(&tmpfile, "%s.temp", filename);
	result = fopen(tmpfile.buf, "a");
	if (!result) {
		error("Unable to open local file %s", tmpfile.buf);
		ret = HTTP_ERROR;
		goto cleanup;
	}

	ret = http_request_reauth(url, result, HTTP_REQUEST_FILE, options);
	fclose(result);

	if (ret == HTTP_OK && finalize_object_file(tmpfile.buf, filename))
		ret = HTTP_ERROR;
cleanup:
	strbuf_release(&tmpfile);
	return ret;
}

int http_fetch_ref(const char *base, struct ref *ref)
{
	struct http_get_options options = {0};
	char *url;
	struct strbuf buffer = STRBUF_INIT;
	int ret = -1;

	options.no_cache = 1;

	url = quote_ref_url(base, ref->name);
	if (http_get_strbuf(url, &buffer, &options) == HTTP_OK) {
		strbuf_rtrim(&buffer);
		if (buffer.len == 40)
			ret = get_oid_hex(buffer.buf, &ref->old_oid);
		else if (starts_with(buffer.buf, "ref: ")) {
			ref->symref = xstrdup(buffer.buf + 5);
			ret = 0;
		}
	}

	strbuf_release(&buffer);
	free(url);
	return ret;
}

/* Helpers for fetching packs */
static char *fetch_pack_index(unsigned char *sha1, const char *base_url)
{
	char *url, *tmp;
	struct strbuf buf = STRBUF_INIT;

	if (http_is_verbose)
		fprintf(stderr, "Getting index for pack %s\n", sha1_to_hex(sha1));

	end_url_with_slash(&buf, base_url);
	strbuf_addf(&buf, "objects/pack/pack-%s.idx", sha1_to_hex(sha1));
	url = strbuf_detach(&buf, NULL);

	strbuf_addf(&buf, "%s.temp", sha1_pack_index_name(sha1));
	tmp = strbuf_detach(&buf, NULL);

	if (http_get_file(url, tmp, NULL) != HTTP_OK) {
		error("Unable to get pack index %s", url);
		free(tmp);
		tmp = NULL;
	}

	free(url);
	return tmp;
}

static int fetch_and_setup_pack_index(struct packed_git **packs_head,
	unsigned char *sha1, const char *base_url)
{
	struct packed_git *new_pack;
	char *tmp_idx = NULL;
	int ret;

	if (has_pack_index(sha1)) {
		new_pack = parse_pack_index(sha1, sha1_pack_index_name(sha1));
		if (!new_pack)
			return -1; /* parse_pack_index() already issued error message */
		goto add_pack;
	}

	tmp_idx = fetch_pack_index(sha1, base_url);
	if (!tmp_idx)
		return -1;

	new_pack = parse_pack_index(sha1, tmp_idx);
	if (!new_pack) {
		unlink(tmp_idx);
		free(tmp_idx);

		return -1; /* parse_pack_index() already issued error message */
	}

	ret = verify_pack_index(new_pack);
	if (!ret) {
		close_pack_index(new_pack);
		ret = finalize_object_file(tmp_idx, sha1_pack_index_name(sha1));
	}
	free(tmp_idx);
	if (ret)
		return -1;

add_pack:
	new_pack->next = *packs_head;
	*packs_head = new_pack;
	return 0;
}

int http_get_info_packs(const char *base_url, struct packed_git **packs_head)
{
	struct http_get_options options = {0};
	int ret = 0, i = 0;
	char *url, *data;
	struct strbuf buf = STRBUF_INIT;
	unsigned char sha1[20];

	end_url_with_slash(&buf, base_url);
	strbuf_addstr(&buf, "objects/info/packs");
	url = strbuf_detach(&buf, NULL);

	options.no_cache = 1;
	ret = http_get_strbuf(url, &buf, &options);
	if (ret != HTTP_OK)
		goto cleanup;

	data = buf.buf;
	while (i < buf.len) {
		switch (data[i]) {
		case 'P':
			i++;
			if (i + 52 <= buf.len &&
			    starts_with(data + i, " pack-") &&
			    starts_with(data + i + 46, ".pack\n")) {
				get_sha1_hex(data + i + 6, sha1);
				fetch_and_setup_pack_index(packs_head, sha1,
						      base_url);
				i += 51;
				break;
			}
		default:
			while (i < buf.len && data[i] != '\n')
				i++;
		}
		i++;
	}

cleanup:
	free(url);
	return ret;
}

void release_http_pack_request(struct http_pack_request *preq)
{
	if (preq->packfile != NULL) {
		fclose(preq->packfile);
		preq->packfile = NULL;
	}
	preq->slot = NULL;
	free(preq->url);
	free(preq);
}

int finish_http_pack_request(struct http_pack_request *preq)
{
	struct packed_git **lst;
	struct packed_git *p = preq->target;
	char *tmp_idx;
	size_t len;
	struct child_process ip = CHILD_PROCESS_INIT;
	const char *ip_argv[8];

	close_pack_index(p);

	fclose(preq->packfile);
	preq->packfile = NULL;

	lst = preq->lst;
	while (*lst != p)
		lst = &((*lst)->next);
	*lst = (*lst)->next;

	if (!strip_suffix(preq->tmpfile, ".pack.temp", &len))
		die("BUG: pack tmpfile does not end in .pack.temp?");
	tmp_idx = xstrfmt("%.*s.idx.temp", (int)len, preq->tmpfile);

	ip_argv[0] = "index-pack";
	ip_argv[1] = "-o";
	ip_argv[2] = tmp_idx;
	ip_argv[3] = preq->tmpfile;
	ip_argv[4] = NULL;

	ip.argv = ip_argv;
	ip.git_cmd = 1;
	ip.no_stdin = 1;
	ip.no_stdout = 1;

	if (run_command(&ip)) {
		unlink(preq->tmpfile);
		unlink(tmp_idx);
		free(tmp_idx);
		return -1;
	}

	unlink(sha1_pack_index_name(p->sha1));

	if (finalize_object_file(preq->tmpfile, sha1_pack_name(p->sha1))
	 || finalize_object_file(tmp_idx, sha1_pack_index_name(p->sha1))) {
		free(tmp_idx);
		return -1;
	}

	install_packed_git(p);
	free(tmp_idx);
	return 0;
}

struct http_pack_request *new_http_pack_request(
	struct packed_git *target, const char *base_url)
{
	off_t prev_posn = 0;
	struct strbuf buf = STRBUF_INIT;
	struct http_pack_request *preq;

	preq = xcalloc(1, sizeof(*preq));
	preq->target = target;

	end_url_with_slash(&buf, base_url);
	strbuf_addf(&buf, "objects/pack/pack-%s.pack",
		sha1_to_hex(target->sha1));
	preq->url = strbuf_detach(&buf, NULL);

	snprintf(preq->tmpfile, sizeof(preq->tmpfile), "%s.temp",
		sha1_pack_name(target->sha1));
	preq->packfile = fopen(preq->tmpfile, "a");
	if (!preq->packfile) {
		error("Unable to open local file %s for pack",
		      preq->tmpfile);
		goto abort;
	}

	preq->slot = get_active_slot();
	curl_easy_setopt(preq->slot->curl, CURLOPT_FILE, preq->packfile);
	curl_easy_setopt(preq->slot->curl, CURLOPT_WRITEFUNCTION, fwrite);
	curl_easy_setopt(preq->slot->curl, CURLOPT_URL, preq->url);
	curl_easy_setopt(preq->slot->curl, CURLOPT_HTTPHEADER,
		no_pragma_header);

	/*
	 * If there is data present from a previous transfer attempt,
	 * resume where it left off
	 */
	prev_posn = ftello(preq->packfile);
	if (prev_posn>0) {
		if (http_is_verbose)
			fprintf(stderr,
				"Resuming fetch of pack %s at byte %"PRIuMAX"\n",
				sha1_to_hex(target->sha1), (uintmax_t)prev_posn);
		http_opt_request_remainder(preq->slot->curl, prev_posn);
	}

	return preq;

abort:
	free(preq->url);
	free(preq);
	return NULL;
}

/* Helpers for fetching objects (loose) */
static size_t fwrite_sha1_file(char *ptr, size_t eltsize, size_t nmemb,
			       void *data)
{
	unsigned char expn[4096];
	size_t size = eltsize * nmemb;
	int posn = 0;
	struct http_object_request *freq = data;
	struct active_request_slot *slot = freq->slot;

	if (slot) {
		CURLcode c = curl_easy_getinfo(slot->curl, CURLINFO_HTTP_CODE,
						&slot->http_code);
		if (c != CURLE_OK)
			die("BUG: curl_easy_getinfo for HTTP code failed: %s",
				curl_easy_strerror(c));
		if (slot->http_code >= 300)
			return size;
	}

	do {
		ssize_t retval = xwrite(freq->localfile,
					(char *) ptr + posn, size - posn);
		if (retval < 0)
			return posn;
		posn += retval;
	} while (posn < size);

	freq->stream.avail_in = size;
	freq->stream.next_in = (void *)ptr;
	do {
		freq->stream.next_out = expn;
		freq->stream.avail_out = sizeof(expn);
		freq->zret = git_inflate(&freq->stream, Z_SYNC_FLUSH);
		git_SHA1_Update(&freq->c, expn,
				sizeof(expn) - freq->stream.avail_out);
	} while (freq->stream.avail_in && freq->zret == Z_OK);
	return size;
}

struct http_object_request *new_http_object_request(const char *base_url,
	unsigned char *sha1)
{
	char *hex = sha1_to_hex(sha1);
	const char *filename;
	char prevfile[PATH_MAX];
	int prevlocal;
	char prev_buf[PREV_BUF_SIZE];
	ssize_t prev_read = 0;
	off_t prev_posn = 0;
	struct http_object_request *freq;

	freq = xcalloc(1, sizeof(*freq));
	hashcpy(freq->sha1, sha1);
	freq->localfile = -1;

	filename = sha1_file_name(sha1);
	snprintf(freq->tmpfile, sizeof(freq->tmpfile),
		 "%s.temp", filename);

	snprintf(prevfile, sizeof(prevfile), "%s.prev", filename);
	unlink_or_warn(prevfile);
	rename(freq->tmpfile, prevfile);
	unlink_or_warn(freq->tmpfile);

	if (freq->localfile != -1)
		error("fd leakage in start: %d", freq->localfile);
	freq->localfile = open(freq->tmpfile,
			       O_WRONLY | O_CREAT | O_EXCL, 0666);
	/*
	 * This could have failed due to the "lazy directory creation";
	 * try to mkdir the last path component.
	 */
	if (freq->localfile < 0 && errno == ENOENT) {
		char *dir = strrchr(freq->tmpfile, '/');
		if (dir) {
			*dir = 0;
			mkdir(freq->tmpfile, 0777);
			*dir = '/';
		}
		freq->localfile = open(freq->tmpfile,
				       O_WRONLY | O_CREAT | O_EXCL, 0666);
	}

	if (freq->localfile < 0) {
		error_errno("Couldn't create temporary file %s", freq->tmpfile);
		goto abort;
	}

	git_inflate_init(&freq->stream);

	git_SHA1_Init(&freq->c);

	freq->url = get_remote_object_url(base_url, hex, 0);

	/*
	 * If a previous temp file is present, process what was already
	 * fetched.
	 */
	prevlocal = open(prevfile, O_RDONLY);
	if (prevlocal != -1) {
		do {
			prev_read = xread(prevlocal, prev_buf, PREV_BUF_SIZE);
			if (prev_read>0) {
				if (fwrite_sha1_file(prev_buf,
						     1,
						     prev_read,
						     freq) == prev_read) {
					prev_posn += prev_read;
				} else {
					prev_read = -1;
				}
			}
		} while (prev_read > 0);
		close(prevlocal);
	}
	unlink_or_warn(prevfile);

	/*
	 * Reset inflate/SHA1 if there was an error reading the previous temp
	 * file; also rewind to the beginning of the local file.
	 */
	if (prev_read == -1) {
		memset(&freq->stream, 0, sizeof(freq->stream));
		git_inflate_init(&freq->stream);
		git_SHA1_Init(&freq->c);
		if (prev_posn>0) {
			prev_posn = 0;
			lseek(freq->localfile, 0, SEEK_SET);
			if (ftruncate(freq->localfile, 0) < 0) {
				error_errno("Couldn't truncate temporary file %s",
					    freq->tmpfile);
				goto abort;
			}
		}
	}

	freq->slot = get_active_slot();

	curl_easy_setopt(freq->slot->curl, CURLOPT_FILE, freq);
	curl_easy_setopt(freq->slot->curl, CURLOPT_FAILONERROR, 0);
	curl_easy_setopt(freq->slot->curl, CURLOPT_WRITEFUNCTION, fwrite_sha1_file);
	curl_easy_setopt(freq->slot->curl, CURLOPT_ERRORBUFFER, freq->errorstr);
	curl_easy_setopt(freq->slot->curl, CURLOPT_URL, freq->url);
	curl_easy_setopt(freq->slot->curl, CURLOPT_HTTPHEADER, no_pragma_header);

	/*
	 * If we have successfully processed data from a previous fetch
	 * attempt, only fetch the data we don't already have.
	 */
	if (prev_posn>0) {
		if (http_is_verbose)
			fprintf(stderr,
				"Resuming fetch of object %s at byte %"PRIuMAX"\n",
				hex, (uintmax_t)prev_posn);
		http_opt_request_remainder(freq->slot->curl, prev_posn);
	}

	return freq;

abort:
	free(freq->url);
	free(freq);
	return NULL;
}

void process_http_object_request(struct http_object_request *freq)
{
	if (freq->slot == NULL)
		return;
	freq->curl_result = freq->slot->curl_result;
	freq->http_code = freq->slot->http_code;
	freq->slot = NULL;
}

int finish_http_object_request(struct http_object_request *freq)
{
	struct stat st;

	close(freq->localfile);
	freq->localfile = -1;

	process_http_object_request(freq);

	if (freq->http_code == 416) {
		warning("requested range invalid; we may already have all the data.");
	} else if (freq->curl_result != CURLE_OK) {
		if (stat(freq->tmpfile, &st) == 0)
			if (st.st_size == 0)
				unlink_or_warn(freq->tmpfile);
		return -1;
	}

	git_inflate_end(&freq->stream);
	git_SHA1_Final(freq->real_sha1, &freq->c);
	if (freq->zret != Z_STREAM_END) {
		unlink_or_warn(freq->tmpfile);
		return -1;
	}
	if (hashcmp(freq->sha1, freq->real_sha1)) {
		unlink_or_warn(freq->tmpfile);
		return -1;
	}
	freq->rename =
		finalize_object_file(freq->tmpfile, sha1_file_name(freq->sha1));

	return freq->rename;
}

void abort_http_object_request(struct http_object_request *freq)
{
	unlink_or_warn(freq->tmpfile);

	release_http_object_request(freq);
}

void release_http_object_request(struct http_object_request *freq)
{
	if (freq->localfile != -1) {
		close(freq->localfile);
		freq->localfile = -1;
	}
	if (freq->url != NULL) {
		free(freq->url);
		freq->url = NULL;
	}
	if (freq->slot != NULL) {
		freq->slot->callback_func = NULL;
		freq->slot->callback_data = NULL;
		release_active_slot(freq->slot);
		freq->slot = NULL;
	}
}<|MERGE_RESOLUTION|>--- conflicted
+++ resolved
@@ -518,7 +518,6 @@
 }
 #endif
 
-<<<<<<< HEAD
 static void redact_sensitive_header(struct strbuf *header)
 {
 	const char *sensitive_header;
@@ -637,8 +636,6 @@
 	curl_easy_setopt(handle, CURLOPT_DEBUGDATA, NULL);
 }
 
-
-=======
 static long get_curl_allowed_protocols(int from_user)
 {
 	long allowed_protocols = 0;
@@ -655,7 +652,6 @@
 	return allowed_protocols;
 }
 
->>>>>>> abcbdc03
 static CURL *get_curl_handle(void)
 {
 	CURL *result = curl_easy_init();
