#include "cache.h"
#include "abspath.h"
<<<<<<< HEAD
=======
#include "advice.h"
>>>>>>> 331b094e
#include "alloc.h"
#include "config.h"
#include "environment.h"
#include "gettext.h"
#include "hex.h"
#include "lockfile.h"
#include "dir.h"
#include "object-file.h"
#include "object-name.h"
#include "object-store.h"
#include "object.h"
#include "pager.h"
#include "commit.h"
#include "sequencer.h"
#include "tag.h"
#include "run-command.h"
#include "hook.h"
#include "exec-cmd.h"
#include "utf8.h"
#include "cache-tree.h"
#include "diff.h"
#include "revision.h"
#include "rerere.h"
#include "merge-ort.h"
#include "merge-ort-wrappers.h"
#include "refs.h"
#include "strvec.h"
#include "quote.h"
#include "trailer.h"
#include "log-tree.h"
#include "wt-status.h"
#include "hashmap.h"
#include "notes-utils.h"
#include "sigchain.h"
#include "unpack-trees.h"
#include "worktree.h"
#include "oidmap.h"
#include "oidset.h"
#include "commit-slab.h"
#include "alias.h"
#include "commit-reach.h"
#include "rebase-interactive.h"
#include "reset.h"
#include "branch.h"
#include "wrapper.h"

#define GIT_REFLOG_ACTION "GIT_REFLOG_ACTION"

static const char sign_off_header[] = "Signed-off-by: ";
static const char cherry_picked_prefix[] = "(cherry picked from commit ";

GIT_PATH_FUNC(git_path_commit_editmsg, "COMMIT_EDITMSG")

static GIT_PATH_FUNC(git_path_seq_dir, "sequencer")

static GIT_PATH_FUNC(git_path_todo_file, "sequencer/todo")
static GIT_PATH_FUNC(git_path_opts_file, "sequencer/opts")
static GIT_PATH_FUNC(git_path_head_file, "sequencer/head")
static GIT_PATH_FUNC(git_path_abort_safety_file, "sequencer/abort-safety")

static GIT_PATH_FUNC(rebase_path, "rebase-merge")
/*
 * The file containing rebase commands, comments, and empty lines.
 * This file is created by "git rebase -i" then edited by the user. As
 * the lines are processed, they are removed from the front of this
 * file and written to the tail of 'done'.
 */
GIT_PATH_FUNC(rebase_path_todo, "rebase-merge/git-rebase-todo")
GIT_PATH_FUNC(rebase_path_todo_backup, "rebase-merge/git-rebase-todo.backup")

GIT_PATH_FUNC(rebase_path_dropped, "rebase-merge/dropped")

/*
 * The rebase command lines that have already been processed. A line
 * is moved here when it is first handled, before any associated user
 * actions.
 */
static GIT_PATH_FUNC(rebase_path_done, "rebase-merge/done")
/*
 * The file to keep track of how many commands were already processed (e.g.
 * for the prompt).
 */
static GIT_PATH_FUNC(rebase_path_msgnum, "rebase-merge/msgnum")
/*
 * The file to keep track of how many commands are to be processed in total
 * (e.g. for the prompt).
 */
static GIT_PATH_FUNC(rebase_path_msgtotal, "rebase-merge/end")
/*
 * The commit message that is planned to be used for any changes that
 * need to be committed following a user interaction.
 */
static GIT_PATH_FUNC(rebase_path_message, "rebase-merge/message")
/*
 * The file into which is accumulated the suggested commit message for
 * squash/fixup commands. When the first of a series of squash/fixups
 * is seen, the file is created and the commit message from the
 * previous commit and from the first squash/fixup commit are written
 * to it. The commit message for each subsequent squash/fixup commit
 * is appended to the file as it is processed.
 */
static GIT_PATH_FUNC(rebase_path_squash_msg, "rebase-merge/message-squash")
/*
 * If the current series of squash/fixups has not yet included a squash
 * command, then this file exists and holds the commit message of the
 * original "pick" commit.  (If the series ends without a "squash"
 * command, then this can be used as the commit message of the combined
 * commit without opening the editor.)
 */
static GIT_PATH_FUNC(rebase_path_fixup_msg, "rebase-merge/message-fixup")
/*
 * This file contains the list fixup/squash commands that have been
 * accumulated into message-fixup or message-squash so far.
 */
static GIT_PATH_FUNC(rebase_path_current_fixups, "rebase-merge/current-fixups")
/*
 * A script to set the GIT_AUTHOR_NAME, GIT_AUTHOR_EMAIL, and
 * GIT_AUTHOR_DATE that will be used for the commit that is currently
 * being rebased.
 */
static GIT_PATH_FUNC(rebase_path_author_script, "rebase-merge/author-script")
/*
 * When an "edit" rebase command is being processed, the SHA1 of the
 * commit to be edited is recorded in this file.  When "git rebase
 * --continue" is executed, if there are any staged changes then they
 * will be amended to the HEAD commit, but only provided the HEAD
 * commit is still the commit to be edited.  When any other rebase
 * command is processed, this file is deleted.
 */
static GIT_PATH_FUNC(rebase_path_amend, "rebase-merge/amend")
/*
 * When we stop at a given patch via the "edit" command, this file contains
 * the commit object name of the corresponding patch.
 */
static GIT_PATH_FUNC(rebase_path_stopped_sha, "rebase-merge/stopped-sha")
/*
 * For the post-rewrite hook, we make a list of rewritten commits and
 * their new sha1s.  The rewritten-pending list keeps the sha1s of
 * commits that have been processed, but not committed yet,
 * e.g. because they are waiting for a 'squash' command.
 */
static GIT_PATH_FUNC(rebase_path_rewritten_list, "rebase-merge/rewritten-list")
static GIT_PATH_FUNC(rebase_path_rewritten_pending,
	"rebase-merge/rewritten-pending")

/*
 * The path of the file containing the OID of the "squash onto" commit, i.e.
 * the dummy commit used for `reset [new root]`.
 */
static GIT_PATH_FUNC(rebase_path_squash_onto, "rebase-merge/squash-onto")

/*
 * The path of the file listing refs that need to be deleted after the rebase
 * finishes. This is used by the `label` command to record the need for cleanup.
 */
static GIT_PATH_FUNC(rebase_path_refs_to_delete, "rebase-merge/refs-to-delete")

/*
 * The update-refs file stores a list of refs that will be updated at the end
 * of the rebase sequence. The 'update-ref <ref>' commands in the todo file
 * update the OIDs for the refs in this file, but the refs are not updated
 * until the end of the rebase sequence.
 *
 * rebase_path_update_refs() returns the path to this file for a given
 * worktree directory. For the current worktree, pass the_repository->gitdir.
 */
static char *rebase_path_update_refs(const char *wt_git_dir)
{
	return xstrfmt("%s/rebase-merge/update-refs", wt_git_dir);
}

/*
 * The following files are written by git-rebase just after parsing the
 * command-line.
 */
static GIT_PATH_FUNC(rebase_path_gpg_sign_opt, "rebase-merge/gpg_sign_opt")
static GIT_PATH_FUNC(rebase_path_cdate_is_adate, "rebase-merge/cdate_is_adate")
static GIT_PATH_FUNC(rebase_path_ignore_date, "rebase-merge/ignore_date")
static GIT_PATH_FUNC(rebase_path_orig_head, "rebase-merge/orig-head")
static GIT_PATH_FUNC(rebase_path_verbose, "rebase-merge/verbose")
static GIT_PATH_FUNC(rebase_path_quiet, "rebase-merge/quiet")
static GIT_PATH_FUNC(rebase_path_signoff, "rebase-merge/signoff")
static GIT_PATH_FUNC(rebase_path_head_name, "rebase-merge/head-name")
static GIT_PATH_FUNC(rebase_path_onto, "rebase-merge/onto")
static GIT_PATH_FUNC(rebase_path_autostash, "rebase-merge/autostash")
static GIT_PATH_FUNC(rebase_path_strategy, "rebase-merge/strategy")
static GIT_PATH_FUNC(rebase_path_strategy_opts, "rebase-merge/strategy_opts")
static GIT_PATH_FUNC(rebase_path_allow_rerere_autoupdate, "rebase-merge/allow_rerere_autoupdate")
static GIT_PATH_FUNC(rebase_path_reschedule_failed_exec, "rebase-merge/reschedule-failed-exec")
static GIT_PATH_FUNC(rebase_path_no_reschedule_failed_exec, "rebase-merge/no-reschedule-failed-exec")
static GIT_PATH_FUNC(rebase_path_drop_redundant_commits, "rebase-merge/drop_redundant_commits")
static GIT_PATH_FUNC(rebase_path_keep_redundant_commits, "rebase-merge/keep_redundant_commits")

/**
 * A 'struct update_refs_record' represents a value in the update-refs
 * list. We use a string_list to map refs to these (before, after) pairs.
 */
struct update_ref_record {
	struct object_id before;
	struct object_id after;
};

static struct update_ref_record *init_update_ref_record(const char *ref)
{
	struct update_ref_record *rec;

	CALLOC_ARRAY(rec, 1);

	oidcpy(&rec->before, null_oid());
	oidcpy(&rec->after, null_oid());

	/* This may fail, but that's fine, we will keep the null OID. */
	read_ref(ref, &rec->before);

	return rec;
}

static int git_sequencer_config(const char *k, const char *v, void *cb)
{
	struct replay_opts *opts = cb;
	int status;

	if (!strcmp(k, "commit.cleanup")) {
		const char *s;

		status = git_config_string(&s, k, v);
		if (status)
			return status;

		if (!strcmp(s, "verbatim")) {
			opts->default_msg_cleanup = COMMIT_MSG_CLEANUP_NONE;
			opts->explicit_cleanup = 1;
		} else if (!strcmp(s, "whitespace")) {
			opts->default_msg_cleanup = COMMIT_MSG_CLEANUP_SPACE;
			opts->explicit_cleanup = 1;
		} else if (!strcmp(s, "strip")) {
			opts->default_msg_cleanup = COMMIT_MSG_CLEANUP_ALL;
			opts->explicit_cleanup = 1;
		} else if (!strcmp(s, "scissors")) {
			opts->default_msg_cleanup = COMMIT_MSG_CLEANUP_SCISSORS;
			opts->explicit_cleanup = 1;
		} else {
			warning(_("invalid commit message cleanup mode '%s'"),
				  s);
		}

		free((char *)s);
		return status;
	}

	if (!strcmp(k, "commit.gpgsign")) {
		opts->gpg_sign = git_config_bool(k, v) ? xstrdup("") : NULL;
		return 0;
	}

	if (!opts->default_strategy && !strcmp(k, "pull.twohead")) {
		int ret = git_config_string((const char**)&opts->default_strategy, k, v);
		if (ret == 0) {
			/*
			 * pull.twohead is allowed to be multi-valued; we only
			 * care about the first value.
			 */
			char *tmp = strchr(opts->default_strategy, ' ');
			if (tmp)
				*tmp = '\0';
		}
		return ret;
	}

	if (opts->action == REPLAY_REVERT && !strcmp(k, "revert.reference"))
		opts->commit_use_reference = git_config_bool(k, v);

	return git_diff_basic_config(k, v, NULL);
}

void sequencer_init_config(struct replay_opts *opts)
{
	opts->default_msg_cleanup = COMMIT_MSG_CLEANUP_NONE;
	git_config(git_sequencer_config, opts);
}

static inline int is_rebase_i(const struct replay_opts *opts)
{
	return opts->action == REPLAY_INTERACTIVE_REBASE;
}

static const char *get_dir(const struct replay_opts *opts)
{
	if (is_rebase_i(opts))
		return rebase_path();
	return git_path_seq_dir();
}

static const char *get_todo_path(const struct replay_opts *opts)
{
	if (is_rebase_i(opts))
		return rebase_path_todo();
	return git_path_todo_file();
}

/*
 * Returns 0 for non-conforming footer
 * Returns 1 for conforming footer
 * Returns 2 when sob exists within conforming footer
 * Returns 3 when sob exists within conforming footer as last entry
 */
static int has_conforming_footer(struct strbuf *sb, struct strbuf *sob,
	size_t ignore_footer)
{
	struct process_trailer_options opts = PROCESS_TRAILER_OPTIONS_INIT;
	struct trailer_info info;
	size_t i;
	int found_sob = 0, found_sob_last = 0;
	char saved_char;

	opts.no_divider = 1;

	if (ignore_footer) {
		saved_char = sb->buf[sb->len - ignore_footer];
		sb->buf[sb->len - ignore_footer] = '\0';
	}

	trailer_info_get(&info, sb->buf, &opts);

	if (ignore_footer)
		sb->buf[sb->len - ignore_footer] = saved_char;

	if (info.trailer_start == info.trailer_end)
		return 0;

	for (i = 0; i < info.trailer_nr; i++)
		if (sob && !strncmp(info.trailers[i], sob->buf, sob->len)) {
			found_sob = 1;
			if (i == info.trailer_nr - 1)
				found_sob_last = 1;
		}

	trailer_info_release(&info);

	if (found_sob_last)
		return 3;
	if (found_sob)
		return 2;
	return 1;
}

static const char *gpg_sign_opt_quoted(struct replay_opts *opts)
{
	static struct strbuf buf = STRBUF_INIT;

	strbuf_reset(&buf);
	if (opts->gpg_sign)
		sq_quotef(&buf, "-S%s", opts->gpg_sign);
	return buf.buf;
}

void replay_opts_release(struct replay_opts *opts)
{
	free(opts->gpg_sign);
	free(opts->reflog_action);
	free(opts->default_strategy);
	free(opts->strategy);
	strvec_clear (&opts->xopts);
	strbuf_release(&opts->current_fixups);
	if (opts->revs)
		release_revisions(opts->revs);
	free(opts->revs);
}

int sequencer_remove_state(struct replay_opts *opts)
{
	struct strbuf buf = STRBUF_INIT;
	int ret = 0;

	if (is_rebase_i(opts) &&
	    strbuf_read_file(&buf, rebase_path_refs_to_delete(), 0) > 0) {
		char *p = buf.buf;
		while (*p) {
			char *eol = strchr(p, '\n');
			if (eol)
				*eol = '\0';
			if (delete_ref("(rebase) cleanup", p, NULL, 0) < 0) {
				warning(_("could not delete '%s'"), p);
				ret = -1;
			}
			if (!eol)
				break;
			p = eol + 1;
		}
	}

	strbuf_reset(&buf);
	strbuf_addstr(&buf, get_dir(opts));
	if (remove_dir_recursively(&buf, 0))
		ret = error(_("could not remove '%s'"), buf.buf);
	strbuf_release(&buf);

	return ret;
}

static const char *action_name(const struct replay_opts *opts)
{
	switch (opts->action) {
	case REPLAY_REVERT:
		return N_("revert");
	case REPLAY_PICK:
		return N_("cherry-pick");
	case REPLAY_INTERACTIVE_REBASE:
		return N_("rebase");
	}
	die(_("unknown action: %d"), opts->action);
}

struct commit_message {
	char *parent_label;
	char *label;
	char *subject;
	const char *message;
};

static const char *short_commit_name(struct commit *commit)
{
	return repo_find_unique_abbrev(the_repository, &commit->object.oid,
				       DEFAULT_ABBREV);
}

static int get_message(struct commit *commit, struct commit_message *out)
{
	const char *abbrev, *subject;
	int subject_len;

	out->message = repo_logmsg_reencode(the_repository, commit, NULL,
					    get_commit_output_encoding());
	abbrev = short_commit_name(commit);

	subject_len = find_commit_subject(out->message, &subject);

	out->subject = xmemdupz(subject, subject_len);
	out->label = xstrfmt("%s (%s)", abbrev, out->subject);
	out->parent_label = xstrfmt("parent of %s", out->label);

	return 0;
}

static void free_message(struct commit *commit, struct commit_message *msg)
{
	free(msg->parent_label);
	free(msg->label);
	free(msg->subject);
	repo_unuse_commit_buffer(the_repository, commit, msg->message);
}

static void print_advice(struct repository *r, int show_hint,
			 struct replay_opts *opts)
{
	char *msg = getenv("GIT_CHERRY_PICK_HELP");

	if (msg) {
		advise("%s\n", msg);
		/*
		 * A conflict has occurred but the porcelain
		 * (typically rebase --interactive) wants to take care
		 * of the commit itself so remove CHERRY_PICK_HEAD
		 */
		refs_delete_ref(get_main_ref_store(r), "", "CHERRY_PICK_HEAD",
				NULL, 0);
		return;
	}

	if (show_hint) {
		if (opts->no_commit)
			advise(_("after resolving the conflicts, mark the corrected paths\n"
				 "with 'git add <paths>' or 'git rm <paths>'"));
		else if (opts->action == REPLAY_PICK)
			advise(_("After resolving the conflicts, mark them with\n"
				 "\"git add/rm <pathspec>\", then run\n"
				 "\"git cherry-pick --continue\".\n"
				 "You can instead skip this commit with \"git cherry-pick --skip\".\n"
				 "To abort and get back to the state before \"git cherry-pick\",\n"
				 "run \"git cherry-pick --abort\"."));
		else if (opts->action == REPLAY_REVERT)
			advise(_("After resolving the conflicts, mark them with\n"
				 "\"git add/rm <pathspec>\", then run\n"
				 "\"git revert --continue\".\n"
				 "You can instead skip this commit with \"git revert --skip\".\n"
				 "To abort and get back to the state before \"git revert\",\n"
				 "run \"git revert --abort\"."));
		else
			BUG("unexpected pick action in print_advice()");
	}
}

static int write_message(const void *buf, size_t len, const char *filename,
			 int append_eol)
{
	struct lock_file msg_file = LOCK_INIT;

	int msg_fd = hold_lock_file_for_update(&msg_file, filename, 0);
	if (msg_fd < 0)
		return error_errno(_("could not lock '%s'"), filename);
	if (write_in_full(msg_fd, buf, len) < 0) {
		error_errno(_("could not write to '%s'"), filename);
		rollback_lock_file(&msg_file);
		return -1;
	}
	if (append_eol && write(msg_fd, "\n", 1) < 0) {
		error_errno(_("could not write eol to '%s'"), filename);
		rollback_lock_file(&msg_file);
		return -1;
	}
	if (commit_lock_file(&msg_file) < 0)
		return error(_("failed to finalize '%s'"), filename);

	return 0;
}

int read_oneliner(struct strbuf *buf,
	const char *path, unsigned flags)
{
	int orig_len = buf->len;

	if (strbuf_read_file(buf, path, 0) < 0) {
		if ((flags & READ_ONELINER_WARN_MISSING) ||
		    (errno != ENOENT && errno != ENOTDIR))
			warning_errno(_("could not read '%s'"), path);
		return 0;
	}

	if (buf->len > orig_len && buf->buf[buf->len - 1] == '\n') {
		if (--buf->len > orig_len && buf->buf[buf->len - 1] == '\r')
			--buf->len;
		buf->buf[buf->len] = '\0';
	}

	if ((flags & READ_ONELINER_SKIP_IF_EMPTY) && buf->len == orig_len)
		return 0;

	return 1;
}

static struct tree *empty_tree(struct repository *r)
{
	return lookup_tree(r, the_hash_algo->empty_tree);
}

static int error_dirty_index(struct repository *repo, struct replay_opts *opts)
{
	if (repo_read_index_unmerged(repo))
		return error_resolve_conflict(action_name(opts));

	error(_("your local changes would be overwritten by %s."),
		_(action_name(opts)));

	if (advice_enabled(ADVICE_COMMIT_BEFORE_MERGE))
		advise(_("commit your changes or stash them to proceed."));
	return -1;
}

static void update_abort_safety_file(void)
{
	struct object_id head;

	/* Do nothing on a single-pick */
	if (!file_exists(git_path_seq_dir()))
		return;

	if (!repo_get_oid(the_repository, "HEAD", &head))
		write_file(git_path_abort_safety_file(), "%s", oid_to_hex(&head));
	else
		write_file(git_path_abort_safety_file(), "%s", "");
}

static int fast_forward_to(struct repository *r,
			   const struct object_id *to,
			   const struct object_id *from,
			   int unborn,
			   struct replay_opts *opts)
{
	struct ref_transaction *transaction;
	struct strbuf sb = STRBUF_INIT;
	struct strbuf err = STRBUF_INIT;

	repo_read_index(r);
	if (checkout_fast_forward(r, from, to, 1))
		return -1; /* the callee should have complained already */

	strbuf_addf(&sb, "%s: fast-forward", action_name(opts));

	transaction = ref_transaction_begin(&err);
	if (!transaction ||
	    ref_transaction_update(transaction, "HEAD",
				   to, unborn && !is_rebase_i(opts) ?
				   null_oid() : from,
				   0, sb.buf, &err) ||
	    ref_transaction_commit(transaction, &err)) {
		ref_transaction_free(transaction);
		error("%s", err.buf);
		strbuf_release(&sb);
		strbuf_release(&err);
		return -1;
	}

	strbuf_release(&sb);
	strbuf_release(&err);
	ref_transaction_free(transaction);
	update_abort_safety_file();
	return 0;
}

enum commit_msg_cleanup_mode get_cleanup_mode(const char *cleanup_arg,
	int use_editor)
{
	if (!cleanup_arg || !strcmp(cleanup_arg, "default"))
		return use_editor ? COMMIT_MSG_CLEANUP_ALL :
				    COMMIT_MSG_CLEANUP_SPACE;
	else if (!strcmp(cleanup_arg, "verbatim"))
		return COMMIT_MSG_CLEANUP_NONE;
	else if (!strcmp(cleanup_arg, "whitespace"))
		return COMMIT_MSG_CLEANUP_SPACE;
	else if (!strcmp(cleanup_arg, "strip"))
		return COMMIT_MSG_CLEANUP_ALL;
	else if (!strcmp(cleanup_arg, "scissors"))
		return use_editor ? COMMIT_MSG_CLEANUP_SCISSORS :
				    COMMIT_MSG_CLEANUP_SPACE;
	else
		die(_("Invalid cleanup mode %s"), cleanup_arg);
}

/*
 * NB using int rather than enum cleanup_mode to stop clang's
 * -Wtautological-constant-out-of-range-compare complaining that the comparison
 * is always true.
 */
static const char *describe_cleanup_mode(int cleanup_mode)
{
	static const char *modes[] = { "whitespace",
				       "verbatim",
				       "scissors",
				       "strip" };

	if (cleanup_mode < ARRAY_SIZE(modes))
		return modes[cleanup_mode];

	BUG("invalid cleanup_mode provided (%d)", cleanup_mode);
}

void append_conflicts_hint(struct index_state *istate,
	struct strbuf *msgbuf, enum commit_msg_cleanup_mode cleanup_mode)
{
	int i;

	if (cleanup_mode == COMMIT_MSG_CLEANUP_SCISSORS) {
		strbuf_addch(msgbuf, '\n');
		wt_status_append_cut_line(msgbuf);
		strbuf_addch(msgbuf, comment_line_char);
	}

	strbuf_addch(msgbuf, '\n');
	strbuf_commented_addf(msgbuf, "Conflicts:\n");
	for (i = 0; i < istate->cache_nr;) {
		const struct cache_entry *ce = istate->cache[i++];
		if (ce_stage(ce)) {
			strbuf_commented_addf(msgbuf, "\t%s\n", ce->name);
			while (i < istate->cache_nr &&
			       !strcmp(ce->name, istate->cache[i]->name))
				i++;
		}
	}
}

static int do_recursive_merge(struct repository *r,
			      struct commit *base, struct commit *next,
			      const char *base_label, const char *next_label,
			      struct object_id *head, struct strbuf *msgbuf,
			      struct replay_opts *opts)
{
	struct merge_options o;
	struct merge_result result;
	struct tree *next_tree, *base_tree, *head_tree;
	int clean, show_output;
	int i;
	struct lock_file index_lock = LOCK_INIT;

	if (repo_hold_locked_index(r, &index_lock, LOCK_REPORT_ON_ERROR) < 0)
		return -1;

	repo_read_index(r);

	init_merge_options(&o, r);
	o.ancestor = base ? base_label : "(empty tree)";
	o.branch1 = "HEAD";
	o.branch2 = next ? next_label : "(empty tree)";
	if (is_rebase_i(opts))
		o.buffer_output = 2;
	o.show_rename_progress = 1;

	head_tree = parse_tree_indirect(head);
	next_tree = next ? repo_get_commit_tree(r, next) : empty_tree(r);
	base_tree = base ? repo_get_commit_tree(r, base) : empty_tree(r);

	for (i = 0; i < opts->xopts.nr; i++)
		parse_merge_opt(&o, opts->xopts.v[i]);

	if (!opts->strategy || !strcmp(opts->strategy, "ort")) {
		memset(&result, 0, sizeof(result));
		merge_incore_nonrecursive(&o, base_tree, head_tree, next_tree,
					    &result);
		show_output = !is_rebase_i(opts) || !result.clean;
		/*
		 * TODO: merge_switch_to_result will update index/working tree;
		 * we only really want to do that if !result.clean || this is
		 * the final patch to be picked.  But determining this is the
		 * final patch would take some work, and "head_tree" would need
		 * to be replace with the tree the index matched before we
		 * started doing any picks.
		 */
		merge_switch_to_result(&o, head_tree, &result, 1, show_output);
		clean = result.clean;
	} else {
		ensure_full_index(r->index);
		clean = merge_trees(&o, head_tree, next_tree, base_tree);
		if (is_rebase_i(opts) && clean <= 0)
			fputs(o.obuf.buf, stdout);
		strbuf_release(&o.obuf);
	}
	if (clean < 0) {
		rollback_lock_file(&index_lock);
		return clean;
	}

	if (write_locked_index(r->index, &index_lock,
			       COMMIT_LOCK | SKIP_IF_UNCHANGED))
		/*
		 * TRANSLATORS: %s will be "revert", "cherry-pick" or
		 * "rebase".
		 */
		return error(_("%s: Unable to write new index file"),
			_(action_name(opts)));

	if (!clean)
		append_conflicts_hint(r->index, msgbuf,
				      opts->default_msg_cleanup);

	return !clean;
}

static struct object_id *get_cache_tree_oid(struct index_state *istate)
{
	if (!cache_tree_fully_valid(istate->cache_tree))
		if (cache_tree_update(istate, 0)) {
			error(_("unable to update cache tree"));
			return NULL;
		}

	return &istate->cache_tree->oid;
}

static int is_index_unchanged(struct repository *r)
{
	struct object_id head_oid, *cache_tree_oid;
	struct commit *head_commit;
	struct index_state *istate = r->index;

	if (!resolve_ref_unsafe("HEAD", RESOLVE_REF_READING, &head_oid, NULL))
		return error(_("could not resolve HEAD commit"));

	head_commit = lookup_commit(r, &head_oid);

	/*
	 * If head_commit is NULL, check_commit, called from
	 * lookup_commit, would have indicated that head_commit is not
	 * a commit object already.  repo_parse_commit() will return failure
	 * without further complaints in such a case.  Otherwise, if
	 * the commit is invalid, repo_parse_commit() will complain.  So
	 * there is nothing for us to say here.  Just return failure.
	 */
	if (repo_parse_commit(r, head_commit))
		return -1;

	if (!(cache_tree_oid = get_cache_tree_oid(istate)))
		return -1;

	return oideq(cache_tree_oid, get_commit_tree_oid(head_commit));
}

static int write_author_script(const char *message)
{
	struct strbuf buf = STRBUF_INIT;
	const char *eol;
	int res;

	for (;;)
		if (!*message || starts_with(message, "\n")) {
missing_author:
			/* Missing 'author' line? */
			unlink(rebase_path_author_script());
			return 0;
		} else if (skip_prefix(message, "author ", &message))
			break;
		else if ((eol = strchr(message, '\n')))
			message = eol + 1;
		else
			goto missing_author;

	strbuf_addstr(&buf, "GIT_AUTHOR_NAME='");
	while (*message && *message != '\n' && *message != '\r')
		if (skip_prefix(message, " <", &message))
			break;
		else if (*message != '\'')
			strbuf_addch(&buf, *(message++));
		else
			strbuf_addf(&buf, "'\\%c'", *(message++));
	strbuf_addstr(&buf, "'\nGIT_AUTHOR_EMAIL='");
	while (*message && *message != '\n' && *message != '\r')
		if (skip_prefix(message, "> ", &message))
			break;
		else if (*message != '\'')
			strbuf_addch(&buf, *(message++));
		else
			strbuf_addf(&buf, "'\\%c'", *(message++));
	strbuf_addstr(&buf, "'\nGIT_AUTHOR_DATE='@");
	while (*message && *message != '\n' && *message != '\r')
		if (*message != '\'')
			strbuf_addch(&buf, *(message++));
		else
			strbuf_addf(&buf, "'\\%c'", *(message++));
	strbuf_addch(&buf, '\'');
	res = write_message(buf.buf, buf.len, rebase_path_author_script(), 1);
	strbuf_release(&buf);
	return res;
}

/**
 * Take a series of KEY='VALUE' lines where VALUE part is
 * sq-quoted, and append <KEY, VALUE> at the end of the string list
 */
static int parse_key_value_squoted(char *buf, struct string_list *list)
{
	while (*buf) {
		struct string_list_item *item;
		char *np;
		char *cp = strchr(buf, '=');
		if (!cp) {
			np = strchrnul(buf, '\n');
			return error(_("no key present in '%.*s'"),
				     (int) (np - buf), buf);
		}
		np = strchrnul(cp, '\n');
		*cp++ = '\0';
		item = string_list_append(list, buf);

		buf = np + (*np == '\n');
		*np = '\0';
		cp = sq_dequote(cp);
		if (!cp)
			return error(_("unable to dequote value of '%s'"),
				     item->string);
		item->util = xstrdup(cp);
	}
	return 0;
}

/**
 * Reads and parses the state directory's "author-script" file, and sets name,
 * email and date accordingly.
 * Returns 0 on success, -1 if the file could not be parsed.
 *
 * The author script is of the format:
 *
 *	GIT_AUTHOR_NAME='$author_name'
 *	GIT_AUTHOR_EMAIL='$author_email'
 *	GIT_AUTHOR_DATE='$author_date'
 *
 * where $author_name, $author_email and $author_date are quoted. We are strict
 * with our parsing, as the file was meant to be eval'd in the now-removed
 * git-am.sh/git-rebase--interactive.sh scripts, and thus if the file differs
 * from what this function expects, it is better to bail out than to do
 * something that the user does not expect.
 */
int read_author_script(const char *path, char **name, char **email, char **date,
		       int allow_missing)
{
	struct strbuf buf = STRBUF_INIT;
	struct string_list kv = STRING_LIST_INIT_DUP;
	int retval = -1; /* assume failure */
	int i, name_i = -2, email_i = -2, date_i = -2, err = 0;

	if (strbuf_read_file(&buf, path, 256) <= 0) {
		strbuf_release(&buf);
		if (errno == ENOENT && allow_missing)
			return 0;
		else
			return error_errno(_("could not open '%s' for reading"),
					   path);
	}

	if (parse_key_value_squoted(buf.buf, &kv))
		goto finish;

	for (i = 0; i < kv.nr; i++) {
		if (!strcmp(kv.items[i].string, "GIT_AUTHOR_NAME")) {
			if (name_i != -2)
				name_i = error(_("'GIT_AUTHOR_NAME' already given"));
			else
				name_i = i;
		} else if (!strcmp(kv.items[i].string, "GIT_AUTHOR_EMAIL")) {
			if (email_i != -2)
				email_i = error(_("'GIT_AUTHOR_EMAIL' already given"));
			else
				email_i = i;
		} else if (!strcmp(kv.items[i].string, "GIT_AUTHOR_DATE")) {
			if (date_i != -2)
				date_i = error(_("'GIT_AUTHOR_DATE' already given"));
			else
				date_i = i;
		} else {
			err = error(_("unknown variable '%s'"),
				    kv.items[i].string);
		}
	}
	if (name_i == -2)
		error(_("missing 'GIT_AUTHOR_NAME'"));
	if (email_i == -2)
		error(_("missing 'GIT_AUTHOR_EMAIL'"));
	if (date_i == -2)
		error(_("missing 'GIT_AUTHOR_DATE'"));
	if (name_i < 0 || email_i < 0 || date_i < 0 || err)
		goto finish;
	*name = kv.items[name_i].util;
	*email = kv.items[email_i].util;
	*date = kv.items[date_i].util;
	retval = 0;
finish:
	string_list_clear(&kv, !!retval);
	strbuf_release(&buf);
	return retval;
}

/*
 * Read a GIT_AUTHOR_NAME, GIT_AUTHOR_EMAIL AND GIT_AUTHOR_DATE from a
 * file with shell quoting into struct strvec. Returns -1 on
 * error, 0 otherwise.
 */
static int read_env_script(struct strvec *env)
{
	char *name, *email, *date;

	if (read_author_script(rebase_path_author_script(),
			       &name, &email, &date, 0))
		return -1;

	strvec_pushf(env, "GIT_AUTHOR_NAME=%s", name);
	strvec_pushf(env, "GIT_AUTHOR_EMAIL=%s", email);
	strvec_pushf(env, "GIT_AUTHOR_DATE=%s", date);
	free(name);
	free(email);
	free(date);

	return 0;
}

static char *get_author(const char *message)
{
	size_t len;
	const char *a;

	a = find_commit_header(message, "author", &len);
	if (a)
		return xmemdupz(a, len);

	return NULL;
}

static const char *author_date_from_env(const struct strvec *env)
{
	int i;
	const char *date;

	for (i = 0; i < env->nr; i++)
		if (skip_prefix(env->v[i],
				"GIT_AUTHOR_DATE=", &date))
			return date;
	/*
	 * If GIT_AUTHOR_DATE is missing we should have already errored out when
	 * reading the script
	 */
	BUG("GIT_AUTHOR_DATE missing from author script");
}

static const char staged_changes_advice[] =
N_("you have staged changes in your working tree\n"
"If these changes are meant to be squashed into the previous commit, run:\n"
"\n"
"  git commit --amend %s\n"
"\n"
"If they are meant to go into a new commit, run:\n"
"\n"
"  git commit %s\n"
"\n"
"In both cases, once you're done, continue with:\n"
"\n"
"  git rebase --continue\n");

#define ALLOW_EMPTY (1<<0)
#define EDIT_MSG    (1<<1)
#define AMEND_MSG   (1<<2)
#define CLEANUP_MSG (1<<3)
#define VERIFY_MSG  (1<<4)
#define CREATE_ROOT_COMMIT (1<<5)
#define VERBATIM_MSG (1<<6)

static int run_command_silent_on_success(struct child_process *cmd)
{
	struct strbuf buf = STRBUF_INIT;
	int rc;

	cmd->stdout_to_stderr = 1;
	rc = pipe_command(cmd,
			  NULL, 0,
			  NULL, 0,
			  &buf, 0);

	if (rc)
		fputs(buf.buf, stderr);
	strbuf_release(&buf);
	return rc;
}

/*
 * If we are cherry-pick, and if the merge did not result in
 * hand-editing, we will hit this commit and inherit the original
 * author date and name.
 *
 * If we are revert, or if our cherry-pick results in a hand merge,
 * we had better say that the current user is responsible for that.
 *
 * An exception is when run_git_commit() is called during an
 * interactive rebase: in that case, we will want to retain the
 * author metadata.
 */
static int run_git_commit(const char *defmsg,
			  struct replay_opts *opts,
			  unsigned int flags)
{
	struct child_process cmd = CHILD_PROCESS_INIT;

	if ((flags & CLEANUP_MSG) && (flags & VERBATIM_MSG))
		BUG("CLEANUP_MSG and VERBATIM_MSG are mutually exclusive");

	cmd.git_cmd = 1;

	if (is_rebase_i(opts) &&
	    ((opts->committer_date_is_author_date && !opts->ignore_date) ||
	     !(!defmsg && (flags & AMEND_MSG))) &&
	    read_env_script(&cmd.env)) {
		const char *gpg_opt = gpg_sign_opt_quoted(opts);

		return error(_(staged_changes_advice),
			     gpg_opt, gpg_opt);
	}

	strvec_pushf(&cmd.env, GIT_REFLOG_ACTION "=%s", opts->reflog_message);

	if (opts->committer_date_is_author_date)
		strvec_pushf(&cmd.env, "GIT_COMMITTER_DATE=%s",
			     opts->ignore_date ?
			     "" :
			     author_date_from_env(&cmd.env));
	if (opts->ignore_date)
		strvec_push(&cmd.env, "GIT_AUTHOR_DATE=");

	strvec_push(&cmd.args, "commit");

	if (!(flags & VERIFY_MSG))
		strvec_push(&cmd.args, "-n");
	if ((flags & AMEND_MSG))
		strvec_push(&cmd.args, "--amend");
	if (opts->gpg_sign)
		strvec_pushf(&cmd.args, "-S%s", opts->gpg_sign);
	else
		strvec_push(&cmd.args, "--no-gpg-sign");
	if (defmsg)
		strvec_pushl(&cmd.args, "-F", defmsg, NULL);
	else if (!(flags & EDIT_MSG))
		strvec_pushl(&cmd.args, "-C", "HEAD", NULL);
	if ((flags & CLEANUP_MSG))
		strvec_push(&cmd.args, "--cleanup=strip");
	if ((flags & VERBATIM_MSG))
		strvec_push(&cmd.args, "--cleanup=verbatim");
	if ((flags & EDIT_MSG))
		strvec_push(&cmd.args, "-e");
	else if (!(flags & CLEANUP_MSG) &&
		 !opts->signoff && !opts->record_origin &&
		 !opts->explicit_cleanup)
		strvec_push(&cmd.args, "--cleanup=verbatim");

	if ((flags & ALLOW_EMPTY))
		strvec_push(&cmd.args, "--allow-empty");

	if (!(flags & EDIT_MSG))
		strvec_push(&cmd.args, "--allow-empty-message");

	if (is_rebase_i(opts) && !(flags & EDIT_MSG))
		return run_command_silent_on_success(&cmd);
	else
		return run_command(&cmd);
}

static int rest_is_empty(const struct strbuf *sb, int start)
{
	int i, eol;
	const char *nl;

	/* Check if the rest is just whitespace and Signed-off-by's. */
	for (i = start; i < sb->len; i++) {
		nl = memchr(sb->buf + i, '\n', sb->len - i);
		if (nl)
			eol = nl - sb->buf;
		else
			eol = sb->len;

		if (strlen(sign_off_header) <= eol - i &&
		    starts_with(sb->buf + i, sign_off_header)) {
			i = eol;
			continue;
		}
		while (i < eol)
			if (!isspace(sb->buf[i++]))
				return 0;
	}

	return 1;
}

void cleanup_message(struct strbuf *msgbuf,
	enum commit_msg_cleanup_mode cleanup_mode, int verbose)
{
	if (verbose || /* Truncate the message just before the diff, if any. */
	    cleanup_mode == COMMIT_MSG_CLEANUP_SCISSORS)
		strbuf_setlen(msgbuf, wt_status_locate_end(msgbuf->buf, msgbuf->len));
	if (cleanup_mode != COMMIT_MSG_CLEANUP_NONE)
		strbuf_stripspace(msgbuf, cleanup_mode == COMMIT_MSG_CLEANUP_ALL);
}

/*
 * Find out if the message in the strbuf contains only whitespace and
 * Signed-off-by lines.
 */
int message_is_empty(const struct strbuf *sb,
		     enum commit_msg_cleanup_mode cleanup_mode)
{
	if (cleanup_mode == COMMIT_MSG_CLEANUP_NONE && sb->len)
		return 0;
	return rest_is_empty(sb, 0);
}

/*
 * See if the user edited the message in the editor or left what
 * was in the template intact
 */
int template_untouched(const struct strbuf *sb, const char *template_file,
		       enum commit_msg_cleanup_mode cleanup_mode)
{
	struct strbuf tmpl = STRBUF_INIT;
	const char *start;

	if (cleanup_mode == COMMIT_MSG_CLEANUP_NONE && sb->len)
		return 0;

	if (!template_file || strbuf_read_file(&tmpl, template_file, 0) <= 0)
		return 0;

	strbuf_stripspace(&tmpl, cleanup_mode == COMMIT_MSG_CLEANUP_ALL);
	if (!skip_prefix(sb->buf, tmpl.buf, &start))
		start = sb->buf;
	strbuf_release(&tmpl);
	return rest_is_empty(sb, start - sb->buf);
}

int update_head_with_reflog(const struct commit *old_head,
			    const struct object_id *new_head,
			    const char *action, const struct strbuf *msg,
			    struct strbuf *err)
{
	struct ref_transaction *transaction;
	struct strbuf sb = STRBUF_INIT;
	const char *nl;
	int ret = 0;

	if (action) {
		strbuf_addstr(&sb, action);
		strbuf_addstr(&sb, ": ");
	}

	nl = strchr(msg->buf, '\n');
	if (nl) {
		strbuf_add(&sb, msg->buf, nl + 1 - msg->buf);
	} else {
		strbuf_addbuf(&sb, msg);
		strbuf_addch(&sb, '\n');
	}

	transaction = ref_transaction_begin(err);
	if (!transaction ||
	    ref_transaction_update(transaction, "HEAD", new_head,
				   old_head ? &old_head->object.oid : null_oid(),
				   0, sb.buf, err) ||
	    ref_transaction_commit(transaction, err)) {
		ret = -1;
	}
	ref_transaction_free(transaction);
	strbuf_release(&sb);

	return ret;
}

static int run_rewrite_hook(const struct object_id *oldoid,
			    const struct object_id *newoid)
{
	struct child_process proc = CHILD_PROCESS_INIT;
	int code;
	struct strbuf sb = STRBUF_INIT;
	const char *hook_path = find_hook("post-rewrite");

	if (!hook_path)
		return 0;

	strvec_pushl(&proc.args, hook_path, "amend", NULL);
	proc.in = -1;
	proc.stdout_to_stderr = 1;
	proc.trace2_hook_name = "post-rewrite";

	code = start_command(&proc);
	if (code)
		return code;
	strbuf_addf(&sb, "%s %s\n", oid_to_hex(oldoid), oid_to_hex(newoid));
	sigchain_push(SIGPIPE, SIG_IGN);
	write_in_full(proc.in, sb.buf, sb.len);
	close(proc.in);
	strbuf_release(&sb);
	sigchain_pop(SIGPIPE);
	return finish_command(&proc);
}

void commit_post_rewrite(struct repository *r,
			 const struct commit *old_head,
			 const struct object_id *new_head)
{
	struct notes_rewrite_cfg *cfg;

	cfg = init_copy_notes_for_rewrite("amend");
	if (cfg) {
		/* we are amending, so old_head is not NULL */
		copy_note_for_rewrite(cfg, &old_head->object.oid, new_head);
		finish_copy_notes_for_rewrite(r, cfg, "Notes added by 'git commit --amend'");
	}
	run_rewrite_hook(&old_head->object.oid, new_head);
}

static int run_prepare_commit_msg_hook(struct repository *r,
				       struct strbuf *msg,
				       const char *commit)
{
	int ret = 0;
	const char *name, *arg1 = NULL, *arg2 = NULL;

	name = git_path_commit_editmsg();
	if (write_message(msg->buf, msg->len, name, 0))
		return -1;

	if (commit) {
		arg1 = "commit";
		arg2 = commit;
	} else {
		arg1 = "message";
	}
	if (run_commit_hook(0, r->index_file, NULL, "prepare-commit-msg", name,
			    arg1, arg2, NULL))
		ret = error(_("'prepare-commit-msg' hook failed"));

	return ret;
}

static const char implicit_ident_advice_noconfig[] =
N_("Your name and email address were configured automatically based\n"
"on your username and hostname. Please check that they are accurate.\n"
"You can suppress this message by setting them explicitly. Run the\n"
"following command and follow the instructions in your editor to edit\n"
"your configuration file:\n"
"\n"
"    git config --global --edit\n"
"\n"
"After doing this, you may fix the identity used for this commit with:\n"
"\n"
"    git commit --amend --reset-author\n");

static const char implicit_ident_advice_config[] =
N_("Your name and email address were configured automatically based\n"
"on your username and hostname. Please check that they are accurate.\n"
"You can suppress this message by setting them explicitly:\n"
"\n"
"    git config --global user.name \"Your Name\"\n"
"    git config --global user.email you@example.com\n"
"\n"
"After doing this, you may fix the identity used for this commit with:\n"
"\n"
"    git commit --amend --reset-author\n");

static const char *implicit_ident_advice(void)
{
	char *user_config = interpolate_path("~/.gitconfig", 0);
	char *xdg_config = xdg_config_home("config");
	int config_exists = file_exists(user_config) || file_exists(xdg_config);

	free(user_config);
	free(xdg_config);

	if (config_exists)
		return _(implicit_ident_advice_config);
	else
		return _(implicit_ident_advice_noconfig);

}

void print_commit_summary(struct repository *r,
			  const char *prefix,
			  const struct object_id *oid,
			  unsigned int flags)
{
	struct rev_info rev;
	struct commit *commit;
	struct strbuf format = STRBUF_INIT;
	const char *head;
	struct pretty_print_context pctx = {0};
	struct strbuf author_ident = STRBUF_INIT;
	struct strbuf committer_ident = STRBUF_INIT;
	struct ref_store *refs;

	commit = lookup_commit(r, oid);
	if (!commit)
		die(_("couldn't look up newly created commit"));
	if (repo_parse_commit(r, commit))
		die(_("could not parse newly created commit"));

	strbuf_addstr(&format, "format:%h] %s");

	repo_format_commit_message(r, commit, "%an <%ae>", &author_ident,
				   &pctx);
	repo_format_commit_message(r, commit, "%cn <%ce>", &committer_ident,
				   &pctx);
	if (strbuf_cmp(&author_ident, &committer_ident)) {
		strbuf_addstr(&format, "\n Author: ");
		strbuf_addbuf_percentquote(&format, &author_ident);
	}
	if (flags & SUMMARY_SHOW_AUTHOR_DATE) {
		struct strbuf date = STRBUF_INIT;

		repo_format_commit_message(r, commit, "%ad", &date, &pctx);
		strbuf_addstr(&format, "\n Date: ");
		strbuf_addbuf_percentquote(&format, &date);
		strbuf_release(&date);
	}
	if (!committer_ident_sufficiently_given()) {
		strbuf_addstr(&format, "\n Committer: ");
		strbuf_addbuf_percentquote(&format, &committer_ident);
		if (advice_enabled(ADVICE_IMPLICIT_IDENTITY)) {
			strbuf_addch(&format, '\n');
			strbuf_addstr(&format, implicit_ident_advice());
		}
	}
	strbuf_release(&author_ident);
	strbuf_release(&committer_ident);

	repo_init_revisions(r, &rev, prefix);
	setup_revisions(0, NULL, &rev, NULL);

	rev.diff = 1;
	rev.diffopt.output_format =
		DIFF_FORMAT_SHORTSTAT | DIFF_FORMAT_SUMMARY;

	rev.verbose_header = 1;
	rev.show_root_diff = 1;
	get_commit_format(format.buf, &rev);
	rev.always_show_header = 0;
	rev.diffopt.detect_rename = DIFF_DETECT_RENAME;
	diff_setup_done(&rev.diffopt);

	refs = get_main_ref_store(r);
	head = refs_resolve_ref_unsafe(refs, "HEAD", 0, NULL, NULL);
	if (!head)
		die(_("unable to resolve HEAD after creating commit"));
	if (!strcmp(head, "HEAD"))
		head = _("detached HEAD");
	else
		skip_prefix(head, "refs/heads/", &head);
	printf("[%s%s ", head, (flags & SUMMARY_INITIAL_COMMIT) ?
						_(" (root-commit)") : "");

	if (!log_tree_commit(&rev, commit)) {
		rev.always_show_header = 1;
		rev.use_terminator = 1;
		log_tree_commit(&rev, commit);
	}

	release_revisions(&rev);
	strbuf_release(&format);
}

static int parse_head(struct repository *r, struct commit **head)
{
	struct commit *current_head;
	struct object_id oid;

	if (repo_get_oid(r, "HEAD", &oid)) {
		current_head = NULL;
	} else {
		current_head = lookup_commit_reference(r, &oid);
		if (!current_head)
			return error(_("could not parse HEAD"));
		if (!oideq(&oid, &current_head->object.oid)) {
			warning(_("HEAD %s is not a commit!"),
				oid_to_hex(&oid));
		}
		if (repo_parse_commit(r, current_head))
			return error(_("could not parse HEAD commit"));
	}
	*head = current_head;

	return 0;
}

/*
 * Try to commit without forking 'git commit'. In some cases we need
 * to run 'git commit' to display an error message
 *
 * Returns:
 *  -1 - error unable to commit
 *   0 - success
 *   1 - run 'git commit'
 */
static int try_to_commit(struct repository *r,
			 struct strbuf *msg, const char *author,
			 struct replay_opts *opts, unsigned int flags,
			 struct object_id *oid)
{
	struct object_id tree;
	struct commit *current_head = NULL;
	struct commit_list *parents = NULL;
	struct commit_extra_header *extra = NULL;
	struct strbuf err = STRBUF_INIT;
	struct strbuf commit_msg = STRBUF_INIT;
	char *amend_author = NULL;
	const char *committer = NULL;
	const char *hook_commit = NULL;
	enum commit_msg_cleanup_mode cleanup;
	int res = 0;

	if ((flags & CLEANUP_MSG) && (flags & VERBATIM_MSG))
		BUG("CLEANUP_MSG and VERBATIM_MSG are mutually exclusive");

	if (parse_head(r, &current_head))
		return -1;

	if (flags & AMEND_MSG) {
		const char *exclude_gpgsig[] = { "gpgsig", "gpgsig-sha256", NULL };
		const char *out_enc = get_commit_output_encoding();
		const char *message = repo_logmsg_reencode(r, current_head,
							   NULL, out_enc);

		if (!msg) {
			const char *orig_message = NULL;

			find_commit_subject(message, &orig_message);
			msg = &commit_msg;
			strbuf_addstr(msg, orig_message);
			hook_commit = "HEAD";
		}
		author = amend_author = get_author(message);
		repo_unuse_commit_buffer(r, current_head,
					 message);
		if (!author) {
			res = error(_("unable to parse commit author"));
			goto out;
		}
		parents = copy_commit_list(current_head->parents);
		extra = read_commit_extra_headers(current_head, exclude_gpgsig);
	} else if (current_head &&
		   (!(flags & CREATE_ROOT_COMMIT) || (flags & AMEND_MSG))) {
		commit_list_insert(current_head, &parents);
	}

	if (write_index_as_tree(&tree, r->index, r->index_file, 0, NULL)) {
		res = error(_("git write-tree failed to write a tree"));
		goto out;
	}

	if (!(flags & ALLOW_EMPTY)) {
		struct commit *first_parent = current_head;

		if (flags & AMEND_MSG) {
			if (current_head->parents) {
				first_parent = current_head->parents->item;
				if (repo_parse_commit(r, first_parent)) {
					res = error(_("could not parse HEAD commit"));
					goto out;
				}
			} else {
				first_parent = NULL;
			}
		}
		if (oideq(first_parent
			  ? get_commit_tree_oid(first_parent)
			  : the_hash_algo->empty_tree,
			  &tree)) {
			res = 1; /* run 'git commit' to display error message */
			goto out;
		}
	}

	if (hook_exists("prepare-commit-msg")) {
		res = run_prepare_commit_msg_hook(r, msg, hook_commit);
		if (res)
			goto out;
		if (strbuf_read_file(&commit_msg, git_path_commit_editmsg(),
				     2048) < 0) {
			res = error_errno(_("unable to read commit message "
					      "from '%s'"),
					    git_path_commit_editmsg());
			goto out;
		}
		msg = &commit_msg;
	}

	if (flags & CLEANUP_MSG)
		cleanup = COMMIT_MSG_CLEANUP_ALL;
	else if (flags & VERBATIM_MSG)
		cleanup = COMMIT_MSG_CLEANUP_NONE;
	else if ((opts->signoff || opts->record_origin) &&
		 !opts->explicit_cleanup)
		cleanup = COMMIT_MSG_CLEANUP_SPACE;
	else
		cleanup = opts->default_msg_cleanup;

	if (cleanup != COMMIT_MSG_CLEANUP_NONE)
		strbuf_stripspace(msg, cleanup == COMMIT_MSG_CLEANUP_ALL);
	if ((flags & EDIT_MSG) && message_is_empty(msg, cleanup)) {
		res = 1; /* run 'git commit' to display error message */
		goto out;
	}

	if (opts->committer_date_is_author_date) {
		struct ident_split id;
		struct strbuf date = STRBUF_INIT;

		if (!opts->ignore_date) {
			if (split_ident_line(&id, author, (int)strlen(author)) < 0) {
				res = error(_("invalid author identity '%s'"),
					    author);
				goto out;
			}
			if (!id.date_begin) {
				res = error(_(
					"corrupt author: missing date information"));
				goto out;
			}
			strbuf_addf(&date, "@%.*s %.*s",
				    (int)(id.date_end - id.date_begin),
				    id.date_begin,
				    (int)(id.tz_end - id.tz_begin),
				    id.tz_begin);
		} else {
			reset_ident_date();
		}
		committer = fmt_ident(getenv("GIT_COMMITTER_NAME"),
				      getenv("GIT_COMMITTER_EMAIL"),
				      WANT_COMMITTER_IDENT,
				      opts->ignore_date ? NULL : date.buf,
				      IDENT_STRICT);
		strbuf_release(&date);
	} else {
		reset_ident_date();
	}

	if (opts->ignore_date) {
		struct ident_split id;
		char *name, *email;

		if (split_ident_line(&id, author, strlen(author)) < 0) {
			error(_("invalid author identity '%s'"), author);
			goto out;
		}
		name = xmemdupz(id.name_begin, id.name_end - id.name_begin);
		email = xmemdupz(id.mail_begin, id.mail_end - id.mail_begin);
		author = fmt_ident(name, email, WANT_AUTHOR_IDENT, NULL,
				   IDENT_STRICT);
		free(name);
		free(email);
	}

	if (commit_tree_extended(msg->buf, msg->len, &tree, parents, oid,
				 author, committer, opts->gpg_sign, extra)) {
		res = error(_("failed to write commit object"));
		goto out;
	}

	if (update_head_with_reflog(current_head, oid, opts->reflog_message,
				    msg, &err)) {
		res = error("%s", err.buf);
		goto out;
	}

	run_commit_hook(0, r->index_file, NULL, "post-commit", NULL);
	if (flags & AMEND_MSG)
		commit_post_rewrite(r, current_head, oid);

out:
	free_commit_extra_headers(extra);
	strbuf_release(&err);
	strbuf_release(&commit_msg);
	free(amend_author);

	return res;
}

static int write_rebase_head(struct object_id *oid)
{
	if (update_ref("rebase", "REBASE_HEAD", oid,
		       NULL, REF_NO_DEREF, UPDATE_REFS_MSG_ON_ERR))
		return error(_("could not update %s"), "REBASE_HEAD");

	return 0;
}

static int do_commit(struct repository *r,
		     const char *msg_file, const char *author,
		     struct replay_opts *opts, unsigned int flags,
		     struct object_id *oid)
{
	int res = 1;

	if (!(flags & EDIT_MSG) && !(flags & VERIFY_MSG)) {
		struct object_id oid;
		struct strbuf sb = STRBUF_INIT;

		if (msg_file && strbuf_read_file(&sb, msg_file, 2048) < 0)
			return error_errno(_("unable to read commit message "
					     "from '%s'"),
					   msg_file);

		res = try_to_commit(r, msg_file ? &sb : NULL,
				    author, opts, flags, &oid);
		strbuf_release(&sb);
		if (!res) {
			refs_delete_ref(get_main_ref_store(r), "",
					"CHERRY_PICK_HEAD", NULL, 0);
			unlink(git_path_merge_msg(r));
			if (!is_rebase_i(opts))
				print_commit_summary(r, NULL, &oid,
						SUMMARY_SHOW_AUTHOR_DATE);
			return res;
		}
	}
	if (res == 1) {
		if (is_rebase_i(opts) && oid)
			if (write_rebase_head(oid))
			    return -1;
		return run_git_commit(msg_file, opts, flags);
	}

	return res;
}

static int is_original_commit_empty(struct commit *commit)
{
	const struct object_id *ptree_oid;

	if (repo_parse_commit(the_repository, commit))
		return error(_("could not parse commit %s"),
			     oid_to_hex(&commit->object.oid));
	if (commit->parents) {
		struct commit *parent = commit->parents->item;
		if (repo_parse_commit(the_repository, parent))
			return error(_("could not parse parent commit %s"),
				oid_to_hex(&parent->object.oid));
		ptree_oid = get_commit_tree_oid(parent);
	} else {
		ptree_oid = the_hash_algo->empty_tree; /* commit is root */
	}

	return oideq(ptree_oid, get_commit_tree_oid(commit));
}

/*
 * Should empty commits be allowed?  Return status:
 *    <0: Error in is_index_unchanged(r) or is_original_commit_empty(commit)
 *     0: Halt on empty commit
 *     1: Allow empty commit
 *     2: Drop empty commit
 */
static int allow_empty(struct repository *r,
		       struct replay_opts *opts,
		       struct commit *commit)
{
	int index_unchanged, originally_empty;

	/*
	 * Four cases:
	 *
	 * (1) we do not allow empty at all and error out.
	 *
	 * (2) we allow ones that were initially empty, and
	 *     just drop the ones that become empty
	 *
	 * (3) we allow ones that were initially empty, but
	 *     halt for the ones that become empty;
	 *
	 * (4) we allow both.
	 */
	if (!opts->allow_empty)
		return 0; /* let "git commit" barf as necessary */

	index_unchanged = is_index_unchanged(r);
	if (index_unchanged < 0)
		return index_unchanged;
	if (!index_unchanged)
		return 0; /* we do not have to say --allow-empty */

	if (opts->keep_redundant_commits)
		return 1;

	originally_empty = is_original_commit_empty(commit);
	if (originally_empty < 0)
		return originally_empty;
	if (originally_empty)
		return 1;
	else if (opts->drop_redundant_commits)
		return 2;
	else
		return 0;
}

static struct {
	char c;
	const char *str;
} todo_command_info[] = {
	[TODO_PICK] = { 'p', "pick" },
	[TODO_REVERT] = { 0,   "revert" },
	[TODO_EDIT] = { 'e', "edit" },
	[TODO_REWORD] = { 'r', "reword" },
	[TODO_FIXUP] = { 'f', "fixup" },
	[TODO_SQUASH] = { 's', "squash" },
	[TODO_EXEC] = { 'x', "exec" },
	[TODO_BREAK] = { 'b', "break" },
	[TODO_LABEL] = { 'l', "label" },
	[TODO_RESET] = { 't', "reset" },
	[TODO_MERGE] = { 'm', "merge" },
	[TODO_UPDATE_REF] = { 'u', "update-ref" },
	[TODO_NOOP] = { 0,   "noop" },
	[TODO_DROP] = { 'd', "drop" },
	[TODO_COMMENT] = { 0,   NULL },
};

static const char *command_to_string(const enum todo_command command)
{
	if (command < TODO_COMMENT)
		return todo_command_info[command].str;
	die(_("unknown command: %d"), command);
}

static char command_to_char(const enum todo_command command)
{
	if (command < TODO_COMMENT)
		return todo_command_info[command].c;
	return comment_line_char;
}

static int is_noop(const enum todo_command command)
{
	return TODO_NOOP <= command;
}

static int is_fixup(enum todo_command command)
{
	return command == TODO_FIXUP || command == TODO_SQUASH;
}

/* Does this command create a (non-merge) commit? */
static int is_pick_or_similar(enum todo_command command)
{
	switch (command) {
	case TODO_PICK:
	case TODO_REVERT:
	case TODO_EDIT:
	case TODO_REWORD:
	case TODO_FIXUP:
	case TODO_SQUASH:
		return 1;
	default:
		return 0;
	}
}

enum todo_item_flags {
	TODO_EDIT_MERGE_MSG    = (1 << 0),
	TODO_REPLACE_FIXUP_MSG = (1 << 1),
	TODO_EDIT_FIXUP_MSG    = (1 << 2),
};

static const char first_commit_msg_str[] = N_("This is the 1st commit message:");
static const char nth_commit_msg_fmt[] = N_("This is the commit message #%d:");
static const char skip_first_commit_msg_str[] = N_("The 1st commit message will be skipped:");
static const char skip_nth_commit_msg_fmt[] = N_("The commit message #%d will be skipped:");
static const char combined_commit_msg_fmt[] = N_("This is a combination of %d commits.");

static int is_fixup_flag(enum todo_command command, unsigned flag)
{
	return command == TODO_FIXUP && ((flag & TODO_REPLACE_FIXUP_MSG) ||
					 (flag & TODO_EDIT_FIXUP_MSG));
}

/*
 * Wrapper around strbuf_add_commented_lines() which avoids double
 * commenting commit subjects.
 */
static void add_commented_lines(struct strbuf *buf, const void *str, size_t len)
{
	const char *s = str;
	while (len > 0 && s[0] == comment_line_char) {
		size_t count;
		const char *n = memchr(s, '\n', len);
		if (!n)
			count = len;
		else
			count = n - s + 1;
		strbuf_add(buf, s, count);
		s += count;
		len -= count;
	}
	strbuf_add_commented_lines(buf, s, len);
}

/* Does the current fixup chain contain a squash command? */
static int seen_squash(struct replay_opts *opts)
{
	return starts_with(opts->current_fixups.buf, "squash") ||
		strstr(opts->current_fixups.buf, "\nsquash");
}

static void update_comment_bufs(struct strbuf *buf1, struct strbuf *buf2, int n)
{
	strbuf_setlen(buf1, 2);
	strbuf_addf(buf1, _(nth_commit_msg_fmt), n);
	strbuf_addch(buf1, '\n');
	strbuf_setlen(buf2, 2);
	strbuf_addf(buf2, _(skip_nth_commit_msg_fmt), n);
	strbuf_addch(buf2, '\n');
}

/*
 * Comment out any un-commented commit messages, updating the message comments
 * to say they will be skipped but do not comment out the empty lines that
 * surround commit messages and their comments.
 */
static void update_squash_message_for_fixup(struct strbuf *msg)
{
	void (*copy_lines)(struct strbuf *, const void *, size_t) = strbuf_add;
	struct strbuf buf1 = STRBUF_INIT, buf2 = STRBUF_INIT;
	const char *s, *start;
	char *orig_msg;
	size_t orig_msg_len;
	int i = 1;

	strbuf_addf(&buf1, "# %s\n", _(first_commit_msg_str));
	strbuf_addf(&buf2, "# %s\n", _(skip_first_commit_msg_str));
	s = start = orig_msg = strbuf_detach(msg, &orig_msg_len);
	while (s) {
		const char *next;
		size_t off;
		if (skip_prefix(s, buf1.buf, &next)) {
			/*
			 * Copy the last message, preserving the blank line
			 * preceding the current line
			 */
			off = (s > start + 1 && s[-2] == '\n') ? 1 : 0;
			copy_lines(msg, start, s - start - off);
			if (off)
				strbuf_addch(msg, '\n');
			/*
			 * The next message needs to be commented out but the
			 * message header is already commented out so just copy
			 * it and the blank line that follows it.
			 */
			strbuf_addbuf(msg, &buf2);
			if (*next == '\n')
				strbuf_addch(msg, *next++);
			start = s = next;
			copy_lines = add_commented_lines;
			update_comment_bufs(&buf1, &buf2, ++i);
		} else if (skip_prefix(s, buf2.buf, &next)) {
			off = (s > start + 1 && s[-2] == '\n') ? 1 : 0;
			copy_lines(msg, start, s - start - off);
			start = s - off;
			s = next;
			copy_lines = strbuf_add;
			update_comment_bufs(&buf1, &buf2, ++i);
		} else {
			s = strchr(s, '\n');
			if (s)
				s++;
		}
	}
	copy_lines(msg, start, orig_msg_len - (start - orig_msg));
	free(orig_msg);
	strbuf_release(&buf1);
	strbuf_release(&buf2);
}

static int append_squash_message(struct strbuf *buf, const char *body,
			 enum todo_command command, struct replay_opts *opts,
			 unsigned flag)
{
	const char *fixup_msg;
	size_t commented_len = 0, fixup_off;
	/*
	 * amend is non-interactive and not normally used with fixup!
	 * or squash! commits, so only comment out those subjects when
	 * squashing commit messages.
	 */
	if (starts_with(body, "amend!") ||
	    ((command == TODO_SQUASH || seen_squash(opts)) &&
	     (starts_with(body, "squash!") || starts_with(body, "fixup!"))))
		commented_len = commit_subject_length(body);

	strbuf_addf(buf, "\n%c ", comment_line_char);
	strbuf_addf(buf, _(nth_commit_msg_fmt),
		    ++opts->current_fixup_count + 1);
	strbuf_addstr(buf, "\n\n");
	strbuf_add_commented_lines(buf, body, commented_len);
	/* buf->buf may be reallocated so store an offset into the buffer */
	fixup_off = buf->len;
	strbuf_addstr(buf, body + commented_len);

	/* fixup -C after squash behaves like squash */
	if (is_fixup_flag(command, flag) && !seen_squash(opts)) {
		/*
		 * We're replacing the commit message so we need to
		 * append the Signed-off-by: trailer if the user
		 * requested '--signoff'.
		 */
		if (opts->signoff)
			append_signoff(buf, 0, 0);

		if ((command == TODO_FIXUP) &&
		    (flag & TODO_REPLACE_FIXUP_MSG) &&
		    (file_exists(rebase_path_fixup_msg()) ||
		     !file_exists(rebase_path_squash_msg()))) {
			fixup_msg = skip_blank_lines(buf->buf + fixup_off);
			if (write_message(fixup_msg, strlen(fixup_msg),
					rebase_path_fixup_msg(), 0) < 0)
				return error(_("cannot write '%s'"),
					rebase_path_fixup_msg());
		} else {
			unlink(rebase_path_fixup_msg());
		}
	} else  {
		unlink(rebase_path_fixup_msg());
	}

	return 0;
}

static int update_squash_messages(struct repository *r,
				  enum todo_command command,
				  struct commit *commit,
				  struct replay_opts *opts,
				  unsigned flag)
{
	struct strbuf buf = STRBUF_INIT;
	int res = 0;
	const char *message, *body;
	const char *encoding = get_commit_output_encoding();

	if (opts->current_fixup_count > 0) {
		struct strbuf header = STRBUF_INIT;
		char *eol;

		if (strbuf_read_file(&buf, rebase_path_squash_msg(), 9) <= 0)
			return error(_("could not read '%s'"),
				rebase_path_squash_msg());

		eol = buf.buf[0] != comment_line_char ?
			buf.buf : strchrnul(buf.buf, '\n');

		strbuf_addf(&header, "%c ", comment_line_char);
		strbuf_addf(&header, _(combined_commit_msg_fmt),
			    opts->current_fixup_count + 2);
		strbuf_splice(&buf, 0, eol - buf.buf, header.buf, header.len);
		strbuf_release(&header);
		if (is_fixup_flag(command, flag) && !seen_squash(opts))
			update_squash_message_for_fixup(&buf);
	} else {
		struct object_id head;
		struct commit *head_commit;
		const char *head_message, *body;

		if (repo_get_oid(r, "HEAD", &head))
			return error(_("need a HEAD to fixup"));
		if (!(head_commit = lookup_commit_reference(r, &head)))
			return error(_("could not read HEAD"));
		if (!(head_message = repo_logmsg_reencode(r, head_commit, NULL,
							  encoding)))
			return error(_("could not read HEAD's commit message"));

		find_commit_subject(head_message, &body);
		if (command == TODO_FIXUP && !flag && write_message(body, strlen(body),
							rebase_path_fixup_msg(), 0) < 0) {
			repo_unuse_commit_buffer(r, head_commit, head_message);
			return error(_("cannot write '%s'"), rebase_path_fixup_msg());
		}
		strbuf_addf(&buf, "%c ", comment_line_char);
		strbuf_addf(&buf, _(combined_commit_msg_fmt), 2);
		strbuf_addf(&buf, "\n%c ", comment_line_char);
		strbuf_addstr(&buf, is_fixup_flag(command, flag) ?
			      _(skip_first_commit_msg_str) :
			      _(first_commit_msg_str));
		strbuf_addstr(&buf, "\n\n");
		if (is_fixup_flag(command, flag))
			strbuf_add_commented_lines(&buf, body, strlen(body));
		else
			strbuf_addstr(&buf, body);

		repo_unuse_commit_buffer(r, head_commit, head_message);
	}

	if (!(message = repo_logmsg_reencode(r, commit, NULL, encoding)))
		return error(_("could not read commit message of %s"),
			     oid_to_hex(&commit->object.oid));
	find_commit_subject(message, &body);

	if (command == TODO_SQUASH || is_fixup_flag(command, flag)) {
		res = append_squash_message(&buf, body, command, opts, flag);
	} else if (command == TODO_FIXUP) {
		strbuf_addf(&buf, "\n%c ", comment_line_char);
		strbuf_addf(&buf, _(skip_nth_commit_msg_fmt),
			    ++opts->current_fixup_count + 1);
		strbuf_addstr(&buf, "\n\n");
		strbuf_add_commented_lines(&buf, body, strlen(body));
	} else
		return error(_("unknown command: %d"), command);
	repo_unuse_commit_buffer(r, commit, message);

	if (!res)
		res = write_message(buf.buf, buf.len, rebase_path_squash_msg(),
				    0);
	strbuf_release(&buf);

	if (!res) {
		strbuf_addf(&opts->current_fixups, "%s%s %s",
			    opts->current_fixups.len ? "\n" : "",
			    command_to_string(command),
			    oid_to_hex(&commit->object.oid));
		res = write_message(opts->current_fixups.buf,
				    opts->current_fixups.len,
				    rebase_path_current_fixups(), 0);
	}

	return res;
}

static void flush_rewritten_pending(void)
{
	struct strbuf buf = STRBUF_INIT;
	struct object_id newoid;
	FILE *out;

	if (strbuf_read_file(&buf, rebase_path_rewritten_pending(), (GIT_MAX_HEXSZ + 1) * 2) > 0 &&
	    !repo_get_oid(the_repository, "HEAD", &newoid) &&
	    (out = fopen_or_warn(rebase_path_rewritten_list(), "a"))) {
		char *bol = buf.buf, *eol;

		while (*bol) {
			eol = strchrnul(bol, '\n');
			fprintf(out, "%.*s %s\n", (int)(eol - bol),
					bol, oid_to_hex(&newoid));
			if (!*eol)
				break;
			bol = eol + 1;
		}
		fclose(out);
		unlink(rebase_path_rewritten_pending());
	}
	strbuf_release(&buf);
}

static void record_in_rewritten(struct object_id *oid,
		enum todo_command next_command)
{
	FILE *out = fopen_or_warn(rebase_path_rewritten_pending(), "a");

	if (!out)
		return;

	fprintf(out, "%s\n", oid_to_hex(oid));
	fclose(out);

	if (!is_fixup(next_command))
		flush_rewritten_pending();
}

static int should_edit(struct replay_opts *opts) {
	if (opts->edit < 0)
		/*
		 * Note that we only handle the case of non-conflicted
		 * commits; continue_single_pick() handles the conflicted
		 * commits itself instead of calling this function.
		 */
		return (opts->action == REPLAY_REVERT && isatty(0)) ? 1 : 0;
	return opts->edit;
}

static void refer_to_commit(struct replay_opts *opts,
			    struct strbuf *msgbuf, struct commit *commit)
{
	if (opts->commit_use_reference) {
		struct pretty_print_context ctx = {
			.abbrev = DEFAULT_ABBREV,
			.date_mode.type = DATE_SHORT,
		};
		repo_format_commit_message(the_repository, commit,
					   "%h (%s, %ad)", msgbuf, &ctx);
	} else {
		strbuf_addstr(msgbuf, oid_to_hex(&commit->object.oid));
	}
}

static int do_pick_commit(struct repository *r,
			  struct todo_item *item,
			  struct replay_opts *opts,
			  int final_fixup, int *check_todo)
{
	unsigned int flags = should_edit(opts) ? EDIT_MSG : 0;
	const char *msg_file = should_edit(opts) ? NULL : git_path_merge_msg(r);
	struct object_id head;
	struct commit *base, *next, *parent;
	const char *base_label, *next_label;
	char *author = NULL;
	struct commit_message msg = { NULL, NULL, NULL, NULL };
	struct strbuf msgbuf = STRBUF_INIT;
	int res, unborn = 0, reword = 0, allow, drop_commit;
	enum todo_command command = item->command;
	struct commit *commit = item->commit;

	if (opts->no_commit) {
		/*
		 * We do not intend to commit immediately.  We just want to
		 * merge the differences in, so let's compute the tree
		 * that represents the "current" state for the merge machinery
		 * to work on.
		 */
		if (write_index_as_tree(&head, r->index, r->index_file, 0, NULL))
			return error(_("your index file is unmerged."));
	} else {
		unborn = repo_get_oid(r, "HEAD", &head);
		/* Do we want to generate a root commit? */
		if (is_pick_or_similar(command) && opts->have_squash_onto &&
		    oideq(&head, &opts->squash_onto)) {
			if (is_fixup(command))
				return error(_("cannot fixup root commit"));
			flags |= CREATE_ROOT_COMMIT;
			unborn = 1;
		} else if (unborn)
			oidcpy(&head, the_hash_algo->empty_tree);
		if (index_differs_from(r, unborn ? empty_tree_oid_hex() : "HEAD",
				       NULL, 0))
			return error_dirty_index(r, opts);
	}
	discard_index(r->index);

	if (!commit->parents)
		parent = NULL;
	else if (commit->parents->next) {
		/* Reverting or cherry-picking a merge commit */
		int cnt;
		struct commit_list *p;

		if (!opts->mainline)
			return error(_("commit %s is a merge but no -m option was given."),
				oid_to_hex(&commit->object.oid));

		for (cnt = 1, p = commit->parents;
		     cnt != opts->mainline && p;
		     cnt++)
			p = p->next;
		if (cnt != opts->mainline || !p)
			return error(_("commit %s does not have parent %d"),
				oid_to_hex(&commit->object.oid), opts->mainline);
		parent = p->item;
	} else if (1 < opts->mainline)
		/*
		 *  Non-first parent explicitly specified as mainline for
		 *  non-merge commit
		 */
		return error(_("commit %s does not have parent %d"),
			     oid_to_hex(&commit->object.oid), opts->mainline);
	else
		parent = commit->parents->item;

	if (get_message(commit, &msg) != 0)
		return error(_("cannot get commit message for %s"),
			oid_to_hex(&commit->object.oid));

	if (opts->allow_ff && !is_fixup(command) &&
	    ((parent && oideq(&parent->object.oid, &head)) ||
	     (!parent && unborn))) {
		if (is_rebase_i(opts))
			write_author_script(msg.message);
		res = fast_forward_to(r, &commit->object.oid, &head, unborn,
			opts);
		if (res || command != TODO_REWORD)
			goto leave;
		reword = 1;
		msg_file = NULL;
		goto fast_forward_edit;
	}
	if (parent && repo_parse_commit(r, parent) < 0)
		/* TRANSLATORS: The first %s will be a "todo" command like
		   "revert" or "pick", the second %s a SHA1. */
		return error(_("%s: cannot parse parent commit %s"),
			command_to_string(command),
			oid_to_hex(&parent->object.oid));

	/*
	 * "commit" is an existing commit.  We would want to apply
	 * the difference it introduces since its first parent "prev"
	 * on top of the current HEAD if we are cherry-pick.  Or the
	 * reverse of it if we are revert.
	 */

	if (command == TODO_REVERT) {
		base = commit;
		base_label = msg.label;
		next = parent;
		next_label = msg.parent_label;
		if (opts->commit_use_reference) {
			strbuf_addstr(&msgbuf,
				"# *** SAY WHY WE ARE REVERTING ON THE TITLE LINE ***");
		} else {
			strbuf_addstr(&msgbuf, "Revert \"");
			strbuf_addstr(&msgbuf, msg.subject);
			strbuf_addstr(&msgbuf, "\"");
		}
		strbuf_addstr(&msgbuf, "\n\nThis reverts commit ");
		refer_to_commit(opts, &msgbuf, commit);

		if (commit->parents && commit->parents->next) {
			strbuf_addstr(&msgbuf, ", reversing\nchanges made to ");
			refer_to_commit(opts, &msgbuf, parent);
		}
		strbuf_addstr(&msgbuf, ".\n");
	} else {
		const char *p;

		base = parent;
		base_label = msg.parent_label;
		next = commit;
		next_label = msg.label;

		/* Append the commit log message to msgbuf. */
		if (find_commit_subject(msg.message, &p))
			strbuf_addstr(&msgbuf, p);

		if (opts->record_origin) {
			strbuf_complete_line(&msgbuf);
			if (!has_conforming_footer(&msgbuf, NULL, 0))
				strbuf_addch(&msgbuf, '\n');
			strbuf_addstr(&msgbuf, cherry_picked_prefix);
			strbuf_addstr(&msgbuf, oid_to_hex(&commit->object.oid));
			strbuf_addstr(&msgbuf, ")\n");
		}
		if (!is_fixup(command))
			author = get_author(msg.message);
	}

	if (command == TODO_REWORD)
		reword = 1;
	else if (is_fixup(command)) {
		if (update_squash_messages(r, command, commit,
					   opts, item->flags)) {
			res = -1;
			goto leave;
		}
		flags |= AMEND_MSG;
		if (!final_fixup)
			msg_file = rebase_path_squash_msg();
		else if (file_exists(rebase_path_fixup_msg())) {
			flags |= VERBATIM_MSG;
			msg_file = rebase_path_fixup_msg();
		} else {
			const char *dest = git_path_squash_msg(r);
			unlink(dest);
			if (copy_file(dest, rebase_path_squash_msg(), 0666)) {
				res = error(_("could not rename '%s' to '%s'"),
					    rebase_path_squash_msg(), dest);
				goto leave;
			}
			unlink(git_path_merge_msg(r));
			msg_file = dest;
			flags |= EDIT_MSG;
		}
	}

	if (opts->signoff && !is_fixup(command))
		append_signoff(&msgbuf, 0, 0);

	if (is_rebase_i(opts) && write_author_script(msg.message) < 0)
		res = -1;
	else if (!opts->strategy ||
		 !strcmp(opts->strategy, "recursive") ||
		 !strcmp(opts->strategy, "ort") ||
		 command == TODO_REVERT) {
		res = do_recursive_merge(r, base, next, base_label, next_label,
					 &head, &msgbuf, opts);
		if (res < 0)
			goto leave;

		res |= write_message(msgbuf.buf, msgbuf.len,
				     git_path_merge_msg(r), 0);
	} else {
		struct commit_list *common = NULL;
		struct commit_list *remotes = NULL;

		res = write_message(msgbuf.buf, msgbuf.len,
				    git_path_merge_msg(r), 0);

		commit_list_insert(base, &common);
		commit_list_insert(next, &remotes);
		res |= try_merge_command(r, opts->strategy,
					 opts->xopts.nr, opts->xopts.v,
					common, oid_to_hex(&head), remotes);
		free_commit_list(common);
		free_commit_list(remotes);
	}

	/*
	 * If the merge was clean or if it failed due to conflict, we write
	 * CHERRY_PICK_HEAD for the subsequent invocation of commit to use.
	 * However, if the merge did not even start, then we don't want to
	 * write it at all.
	 */
	if ((command == TODO_PICK || command == TODO_REWORD ||
	     command == TODO_EDIT) && !opts->no_commit &&
	    (res == 0 || res == 1) &&
	    update_ref(NULL, "CHERRY_PICK_HEAD", &commit->object.oid, NULL,
		       REF_NO_DEREF, UPDATE_REFS_MSG_ON_ERR))
		res = -1;
	if (command == TODO_REVERT && ((opts->no_commit && res == 0) || res == 1) &&
	    update_ref(NULL, "REVERT_HEAD", &commit->object.oid, NULL,
		       REF_NO_DEREF, UPDATE_REFS_MSG_ON_ERR))
		res = -1;

	if (res) {
		error(command == TODO_REVERT
		      ? _("could not revert %s... %s")
		      : _("could not apply %s... %s"),
		      short_commit_name(commit), msg.subject);
		print_advice(r, res == 1, opts);
		repo_rerere(r, opts->allow_rerere_auto);
		goto leave;
	}

	drop_commit = 0;
	allow = allow_empty(r, opts, commit);
	if (allow < 0) {
		res = allow;
		goto leave;
	} else if (allow == 1) {
		flags |= ALLOW_EMPTY;
	} else if (allow == 2) {
		drop_commit = 1;
		refs_delete_ref(get_main_ref_store(r), "", "CHERRY_PICK_HEAD",
				NULL, 0);
		unlink(git_path_merge_msg(r));
		unlink(git_path_auto_merge(r));
		fprintf(stderr,
			_("dropping %s %s -- patch contents already upstream\n"),
			oid_to_hex(&commit->object.oid), msg.subject);
	} /* else allow == 0 and there's nothing special to do */
	if (!opts->no_commit && !drop_commit) {
		if (author || command == TODO_REVERT || (flags & AMEND_MSG))
			res = do_commit(r, msg_file, author, opts, flags,
					commit? &commit->object.oid : NULL);
		else
			res = error(_("unable to parse commit author"));
		*check_todo = !!(flags & EDIT_MSG);
		if (!res && reword) {
fast_forward_edit:
			res = run_git_commit(NULL, opts, EDIT_MSG |
					     VERIFY_MSG | AMEND_MSG |
					     (flags & ALLOW_EMPTY));
			*check_todo = 1;
		}
	}


	if (!res && final_fixup) {
		unlink(rebase_path_fixup_msg());
		unlink(rebase_path_squash_msg());
		unlink(rebase_path_current_fixups());
		strbuf_reset(&opts->current_fixups);
		opts->current_fixup_count = 0;
	}

leave:
	free_message(commit, &msg);
	free(author);
	strbuf_release(&msgbuf);
	update_abort_safety_file();

	return res;
}

static int prepare_revs(struct replay_opts *opts)
{
	/*
	 * picking (but not reverting) ranges (but not individual revisions)
	 * should be done in reverse
	 */
	if (opts->action == REPLAY_PICK && !opts->revs->no_walk)
		opts->revs->reverse ^= 1;

	if (prepare_revision_walk(opts->revs))
		return error(_("revision walk setup failed"));

	return 0;
}

static int read_and_refresh_cache(struct repository *r,
				  struct replay_opts *opts)
{
	struct lock_file index_lock = LOCK_INIT;
	int index_fd = repo_hold_locked_index(r, &index_lock, 0);
	if (repo_read_index(r) < 0) {
		rollback_lock_file(&index_lock);
		return error(_("git %s: failed to read the index"),
			action_name(opts));
	}
	refresh_index(r->index, REFRESH_QUIET|REFRESH_UNMERGED, NULL, NULL, NULL);

	if (index_fd >= 0) {
		if (write_locked_index(r->index, &index_lock,
				       COMMIT_LOCK | SKIP_IF_UNCHANGED)) {
			return error(_("git %s: failed to refresh the index"),
				action_name(opts));
		}
	}

	/*
	 * If we are resolving merges in any way other than "ort", then
	 * expand the sparse index.
	 */
	if (opts->strategy && strcmp(opts->strategy, "ort"))
		ensure_full_index(r->index);
	return 0;
}

void todo_list_release(struct todo_list *todo_list)
{
	strbuf_release(&todo_list->buf);
	FREE_AND_NULL(todo_list->items);
	todo_list->nr = todo_list->alloc = 0;
}

static struct todo_item *append_new_todo(struct todo_list *todo_list)
{
	ALLOC_GROW(todo_list->items, todo_list->nr + 1, todo_list->alloc);
	todo_list->total_nr++;
	return todo_list->items + todo_list->nr++;
}

const char *todo_item_get_arg(struct todo_list *todo_list,
			      struct todo_item *item)
{
	return todo_list->buf.buf + item->arg_offset;
}

static int is_command(enum todo_command command, const char **bol)
{
	const char *str = todo_command_info[command].str;
	const char nick = todo_command_info[command].c;
	const char *p = *bol;

	return (skip_prefix(p, str, &p) || (nick && *p++ == nick)) &&
		(*p == ' ' || *p == '\t' || *p == '\n' || *p == '\r' || !*p) &&
		(*bol = p);
}

static int check_label_or_ref_arg(enum todo_command command, const char *arg)
{
	switch (command) {
	case TODO_LABEL:
		/*
		 * '#' is not a valid label as the merge command uses it to
		 * separate merge parents from the commit subject.
		 */
		if (!strcmp(arg, "#") ||
		    check_refname_format(arg, REFNAME_ALLOW_ONELEVEL))
			return error(_("'%s' is not a valid label"), arg);
		break;

	case TODO_UPDATE_REF:
		if (check_refname_format(arg, REFNAME_ALLOW_ONELEVEL))
			return error(_("'%s' is not a valid refname"), arg);
		if (check_refname_format(arg, 0))
			return error(_("update-ref requires a fully qualified "
				       "refname e.g. refs/heads/%s"), arg);
		break;

	default:
		BUG("unexpected todo_command");
	}

	return 0;
}

static int parse_insn_line(struct repository *r, struct todo_item *item,
			   const char *buf, const char *bol, char *eol)
{
	struct object_id commit_oid;
	char *end_of_object_name;
	int i, saved, status, padding;

	item->flags = 0;

	/* left-trim */
	bol += strspn(bol, " \t");

	if (bol == eol || *bol == '\r' || *bol == comment_line_char) {
		item->command = TODO_COMMENT;
		item->commit = NULL;
		item->arg_offset = bol - buf;
		item->arg_len = eol - bol;
		return 0;
	}

	for (i = 0; i < TODO_COMMENT; i++)
		if (is_command(i, &bol)) {
			item->command = i;
			break;
		}
	if (i >= TODO_COMMENT)
		return error(_("invalid command '%.*s'"),
			     (int)strcspn(bol, " \t\r\n"), bol);

	/* Eat up extra spaces/ tabs before object name */
	padding = strspn(bol, " \t");
	bol += padding;

	if (item->command == TODO_NOOP || item->command == TODO_BREAK) {
		if (bol != eol)
			return error(_("%s does not accept arguments: '%s'"),
				     command_to_string(item->command), bol);
		item->commit = NULL;
		item->arg_offset = bol - buf;
		item->arg_len = eol - bol;
		return 0;
	}

	if (!padding)
		return error(_("missing arguments for %s"),
			     command_to_string(item->command));

	if (item->command == TODO_EXEC || item->command == TODO_LABEL ||
	    item->command == TODO_RESET || item->command == TODO_UPDATE_REF) {
		int ret = 0;

		item->commit = NULL;
		item->arg_offset = bol - buf;
		item->arg_len = (int)(eol - bol);
		if (item->command == TODO_LABEL ||
		    item->command == TODO_UPDATE_REF) {
			saved = *eol;
			*eol = '\0';
			ret = check_label_or_ref_arg(item->command, bol);
			*eol = saved;
		}
		return ret;
	}

	if (item->command == TODO_FIXUP) {
		if (skip_prefix(bol, "-C", &bol)) {
			bol += strspn(bol, " \t");
			item->flags |= TODO_REPLACE_FIXUP_MSG;
		} else if (skip_prefix(bol, "-c", &bol)) {
			bol += strspn(bol, " \t");
			item->flags |= TODO_EDIT_FIXUP_MSG;
		}
	}

	if (item->command == TODO_MERGE) {
		if (skip_prefix(bol, "-C", &bol))
			bol += strspn(bol, " \t");
		else if (skip_prefix(bol, "-c", &bol)) {
			bol += strspn(bol, " \t");
			item->flags |= TODO_EDIT_MERGE_MSG;
		} else {
			item->flags |= TODO_EDIT_MERGE_MSG;
			item->commit = NULL;
			item->arg_offset = bol - buf;
			item->arg_len = (int)(eol - bol);
			return 0;
		}
	}

	end_of_object_name = (char *) bol + strcspn(bol, " \t\n");
	saved = *end_of_object_name;
	*end_of_object_name = '\0';
	status = repo_get_oid(r, bol, &commit_oid);
	if (status < 0)
		error(_("could not parse '%s'"), bol); /* return later */
	*end_of_object_name = saved;

	bol = end_of_object_name + strspn(end_of_object_name, " \t");
	item->arg_offset = bol - buf;
	item->arg_len = (int)(eol - bol);

	if (status < 0)
		return status;

	item->commit = lookup_commit_reference(r, &commit_oid);
	return item->commit ? 0 : -1;
}

int sequencer_get_last_command(struct repository *r, enum replay_action *action)
{
	const char *todo_file, *bol;
	struct strbuf buf = STRBUF_INIT;
	int ret = 0;

	todo_file = git_path_todo_file();
	if (strbuf_read_file(&buf, todo_file, 0) < 0) {
		if (errno == ENOENT || errno == ENOTDIR)
			return -1;
		else
			return error_errno("unable to open '%s'", todo_file);
	}
	bol = buf.buf + strspn(buf.buf, " \t\r\n");
	if (is_command(TODO_PICK, &bol) && (*bol == ' ' || *bol == '\t'))
		*action = REPLAY_PICK;
	else if (is_command(TODO_REVERT, &bol) &&
		 (*bol == ' ' || *bol == '\t'))
		*action = REPLAY_REVERT;
	else
		ret = -1;

	strbuf_release(&buf);

	return ret;
}

int todo_list_parse_insn_buffer(struct repository *r, char *buf,
				struct todo_list *todo_list)
{
	struct todo_item *item;
	char *p = buf, *next_p;
	int i, res = 0, fixup_okay = file_exists(rebase_path_done());

	todo_list->current = todo_list->nr = 0;

	for (i = 1; *p; i++, p = next_p) {
		char *eol = strchrnul(p, '\n');

		next_p = *eol ? eol + 1 /* skip LF */ : eol;

		if (p != eol && eol[-1] == '\r')
			eol--; /* strip Carriage Return */

		item = append_new_todo(todo_list);
		item->offset_in_buf = p - todo_list->buf.buf;
		if (parse_insn_line(r, item, buf, p, eol)) {
			res = error(_("invalid line %d: %.*s"),
				i, (int)(eol - p), p);
			item->command = TODO_COMMENT + 1;
			item->arg_offset = p - buf;
			item->arg_len = (int)(eol - p);
			item->commit = NULL;
		}

		if (fixup_okay)
			; /* do nothing */
		else if (is_fixup(item->command))
			return error(_("cannot '%s' without a previous commit"),
				command_to_string(item->command));
		else if (!is_noop(item->command))
			fixup_okay = 1;
	}

	return res;
}

static int count_commands(struct todo_list *todo_list)
{
	int count = 0, i;

	for (i = 0; i < todo_list->nr; i++)
		if (todo_list->items[i].command != TODO_COMMENT)
			count++;

	return count;
}

static int get_item_line_offset(struct todo_list *todo_list, int index)
{
	return index < todo_list->nr ?
		todo_list->items[index].offset_in_buf : todo_list->buf.len;
}

static const char *get_item_line(struct todo_list *todo_list, int index)
{
	return todo_list->buf.buf + get_item_line_offset(todo_list, index);
}

static int get_item_line_length(struct todo_list *todo_list, int index)
{
	return get_item_line_offset(todo_list, index + 1)
		-  get_item_line_offset(todo_list, index);
}

static ssize_t strbuf_read_file_or_whine(struct strbuf *sb, const char *path)
{
	int fd;
	ssize_t len;

	fd = open(path, O_RDONLY);
	if (fd < 0)
		return error_errno(_("could not open '%s'"), path);
	len = strbuf_read(sb, fd, 0);
	close(fd);
	if (len < 0)
		return error(_("could not read '%s'."), path);
	return len;
}

static int have_finished_the_last_pick(void)
{
	struct strbuf buf = STRBUF_INIT;
	const char *eol;
	const char *todo_path = git_path_todo_file();
	int ret = 0;

	if (strbuf_read_file(&buf, todo_path, 0) < 0) {
		if (errno == ENOENT) {
			return 0;
		} else {
			error_errno("unable to open '%s'", todo_path);
			return 0;
		}
	}
	/* If there is only one line then we are done */
	eol = strchr(buf.buf, '\n');
	if (!eol || !eol[1])
		ret = 1;

	strbuf_release(&buf);

	return ret;
}

void sequencer_post_commit_cleanup(struct repository *r, int verbose)
{
	struct replay_opts opts = REPLAY_OPTS_INIT;
	int need_cleanup = 0;

	if (refs_ref_exists(get_main_ref_store(r), "CHERRY_PICK_HEAD")) {
		if (!refs_delete_ref(get_main_ref_store(r), "",
				     "CHERRY_PICK_HEAD", NULL, 0) &&
		    verbose)
			warning(_("cancelling a cherry picking in progress"));
		opts.action = REPLAY_PICK;
		need_cleanup = 1;
	}

	if (refs_ref_exists(get_main_ref_store(r), "REVERT_HEAD")) {
		if (!refs_delete_ref(get_main_ref_store(r), "", "REVERT_HEAD",
				     NULL, 0) &&
		    verbose)
			warning(_("cancelling a revert in progress"));
		opts.action = REPLAY_REVERT;
		need_cleanup = 1;
	}

	unlink(git_path_auto_merge(r));

	if (!need_cleanup)
		return;

	if (!have_finished_the_last_pick())
		return;

	sequencer_remove_state(&opts);
}

static void todo_list_write_total_nr(struct todo_list *todo_list)
{
	FILE *f = fopen_or_warn(rebase_path_msgtotal(), "w");

	if (f) {
		fprintf(f, "%d\n", todo_list->total_nr);
		fclose(f);
	}
}

static int read_populate_todo(struct repository *r,
			      struct todo_list *todo_list,
			      struct replay_opts *opts)
{
	const char *todo_file = get_todo_path(opts);
	int res;

	strbuf_reset(&todo_list->buf);
	if (strbuf_read_file_or_whine(&todo_list->buf, todo_file) < 0)
		return -1;

	res = todo_list_parse_insn_buffer(r, todo_list->buf.buf, todo_list);
	if (res) {
		if (is_rebase_i(opts))
			return error(_("please fix this using "
				       "'git rebase --edit-todo'."));
		return error(_("unusable instruction sheet: '%s'"), todo_file);
	}

	if (!todo_list->nr &&
	    (!is_rebase_i(opts) || !file_exists(rebase_path_done())))
		return error(_("no commits parsed."));

	if (!is_rebase_i(opts)) {
		enum todo_command valid =
			opts->action == REPLAY_PICK ? TODO_PICK : TODO_REVERT;
		int i;

		for (i = 0; i < todo_list->nr; i++)
			if (valid == todo_list->items[i].command)
				continue;
			else if (valid == TODO_PICK)
				return error(_("cannot cherry-pick during a revert."));
			else
				return error(_("cannot revert during a cherry-pick."));
	}

	if (is_rebase_i(opts)) {
		struct todo_list done = TODO_LIST_INIT;

		if (strbuf_read_file(&done.buf, rebase_path_done(), 0) > 0 &&
		    !todo_list_parse_insn_buffer(r, done.buf.buf, &done))
			todo_list->done_nr = count_commands(&done);
		else
			todo_list->done_nr = 0;

		todo_list->total_nr = todo_list->done_nr
			+ count_commands(todo_list);
		todo_list_release(&done);

		todo_list_write_total_nr(todo_list);
	}

	return 0;
}

static int git_config_string_dup(char **dest,
				 const char *var, const char *value)
{
	if (!value)
		return config_error_nonbool(var);
	free(*dest);
	*dest = xstrdup(value);
	return 0;
}

static int populate_opts_cb(const char *key, const char *value, void *data)
{
	struct replay_opts *opts = data;
	int error_flag = 1;

	if (!value)
		error_flag = 0;
	else if (!strcmp(key, "options.no-commit"))
		opts->no_commit = git_config_bool_or_int(key, value, &error_flag);
	else if (!strcmp(key, "options.edit"))
		opts->edit = git_config_bool_or_int(key, value, &error_flag);
	else if (!strcmp(key, "options.allow-empty"))
		opts->allow_empty =
			git_config_bool_or_int(key, value, &error_flag);
	else if (!strcmp(key, "options.allow-empty-message"))
		opts->allow_empty_message =
			git_config_bool_or_int(key, value, &error_flag);
	else if (!strcmp(key, "options.keep-redundant-commits"))
		opts->keep_redundant_commits =
			git_config_bool_or_int(key, value, &error_flag);
	else if (!strcmp(key, "options.signoff"))
		opts->signoff = git_config_bool_or_int(key, value, &error_flag);
	else if (!strcmp(key, "options.record-origin"))
		opts->record_origin = git_config_bool_or_int(key, value, &error_flag);
	else if (!strcmp(key, "options.allow-ff"))
		opts->allow_ff = git_config_bool_or_int(key, value, &error_flag);
	else if (!strcmp(key, "options.mainline"))
		opts->mainline = git_config_int(key, value);
	else if (!strcmp(key, "options.strategy"))
		git_config_string_dup(&opts->strategy, key, value);
	else if (!strcmp(key, "options.gpg-sign"))
		git_config_string_dup(&opts->gpg_sign, key, value);
	else if (!strcmp(key, "options.strategy-option")) {
		strvec_push(&opts->xopts, value);
	} else if (!strcmp(key, "options.allow-rerere-auto"))
		opts->allow_rerere_auto =
			git_config_bool_or_int(key, value, &error_flag) ?
				RERERE_AUTOUPDATE : RERERE_NOAUTOUPDATE;
	else if (!strcmp(key, "options.default-msg-cleanup")) {
		opts->explicit_cleanup = 1;
		opts->default_msg_cleanup = get_cleanup_mode(value, 1);
	} else
		return error(_("invalid key: %s"), key);

	if (!error_flag)
		return error(_("invalid value for '%s': '%s'"), key, value);

	return 0;
}

static void parse_strategy_opts(struct replay_opts *opts, char *raw_opts)
{
	int i;
	int count;
<<<<<<< HEAD
	const char **argv;
=======
>>>>>>> 331b094e
	char *strategy_opts_string = raw_opts;

	if (*strategy_opts_string == ' ')
		strategy_opts_string++;

<<<<<<< HEAD
	count = split_cmdline(strategy_opts_string, &argv);
	if (count < 0)
		BUG("could not split '%s': %s", strategy_opts_string,
			    split_cmdline_strerror(count));
	for (i = 0; i < count; i++) {
		const char *arg = argv[i];
=======
	count = split_cmdline(strategy_opts_string,
			      (const char ***)&opts->xopts);
	if (count < 0)
		die(_("could not split '%s': %s"), strategy_opts_string,
			    split_cmdline_strerror(count));
	opts->xopts_nr = count;
	for (i = 0; i < opts->xopts_nr; i++) {
		const char *arg = opts->xopts[i];
>>>>>>> 331b094e

		skip_prefix(arg, "--", &arg);
		strvec_push(&opts->xopts, arg);
	}
	free(argv);
}

static void read_strategy_opts(struct replay_opts *opts, struct strbuf *buf)
{
	strbuf_reset(buf);
	if (!read_oneliner(buf, rebase_path_strategy(), 0))
		return;
	opts->strategy = strbuf_detach(buf, NULL);
	if (!read_oneliner(buf, rebase_path_strategy_opts(), 0))
		return;

	parse_strategy_opts(opts, buf->buf);
}

static int read_populate_opts(struct replay_opts *opts)
{
	if (is_rebase_i(opts)) {
		struct strbuf buf = STRBUF_INIT;
		int ret = 0;

		if (read_oneliner(&buf, rebase_path_gpg_sign_opt(),
				  READ_ONELINER_SKIP_IF_EMPTY)) {
			if (!starts_with(buf.buf, "-S"))
				strbuf_reset(&buf);
			else {
				free(opts->gpg_sign);
				opts->gpg_sign = xstrdup(buf.buf + 2);
			}
			strbuf_reset(&buf);
		}

		if (read_oneliner(&buf, rebase_path_allow_rerere_autoupdate(),
				  READ_ONELINER_SKIP_IF_EMPTY)) {
			if (!strcmp(buf.buf, "--rerere-autoupdate"))
				opts->allow_rerere_auto = RERERE_AUTOUPDATE;
			else if (!strcmp(buf.buf, "--no-rerere-autoupdate"))
				opts->allow_rerere_auto = RERERE_NOAUTOUPDATE;
			strbuf_reset(&buf);
		}

		if (file_exists(rebase_path_verbose()))
			opts->verbose = 1;

		if (file_exists(rebase_path_quiet()))
			opts->quiet = 1;

		if (file_exists(rebase_path_signoff())) {
			opts->allow_ff = 0;
			opts->signoff = 1;
		}

		if (file_exists(rebase_path_cdate_is_adate())) {
			opts->allow_ff = 0;
			opts->committer_date_is_author_date = 1;
		}

		if (file_exists(rebase_path_ignore_date())) {
			opts->allow_ff = 0;
			opts->ignore_date = 1;
		}

		if (file_exists(rebase_path_reschedule_failed_exec()))
			opts->reschedule_failed_exec = 1;
		else if (file_exists(rebase_path_no_reschedule_failed_exec()))
			opts->reschedule_failed_exec = 0;

		if (file_exists(rebase_path_drop_redundant_commits()))
			opts->drop_redundant_commits = 1;

		if (file_exists(rebase_path_keep_redundant_commits()))
			opts->keep_redundant_commits = 1;

		read_strategy_opts(opts, &buf);
		strbuf_reset(&buf);

		if (read_oneliner(&opts->current_fixups,
				  rebase_path_current_fixups(),
				  READ_ONELINER_SKIP_IF_EMPTY)) {
			const char *p = opts->current_fixups.buf;
			opts->current_fixup_count = 1;
			while ((p = strchr(p, '\n'))) {
				opts->current_fixup_count++;
				p++;
			}
		}

		if (read_oneliner(&buf, rebase_path_squash_onto(), 0)) {
			if (repo_get_oid_committish(the_repository, buf.buf, &opts->squash_onto) < 0) {
				ret = error(_("unusable squash-onto"));
				goto done_rebase_i;
			}
			opts->have_squash_onto = 1;
		}

done_rebase_i:
		strbuf_release(&buf);
		return ret;
	}

	if (!file_exists(git_path_opts_file()))
		return 0;
	/*
	 * The function git_parse_source(), called from git_config_from_file(),
	 * may die() in case of a syntactically incorrect file. We do not care
	 * about this case, though, because we wrote that file ourselves, so we
	 * are pretty certain that it is syntactically correct.
	 */
	if (git_config_from_file(populate_opts_cb, git_path_opts_file(), opts) < 0)
		return error(_("malformed options sheet: '%s'"),
			git_path_opts_file());
	return 0;
}

static void write_strategy_opts(struct replay_opts *opts)
{
	struct strbuf buf = STRBUF_INIT;

	/*
	 * Quote strategy options so that they can be read correctly
	 * by split_cmdline().
	 */
	quote_cmdline(&buf, opts->xopts.v);
	write_file(rebase_path_strategy_opts(), "%s\n", buf.buf);
	strbuf_release(&buf);
}

int write_basic_state(struct replay_opts *opts, const char *head_name,
		      struct commit *onto, const struct object_id *orig_head)
{
	if (head_name)
		write_file(rebase_path_head_name(), "%s\n", head_name);
	if (onto)
		write_file(rebase_path_onto(), "%s\n",
			   oid_to_hex(&onto->object.oid));
	if (orig_head)
		write_file(rebase_path_orig_head(), "%s\n",
			   oid_to_hex(orig_head));

	if (opts->quiet)
		write_file(rebase_path_quiet(), "%s", "");
	if (opts->verbose)
		write_file(rebase_path_verbose(), "%s", "");
	if (opts->strategy)
		write_file(rebase_path_strategy(), "%s\n", opts->strategy);
	if (opts->xopts.nr > 0)
		write_strategy_opts(opts);

	if (opts->allow_rerere_auto == RERERE_AUTOUPDATE)
		write_file(rebase_path_allow_rerere_autoupdate(), "--rerere-autoupdate\n");
	else if (opts->allow_rerere_auto == RERERE_NOAUTOUPDATE)
		write_file(rebase_path_allow_rerere_autoupdate(), "--no-rerere-autoupdate\n");

	if (opts->gpg_sign)
		write_file(rebase_path_gpg_sign_opt(), "-S%s\n", opts->gpg_sign);
	if (opts->signoff)
		write_file(rebase_path_signoff(), "--signoff\n");
	if (opts->drop_redundant_commits)
		write_file(rebase_path_drop_redundant_commits(), "%s", "");
	if (opts->keep_redundant_commits)
		write_file(rebase_path_keep_redundant_commits(), "%s", "");
	if (opts->committer_date_is_author_date)
		write_file(rebase_path_cdate_is_adate(), "%s", "");
	if (opts->ignore_date)
		write_file(rebase_path_ignore_date(), "%s", "");
	if (opts->reschedule_failed_exec)
		write_file(rebase_path_reschedule_failed_exec(), "%s", "");
	else
		write_file(rebase_path_no_reschedule_failed_exec(), "%s", "");

	return 0;
}

static int walk_revs_populate_todo(struct todo_list *todo_list,
				struct replay_opts *opts)
{
	enum todo_command command = opts->action == REPLAY_PICK ?
		TODO_PICK : TODO_REVERT;
	const char *command_string = todo_command_info[command].str;
	const char *encoding;
	struct commit *commit;

	if (prepare_revs(opts))
		return -1;

	encoding = get_log_output_encoding();

	while ((commit = get_revision(opts->revs))) {
		struct todo_item *item = append_new_todo(todo_list);
		const char *commit_buffer = repo_logmsg_reencode(the_repository,
								 commit, NULL,
								 encoding);
		const char *subject;
		int subject_len;

		item->command = command;
		item->commit = commit;
		item->arg_offset = 0;
		item->arg_len = 0;
		item->offset_in_buf = todo_list->buf.len;
		subject_len = find_commit_subject(commit_buffer, &subject);
		strbuf_addf(&todo_list->buf, "%s %s %.*s\n", command_string,
			short_commit_name(commit), subject_len, subject);
		repo_unuse_commit_buffer(the_repository, commit,
					 commit_buffer);
	}

	if (!todo_list->nr)
		return error(_("empty commit set passed"));

	return 0;
}

static int create_seq_dir(struct repository *r)
{
	enum replay_action action;
	const char *in_progress_error = NULL;
	const char *in_progress_advice = NULL;
	unsigned int advise_skip =
		refs_ref_exists(get_main_ref_store(r), "REVERT_HEAD") ||
		refs_ref_exists(get_main_ref_store(r), "CHERRY_PICK_HEAD");

	if (!sequencer_get_last_command(r, &action)) {
		switch (action) {
		case REPLAY_REVERT:
			in_progress_error = _("revert is already in progress");
			in_progress_advice =
			_("try \"git revert (--continue | %s--abort | --quit)\"");
			break;
		case REPLAY_PICK:
			in_progress_error = _("cherry-pick is already in progress");
			in_progress_advice =
			_("try \"git cherry-pick (--continue | %s--abort | --quit)\"");
			break;
		default:
			BUG("unexpected action in create_seq_dir");
		}
	}
	if (in_progress_error) {
		error("%s", in_progress_error);
		if (advice_enabled(ADVICE_SEQUENCER_IN_USE))
			advise(in_progress_advice,
				advise_skip ? "--skip | " : "");
		return -1;
	}
	if (mkdir(git_path_seq_dir(), 0777) < 0)
		return error_errno(_("could not create sequencer directory '%s'"),
				   git_path_seq_dir());

	return 0;
}

static int save_head(const char *head)
{
	return write_message(head, strlen(head), git_path_head_file(), 1);
}

static int rollback_is_safe(void)
{
	struct strbuf sb = STRBUF_INIT;
	struct object_id expected_head, actual_head;

	if (strbuf_read_file(&sb, git_path_abort_safety_file(), 0) >= 0) {
		strbuf_trim(&sb);
		if (get_oid_hex(sb.buf, &expected_head)) {
			strbuf_release(&sb);
			die(_("could not parse %s"), git_path_abort_safety_file());
		}
		strbuf_release(&sb);
	}
	else if (errno == ENOENT)
		oidclr(&expected_head);
	else
		die_errno(_("could not read '%s'"), git_path_abort_safety_file());

	if (repo_get_oid(the_repository, "HEAD", &actual_head))
		oidclr(&actual_head);

	return oideq(&actual_head, &expected_head);
}

static int reset_merge(const struct object_id *oid)
{
	struct child_process cmd = CHILD_PROCESS_INIT;

	cmd.git_cmd = 1;
	strvec_pushl(&cmd.args, "reset", "--merge", NULL);

	if (!is_null_oid(oid))
		strvec_push(&cmd.args, oid_to_hex(oid));

	return run_command(&cmd);
}

static int rollback_single_pick(struct repository *r)
{
	struct object_id head_oid;

	if (!refs_ref_exists(get_main_ref_store(r), "CHERRY_PICK_HEAD") &&
	    !refs_ref_exists(get_main_ref_store(r), "REVERT_HEAD"))
		return error(_("no cherry-pick or revert in progress"));
	if (read_ref_full("HEAD", 0, &head_oid, NULL))
		return error(_("cannot resolve HEAD"));
	if (is_null_oid(&head_oid))
		return error(_("cannot abort from a branch yet to be born"));
	return reset_merge(&head_oid);
}

static int skip_single_pick(void)
{
	struct object_id head;

	if (read_ref_full("HEAD", 0, &head, NULL))
		return error(_("cannot resolve HEAD"));
	return reset_merge(&head);
}

int sequencer_rollback(struct repository *r, struct replay_opts *opts)
{
	FILE *f;
	struct object_id oid;
	struct strbuf buf = STRBUF_INIT;
	const char *p;

	f = fopen(git_path_head_file(), "r");
	if (!f && errno == ENOENT) {
		/*
		 * There is no multiple-cherry-pick in progress.
		 * If CHERRY_PICK_HEAD or REVERT_HEAD indicates
		 * a single-cherry-pick in progress, abort that.
		 */
		return rollback_single_pick(r);
	}
	if (!f)
		return error_errno(_("cannot open '%s'"), git_path_head_file());
	if (strbuf_getline_lf(&buf, f)) {
		error(_("cannot read '%s': %s"), git_path_head_file(),
		      ferror(f) ?  strerror(errno) : _("unexpected end of file"));
		fclose(f);
		goto fail;
	}
	fclose(f);
	if (parse_oid_hex(buf.buf, &oid, &p) || *p != '\0') {
		error(_("stored pre-cherry-pick HEAD file '%s' is corrupt"),
			git_path_head_file());
		goto fail;
	}
	if (is_null_oid(&oid)) {
		error(_("cannot abort from a branch yet to be born"));
		goto fail;
	}

	if (!rollback_is_safe()) {
		/* Do not error, just do not rollback */
		warning(_("You seem to have moved HEAD. "
			  "Not rewinding, check your HEAD!"));
	} else
	if (reset_merge(&oid))
		goto fail;
	strbuf_release(&buf);
	return sequencer_remove_state(opts);
fail:
	strbuf_release(&buf);
	return -1;
}

int sequencer_skip(struct repository *r, struct replay_opts *opts)
{
	enum replay_action action = -1;
	sequencer_get_last_command(r, &action);

	/*
	 * Check whether the subcommand requested to skip the commit is actually
	 * in progress and that it's safe to skip the commit.
	 *
	 * opts->action tells us which subcommand requested to skip the commit.
	 * If the corresponding .git/<ACTION>_HEAD exists, we know that the
	 * action is in progress and we can skip the commit.
	 *
	 * Otherwise we check that the last instruction was related to the
	 * particular subcommand we're trying to execute and barf if that's not
	 * the case.
	 *
	 * Finally we check that the rollback is "safe", i.e., has the HEAD
	 * moved? In this case, it doesn't make sense to "reset the merge" and
	 * "skip the commit" as the user already handled this by committing. But
	 * we'd not want to barf here, instead give advice on how to proceed. We
	 * only need to check that when .git/<ACTION>_HEAD doesn't exist because
	 * it gets removed when the user commits, so if it still exists we're
	 * sure the user can't have committed before.
	 */
	switch (opts->action) {
	case REPLAY_REVERT:
		if (!refs_ref_exists(get_main_ref_store(r), "REVERT_HEAD")) {
			if (action != REPLAY_REVERT)
				return error(_("no revert in progress"));
			if (!rollback_is_safe())
				goto give_advice;
		}
		break;
	case REPLAY_PICK:
		if (!refs_ref_exists(get_main_ref_store(r),
				     "CHERRY_PICK_HEAD")) {
			if (action != REPLAY_PICK)
				return error(_("no cherry-pick in progress"));
			if (!rollback_is_safe())
				goto give_advice;
		}
		break;
	default:
		BUG("unexpected action in sequencer_skip");
	}

	if (skip_single_pick())
		return error(_("failed to skip the commit"));
	if (!is_directory(git_path_seq_dir()))
		return 0;

	return sequencer_continue(r, opts);

give_advice:
	error(_("there is nothing to skip"));

	if (advice_enabled(ADVICE_RESOLVE_CONFLICT)) {
		advise(_("have you committed already?\n"
			 "try \"git %s --continue\""),
			 action == REPLAY_REVERT ? "revert" : "cherry-pick");
	}
	return -1;
}

static int save_todo(struct todo_list *todo_list, struct replay_opts *opts)
{
	struct lock_file todo_lock = LOCK_INIT;
	const char *todo_path = get_todo_path(opts);
	int next = todo_list->current, offset, fd;

	/*
	 * rebase -i writes "git-rebase-todo" without the currently executing
	 * command, appending it to "done" instead.
	 */
	if (is_rebase_i(opts))
		next++;

	fd = hold_lock_file_for_update(&todo_lock, todo_path, 0);
	if (fd < 0)
		return error_errno(_("could not lock '%s'"), todo_path);
	offset = get_item_line_offset(todo_list, next);
	if (write_in_full(fd, todo_list->buf.buf + offset,
			todo_list->buf.len - offset) < 0)
		return error_errno(_("could not write to '%s'"), todo_path);
	if (commit_lock_file(&todo_lock) < 0)
		return error(_("failed to finalize '%s'"), todo_path);

	if (is_rebase_i(opts) && next > 0) {
		const char *done = rebase_path_done();
		int fd = open(done, O_CREAT | O_WRONLY | O_APPEND, 0666);
		int ret = 0;

		if (fd < 0)
			return 0;
		if (write_in_full(fd, get_item_line(todo_list, next - 1),
				  get_item_line_length(todo_list, next - 1))
		    < 0)
			ret = error_errno(_("could not write to '%s'"), done);
		if (close(fd) < 0)
			ret = error_errno(_("failed to finalize '%s'"), done);
		return ret;
	}
	return 0;
}

static int save_opts(struct replay_opts *opts)
{
	const char *opts_file = git_path_opts_file();
	int res = 0;

	if (opts->no_commit)
		res |= git_config_set_in_file_gently(opts_file,
					"options.no-commit", "true");
	if (opts->edit >= 0)
		res |= git_config_set_in_file_gently(opts_file, "options.edit",
						     opts->edit ? "true" : "false");
	if (opts->allow_empty)
		res |= git_config_set_in_file_gently(opts_file,
					"options.allow-empty", "true");
	if (opts->allow_empty_message)
		res |= git_config_set_in_file_gently(opts_file,
				"options.allow-empty-message", "true");
	if (opts->keep_redundant_commits)
		res |= git_config_set_in_file_gently(opts_file,
				"options.keep-redundant-commits", "true");
	if (opts->signoff)
		res |= git_config_set_in_file_gently(opts_file,
					"options.signoff", "true");
	if (opts->record_origin)
		res |= git_config_set_in_file_gently(opts_file,
					"options.record-origin", "true");
	if (opts->allow_ff)
		res |= git_config_set_in_file_gently(opts_file,
					"options.allow-ff", "true");
	if (opts->mainline) {
		struct strbuf buf = STRBUF_INIT;
		strbuf_addf(&buf, "%d", opts->mainline);
		res |= git_config_set_in_file_gently(opts_file,
					"options.mainline", buf.buf);
		strbuf_release(&buf);
	}
	if (opts->strategy)
		res |= git_config_set_in_file_gently(opts_file,
					"options.strategy", opts->strategy);
	if (opts->gpg_sign)
		res |= git_config_set_in_file_gently(opts_file,
					"options.gpg-sign", opts->gpg_sign);
	for (size_t i = 0; i < opts->xopts.nr; i++)
		res |= git_config_set_multivar_in_file_gently(opts_file,
				"options.strategy-option",
				opts->xopts.v[i], "^$", 0);
	if (opts->allow_rerere_auto)
		res |= git_config_set_in_file_gently(opts_file,
				"options.allow-rerere-auto",
				opts->allow_rerere_auto == RERERE_AUTOUPDATE ?
				"true" : "false");

	if (opts->explicit_cleanup)
		res |= git_config_set_in_file_gently(opts_file,
				"options.default-msg-cleanup",
				describe_cleanup_mode(opts->default_msg_cleanup));
	return res;
}

static int make_patch(struct repository *r,
		      struct commit *commit,
		      struct replay_opts *opts)
{
	struct strbuf buf = STRBUF_INIT;
	struct rev_info log_tree_opt;
	const char *subject;
	char hex[GIT_MAX_HEXSZ + 1];
	int res = 0;

	oid_to_hex_r(hex, &commit->object.oid);
	if (write_message(hex, strlen(hex), rebase_path_stopped_sha(), 1) < 0)
		return -1;
	res |= write_rebase_head(&commit->object.oid);

	strbuf_addf(&buf, "%s/patch", get_dir(opts));
	memset(&log_tree_opt, 0, sizeof(log_tree_opt));
	repo_init_revisions(r, &log_tree_opt, NULL);
	log_tree_opt.abbrev = 0;
	log_tree_opt.diff = 1;
	log_tree_opt.diffopt.output_format = DIFF_FORMAT_PATCH;
	log_tree_opt.disable_stdin = 1;
	log_tree_opt.no_commit_id = 1;
	log_tree_opt.diffopt.file = fopen(buf.buf, "w");
	log_tree_opt.diffopt.use_color = GIT_COLOR_NEVER;
	if (!log_tree_opt.diffopt.file)
		res |= error_errno(_("could not open '%s'"), buf.buf);
	else {
		res |= log_tree_commit(&log_tree_opt, commit);
		fclose(log_tree_opt.diffopt.file);
	}
	strbuf_reset(&buf);

	strbuf_addf(&buf, "%s/message", get_dir(opts));
	if (!file_exists(buf.buf)) {
		const char *encoding = get_commit_output_encoding();
		const char *commit_buffer = repo_logmsg_reencode(r,
								 commit, NULL,
								 encoding);
		find_commit_subject(commit_buffer, &subject);
		res |= write_message(subject, strlen(subject), buf.buf, 1);
		repo_unuse_commit_buffer(r, commit,
					 commit_buffer);
	}
	strbuf_release(&buf);
	release_revisions(&log_tree_opt);

	return res;
}

static int intend_to_amend(void)
{
	struct object_id head;
	char *p;

	if (repo_get_oid(the_repository, "HEAD", &head))
		return error(_("cannot read HEAD"));

	p = oid_to_hex(&head);
	return write_message(p, strlen(p), rebase_path_amend(), 1);
}

static int error_with_patch(struct repository *r,
			    struct commit *commit,
			    const char *subject, int subject_len,
			    struct replay_opts *opts,
			    int exit_code, int to_amend)
{
	if (commit) {
		if (make_patch(r, commit, opts))
			return -1;
	} else if (copy_file(rebase_path_message(),
			     git_path_merge_msg(r), 0666))
		return error(_("unable to copy '%s' to '%s'"),
			     git_path_merge_msg(r), rebase_path_message());

	if (to_amend) {
		if (intend_to_amend())
			return -1;

		fprintf(stderr,
			_("You can amend the commit now, with\n"
			  "\n"
			  "  git commit --amend %s\n"
			  "\n"
			  "Once you are satisfied with your changes, run\n"
			  "\n"
			  "  git rebase --continue\n"),
			gpg_sign_opt_quoted(opts));
	} else if (exit_code) {
		if (commit)
			fprintf_ln(stderr, _("Could not apply %s... %.*s"),
				   short_commit_name(commit), subject_len, subject);
		else
			/*
			 * We don't have the hash of the parent so
			 * just print the line from the todo file.
			 */
			fprintf_ln(stderr, _("Could not merge %.*s"),
				   subject_len, subject);
	}

	return exit_code;
}

static int error_failed_squash(struct repository *r,
			       struct commit *commit,
			       struct replay_opts *opts,
			       int subject_len,
			       const char *subject)
{
	if (copy_file(rebase_path_message(), rebase_path_squash_msg(), 0666))
		return error(_("could not copy '%s' to '%s'"),
			rebase_path_squash_msg(), rebase_path_message());
	unlink(git_path_merge_msg(r));
	if (copy_file(git_path_merge_msg(r), rebase_path_message(), 0666))
		return error(_("could not copy '%s' to '%s'"),
			     rebase_path_message(),
			     git_path_merge_msg(r));
	return error_with_patch(r, commit, subject, subject_len, opts, 1, 0);
}

static int do_exec(struct repository *r, const char *command_line)
{
	struct child_process cmd = CHILD_PROCESS_INIT;
	int dirty, status;

	fprintf(stderr, _("Executing: %s\n"), command_line);
	cmd.use_shell = 1;
	strvec_push(&cmd.args, command_line);
	status = run_command(&cmd);

	/* force re-reading of the cache */
	discard_index(r->index);
	if (repo_read_index(r) < 0)
		return error(_("could not read index"));

	dirty = require_clean_work_tree(r, "rebase", NULL, 1, 1);

	if (status) {
		warning(_("execution failed: %s\n%s"
			  "You can fix the problem, and then run\n"
			  "\n"
			  "  git rebase --continue\n"
			  "\n"),
			command_line,
			dirty ? N_("and made changes to the index and/or the "
				"working tree\n") : "");
		if (status == 127)
			/* command not found */
			status = 1;
	} else if (dirty) {
		warning(_("execution succeeded: %s\nbut "
			  "left changes to the index and/or the working tree\n"
			  "Commit or stash your changes, and then run\n"
			  "\n"
			  "  git rebase --continue\n"
			  "\n"), command_line);
		status = 1;
	}

	return status;
}

__attribute__((format (printf, 2, 3)))
static int safe_append(const char *filename, const char *fmt, ...)
{
	va_list ap;
	struct lock_file lock = LOCK_INIT;
	int fd = hold_lock_file_for_update(&lock, filename,
					   LOCK_REPORT_ON_ERROR);
	struct strbuf buf = STRBUF_INIT;

	if (fd < 0)
		return -1;

	if (strbuf_read_file(&buf, filename, 0) < 0 && errno != ENOENT) {
		error_errno(_("could not read '%s'"), filename);
		rollback_lock_file(&lock);
		return -1;
	}
	strbuf_complete(&buf, '\n');
	va_start(ap, fmt);
	strbuf_vaddf(&buf, fmt, ap);
	va_end(ap);

	if (write_in_full(fd, buf.buf, buf.len) < 0) {
		error_errno(_("could not write to '%s'"), filename);
		strbuf_release(&buf);
		rollback_lock_file(&lock);
		return -1;
	}
	if (commit_lock_file(&lock) < 0) {
		strbuf_release(&buf);
		return error(_("failed to finalize '%s'"), filename);
	}

	strbuf_release(&buf);
	return 0;
}

static int do_label(struct repository *r, const char *name, int len)
{
	struct ref_store *refs = get_main_ref_store(r);
	struct ref_transaction *transaction;
	struct strbuf ref_name = STRBUF_INIT, err = STRBUF_INIT;
	struct strbuf msg = STRBUF_INIT;
	int ret = 0;
	struct object_id head_oid;

	if (len == 1 && *name == '#')
		return error(_("illegal label name: '%.*s'"), len, name);

	strbuf_addf(&ref_name, "refs/rewritten/%.*s", len, name);
	strbuf_addf(&msg, "rebase (label) '%.*s'", len, name);

	transaction = ref_store_transaction_begin(refs, &err);
	if (!transaction) {
		error("%s", err.buf);
		ret = -1;
	} else if (repo_get_oid(r, "HEAD", &head_oid)) {
		error(_("could not read HEAD"));
		ret = -1;
	} else if (ref_transaction_update(transaction, ref_name.buf, &head_oid,
					  NULL, 0, msg.buf, &err) < 0 ||
		   ref_transaction_commit(transaction, &err)) {
		error("%s", err.buf);
		ret = -1;
	}
	ref_transaction_free(transaction);
	strbuf_release(&err);
	strbuf_release(&msg);

	if (!ret)
		ret = safe_append(rebase_path_refs_to_delete(),
				  "%s\n", ref_name.buf);
	strbuf_release(&ref_name);

	return ret;
}

static const char *sequencer_reflog_action(struct replay_opts *opts)
{
	if (!opts->reflog_action) {
		opts->reflog_action = getenv(GIT_REFLOG_ACTION);
		opts->reflog_action =
			xstrdup(opts->reflog_action ? opts->reflog_action
						    : action_name(opts));
	}

	return opts->reflog_action;
}

__attribute__((format (printf, 3, 4)))
static const char *reflog_message(struct replay_opts *opts,
	const char *sub_action, const char *fmt, ...)
{
	va_list ap;
	static struct strbuf buf = STRBUF_INIT;

	va_start(ap, fmt);
	strbuf_reset(&buf);
	strbuf_addstr(&buf, sequencer_reflog_action(opts));
	if (sub_action)
		strbuf_addf(&buf, " (%s)", sub_action);
	if (fmt) {
		strbuf_addstr(&buf, ": ");
		strbuf_vaddf(&buf, fmt, ap);
	}
	va_end(ap);

	return buf.buf;
}

static struct commit *lookup_label(struct repository *r, const char *label,
				   int len, struct strbuf *buf)
{
	struct commit *commit;
	struct object_id oid;

	strbuf_reset(buf);
	strbuf_addf(buf, "refs/rewritten/%.*s", len, label);
	if (!read_ref(buf->buf, &oid)) {
		commit = lookup_commit_object(r, &oid);
	} else {
		/* fall back to non-rewritten ref or commit */
		strbuf_splice(buf, 0, strlen("refs/rewritten/"), "", 0);
		commit = lookup_commit_reference_by_name(buf->buf);
	}

	if (!commit)
		error(_("could not resolve '%s'"), buf->buf);

	return commit;
}

static int do_reset(struct repository *r,
		    const char *name, int len,
		    struct replay_opts *opts)
{
	struct strbuf ref_name = STRBUF_INIT;
	struct object_id oid;
	struct lock_file lock = LOCK_INIT;
	struct tree_desc desc = { 0 };
	struct tree *tree;
	struct unpack_trees_options unpack_tree_opts = { 0 };
	int ret = 0;

	if (repo_hold_locked_index(r, &lock, LOCK_REPORT_ON_ERROR) < 0)
		return -1;

	if (len == 10 && !strncmp("[new root]", name, len)) {
		if (!opts->have_squash_onto) {
			const char *hex;
			if (commit_tree("", 0, the_hash_algo->empty_tree,
					NULL, &opts->squash_onto,
					NULL, NULL))
				return error(_("writing fake root commit"));
			opts->have_squash_onto = 1;
			hex = oid_to_hex(&opts->squash_onto);
			if (write_message(hex, strlen(hex),
					  rebase_path_squash_onto(), 0))
				return error(_("writing squash-onto"));
		}
		oidcpy(&oid, &opts->squash_onto);
	} else {
		int i;
		struct commit *commit;

		/* Determine the length of the label */
		for (i = 0; i < len; i++)
			if (isspace(name[i]))
				break;
		len = i;

		commit = lookup_label(r, name, len, &ref_name);
		if (!commit) {
			ret = -1;
			goto cleanup;
		}
		oid = commit->object.oid;
	}

	setup_unpack_trees_porcelain(&unpack_tree_opts, "reset");
	unpack_tree_opts.head_idx = 1;
	unpack_tree_opts.src_index = r->index;
	unpack_tree_opts.dst_index = r->index;
	unpack_tree_opts.fn = oneway_merge;
	unpack_tree_opts.merge = 1;
	unpack_tree_opts.update = 1;
	unpack_tree_opts.preserve_ignored = 0; /* FIXME: !overwrite_ignore */
	unpack_tree_opts.skip_cache_tree_update = 1;
	init_checkout_metadata(&unpack_tree_opts.meta, name, &oid, NULL);

	if (repo_read_index_unmerged(r)) {
		ret = error_resolve_conflict(action_name(opts));
		goto cleanup;
	}

	if (!fill_tree_descriptor(r, &desc, &oid)) {
		ret = error(_("failed to find tree of %s"), oid_to_hex(&oid));
		goto cleanup;
	}

	if (unpack_trees(1, &desc, &unpack_tree_opts)) {
		ret = -1;
		goto cleanup;
	}

	tree = parse_tree_indirect(&oid);
	prime_cache_tree(r, r->index, tree);

	if (write_locked_index(r->index, &lock, COMMIT_LOCK) < 0)
		ret = error(_("could not write index"));

	if (!ret)
		ret = update_ref(reflog_message(opts, "reset", "'%.*s'",
						len, name), "HEAD", &oid,
				 NULL, 0, UPDATE_REFS_MSG_ON_ERR);
cleanup:
	free((void *)desc.buffer);
	if (ret < 0)
		rollback_lock_file(&lock);
	strbuf_release(&ref_name);
	clear_unpack_trees_porcelain(&unpack_tree_opts);
	return ret;
}

static int do_merge(struct repository *r,
		    struct commit *commit,
		    const char *arg, int arg_len,
		    int flags, int *check_todo, struct replay_opts *opts)
{
	int run_commit_flags = 0;
	struct strbuf ref_name = STRBUF_INIT;
	struct commit *head_commit, *merge_commit, *i;
	struct commit_list *bases, *j;
	struct commit_list *to_merge = NULL, **tail = &to_merge;
	const char *strategy = !opts->xopts.nr &&
		(!opts->strategy ||
		 !strcmp(opts->strategy, "recursive") ||
		 !strcmp(opts->strategy, "ort")) ?
		NULL : opts->strategy;
	struct merge_options o;
	int merge_arg_len, oneline_offset, can_fast_forward, ret, k;
	static struct lock_file lock;
	const char *p;

	if (repo_hold_locked_index(r, &lock, LOCK_REPORT_ON_ERROR) < 0) {
		ret = -1;
		goto leave_merge;
	}

	head_commit = lookup_commit_reference_by_name("HEAD");
	if (!head_commit) {
		ret = error(_("cannot merge without a current revision"));
		goto leave_merge;
	}

	/*
	 * For octopus merges, the arg starts with the list of revisions to be
	 * merged. The list is optionally followed by '#' and the oneline.
	 */
	merge_arg_len = oneline_offset = arg_len;
	for (p = arg; p - arg < arg_len; p += strspn(p, " \t\n")) {
		if (!*p)
			break;
		if (*p == '#' && (!p[1] || isspace(p[1]))) {
			p += 1 + strspn(p + 1, " \t\n");
			oneline_offset = p - arg;
			break;
		}
		k = strcspn(p, " \t\n");
		if (!k)
			continue;
		merge_commit = lookup_label(r, p, k, &ref_name);
		if (!merge_commit) {
			ret = error(_("unable to parse '%.*s'"), k, p);
			goto leave_merge;
		}
		tail = &commit_list_insert(merge_commit, tail)->next;
		p += k;
		merge_arg_len = p - arg;
	}

	if (!to_merge) {
		ret = error(_("nothing to merge: '%.*s'"), arg_len, arg);
		goto leave_merge;
	}

	if (opts->have_squash_onto &&
	    oideq(&head_commit->object.oid, &opts->squash_onto)) {
		/*
		 * When the user tells us to "merge" something into a
		 * "[new root]", let's simply fast-forward to the merge head.
		 */
		rollback_lock_file(&lock);
		if (to_merge->next)
			ret = error(_("octopus merge cannot be executed on "
				      "top of a [new root]"));
		else
			ret = fast_forward_to(r, &to_merge->item->object.oid,
					      &head_commit->object.oid, 0,
					      opts);
		goto leave_merge;
	}

	/*
	 * If HEAD is not identical to the first parent of the original merge
	 * commit, we cannot fast-forward.
	 */
	can_fast_forward = opts->allow_ff && commit && commit->parents &&
		oideq(&commit->parents->item->object.oid,
		      &head_commit->object.oid);

	/*
	 * If any merge head is different from the original one, we cannot
	 * fast-forward.
	 */
	if (can_fast_forward) {
		struct commit_list *p = commit->parents->next;

		for (j = to_merge; j && p; j = j->next, p = p->next)
			if (!oideq(&j->item->object.oid,
				   &p->item->object.oid)) {
				can_fast_forward = 0;
				break;
			}
		/*
		 * If the number of merge heads differs from the original merge
		 * commit, we cannot fast-forward.
		 */
		if (j || p)
			can_fast_forward = 0;
	}

	if (can_fast_forward) {
		rollback_lock_file(&lock);
		ret = fast_forward_to(r, &commit->object.oid,
				      &head_commit->object.oid, 0, opts);
		if (flags & TODO_EDIT_MERGE_MSG)
			goto fast_forward_edit;

		goto leave_merge;
	}

	if (commit) {
		const char *encoding = get_commit_output_encoding();
		const char *message = repo_logmsg_reencode(r, commit, NULL,
							   encoding);
		const char *body;
		int len;

		if (!message) {
			ret = error(_("could not get commit message of '%s'"),
				    oid_to_hex(&commit->object.oid));
			goto leave_merge;
		}
		write_author_script(message);
		find_commit_subject(message, &body);
		len = strlen(body);
		ret = write_message(body, len, git_path_merge_msg(r), 0);
		repo_unuse_commit_buffer(r, commit, message);
		if (ret) {
			error_errno(_("could not write '%s'"),
				    git_path_merge_msg(r));
			goto leave_merge;
		}
	} else {
		struct strbuf buf = STRBUF_INIT;
		int len;

		strbuf_addf(&buf, "author %s", git_author_info(0));
		write_author_script(buf.buf);
		strbuf_reset(&buf);

		if (oneline_offset < arg_len) {
			p = arg + oneline_offset;
			len = arg_len - oneline_offset;
		} else {
			strbuf_addf(&buf, "Merge %s '%.*s'",
				    to_merge->next ? "branches" : "branch",
				    merge_arg_len, arg);
			p = buf.buf;
			len = buf.len;
		}

		ret = write_message(p, len, git_path_merge_msg(r), 0);
		strbuf_release(&buf);
		if (ret) {
			error_errno(_("could not write '%s'"),
				    git_path_merge_msg(r));
			goto leave_merge;
		}
	}

	if (strategy || to_merge->next) {
		/* Octopus merge */
		struct child_process cmd = CHILD_PROCESS_INIT;

		if (read_env_script(&cmd.env)) {
			const char *gpg_opt = gpg_sign_opt_quoted(opts);

			ret = error(_(staged_changes_advice), gpg_opt, gpg_opt);
			goto leave_merge;
		}

		if (opts->committer_date_is_author_date)
			strvec_pushf(&cmd.env, "GIT_COMMITTER_DATE=%s",
				     opts->ignore_date ?
				     "" :
				     author_date_from_env(&cmd.env));
		if (opts->ignore_date)
			strvec_push(&cmd.env, "GIT_AUTHOR_DATE=");

		cmd.git_cmd = 1;
		strvec_push(&cmd.args, "merge");
		strvec_push(&cmd.args, "-s");
		if (!strategy)
			strvec_push(&cmd.args, "octopus");
		else {
			strvec_push(&cmd.args, strategy);
			for (k = 0; k < opts->xopts.nr; k++)
				strvec_pushf(&cmd.args,
					     "-X%s", opts->xopts.v[k]);
		}
		if (!(flags & TODO_EDIT_MERGE_MSG))
			strvec_push(&cmd.args, "--no-edit");
		else
			strvec_push(&cmd.args, "--edit");
		strvec_push(&cmd.args, "--no-ff");
		strvec_push(&cmd.args, "--no-log");
		strvec_push(&cmd.args, "--no-stat");
		strvec_push(&cmd.args, "-F");
		strvec_push(&cmd.args, git_path_merge_msg(r));
		if (opts->gpg_sign)
			strvec_pushf(&cmd.args, "-S%s", opts->gpg_sign);
		else
			strvec_push(&cmd.args, "--no-gpg-sign");

		/* Add the tips to be merged */
		for (j = to_merge; j; j = j->next)
			strvec_push(&cmd.args,
				    oid_to_hex(&j->item->object.oid));

		strbuf_release(&ref_name);
		refs_delete_ref(get_main_ref_store(r), "", "CHERRY_PICK_HEAD",
				NULL, 0);
		rollback_lock_file(&lock);

		ret = run_command(&cmd);

		/* force re-reading of the cache */
		if (!ret) {
			discard_index(r->index);
			if (repo_read_index(r) < 0)
				ret = error(_("could not read index"));
		}
		goto leave_merge;
	}

	merge_commit = to_merge->item;
	bases = repo_get_merge_bases(r, head_commit, merge_commit);
	if (bases && oideq(&merge_commit->object.oid,
			   &bases->item->object.oid)) {
		ret = 0;
		/* skip merging an ancestor of HEAD */
		goto leave_merge;
	}

	write_message(oid_to_hex(&merge_commit->object.oid), the_hash_algo->hexsz,
		      git_path_merge_head(r), 0);
	write_message("no-ff", 5, git_path_merge_mode(r), 0);

	bases = reverse_commit_list(bases);

	repo_read_index(r);
	init_merge_options(&o, r);
	o.branch1 = "HEAD";
	o.branch2 = ref_name.buf;
	o.buffer_output = 2;

	if (!opts->strategy || !strcmp(opts->strategy, "ort")) {
		/*
		 * TODO: Should use merge_incore_recursive() and
		 * merge_switch_to_result(), skipping the call to
		 * merge_switch_to_result() when we don't actually need to
		 * update the index and working copy immediately.
		 */
		ret = merge_ort_recursive(&o,
					  head_commit, merge_commit, bases,
					  &i);
	} else {
		ret = merge_recursive(&o, head_commit, merge_commit, bases,
				      &i);
	}
	if (ret <= 0)
		fputs(o.obuf.buf, stdout);
	strbuf_release(&o.obuf);
	if (ret < 0) {
		error(_("could not even attempt to merge '%.*s'"),
		      merge_arg_len, arg);
		goto leave_merge;
	}
	/*
	 * The return value of merge_recursive() is 1 on clean, and 0 on
	 * unclean merge.
	 *
	 * Let's reverse that, so that do_merge() returns 0 upon success and
	 * 1 upon failed merge (keeping the return value -1 for the cases where
	 * we will want to reschedule the `merge` command).
	 */
	ret = !ret;

	if (r->index->cache_changed &&
	    write_locked_index(r->index, &lock, COMMIT_LOCK)) {
		ret = error(_("merge: Unable to write new index file"));
		goto leave_merge;
	}

	rollback_lock_file(&lock);
	if (ret)
		repo_rerere(r, opts->allow_rerere_auto);
	else
		/*
		 * In case of problems, we now want to return a positive
		 * value (a negative one would indicate that the `merge`
		 * command needs to be rescheduled).
		 */
		ret = !!run_git_commit(git_path_merge_msg(r), opts,
				       run_commit_flags);

	if (!ret && flags & TODO_EDIT_MERGE_MSG) {
	fast_forward_edit:
		*check_todo = 1;
		run_commit_flags |= AMEND_MSG | EDIT_MSG | VERIFY_MSG;
		ret = !!run_git_commit(NULL, opts, run_commit_flags);
	}


leave_merge:
	strbuf_release(&ref_name);
	rollback_lock_file(&lock);
	free_commit_list(to_merge);
	return ret;
}

static int write_update_refs_state(struct string_list *refs_to_oids)
{
	int result = 0;
	struct lock_file lock = LOCK_INIT;
	FILE *fp = NULL;
	struct string_list_item *item;
	char *path;

	path = rebase_path_update_refs(the_repository->gitdir);

	if (!refs_to_oids->nr) {
		if (unlink(path) && errno != ENOENT)
			result = error_errno(_("could not unlink: %s"), path);
		goto cleanup;
	}

	if (safe_create_leading_directories(path)) {
		result = error(_("unable to create leading directories of %s"),
			       path);
		goto cleanup;
	}

	if (hold_lock_file_for_update(&lock, path, 0) < 0) {
		result = error(_("another 'rebase' process appears to be running; "
				 "'%s.lock' already exists"),
			       path);
		goto cleanup;
	}

	fp = fdopen_lock_file(&lock, "w");
	if (!fp) {
		result = error_errno(_("could not open '%s' for writing"), path);
		rollback_lock_file(&lock);
		goto cleanup;
	}

	for_each_string_list_item(item, refs_to_oids) {
		struct update_ref_record *rec = item->util;
		fprintf(fp, "%s\n%s\n%s\n", item->string,
			oid_to_hex(&rec->before), oid_to_hex(&rec->after));
	}

	result = commit_lock_file(&lock);

cleanup:
	free(path);
	return result;
}

/*
 * Parse the update-refs file for the current rebase, then remove the
 * refs that do not appear in the todo_list (and have not had updated
 * values stored) and add refs that are in the todo_list but not
 * represented in the update-refs file.
 *
 * If there are changes to the update-refs list, then write the new state
 * to disk.
 */
void todo_list_filter_update_refs(struct repository *r,
				  struct todo_list *todo_list)
{
	int i;
	int updated = 0;
	struct string_list update_refs = STRING_LIST_INIT_DUP;

	sequencer_get_update_refs_state(r->gitdir, &update_refs);

	/*
	 * For each item in the update_refs list, if it has no updated
	 * value and does not appear in the todo_list, then remove it
	 * from the update_refs list.
	 */
	for (i = 0; i < update_refs.nr; i++) {
		int j;
		int found = 0;
		const char *ref = update_refs.items[i].string;
		size_t reflen = strlen(ref);
		struct update_ref_record *rec = update_refs.items[i].util;

		/* OID already stored as updated. */
		if (!is_null_oid(&rec->after))
			continue;

		for (j = 0; !found && j < todo_list->total_nr; j++) {
			struct todo_item *item = &todo_list->items[j];
			const char *arg = todo_list->buf.buf + item->arg_offset;

			if (item->command != TODO_UPDATE_REF)
				continue;

			if (item->arg_len != reflen ||
			    strncmp(arg, ref, reflen))
				continue;

			found = 1;
		}

		if (!found) {
			free(update_refs.items[i].string);
			free(update_refs.items[i].util);

			update_refs.nr--;
			MOVE_ARRAY(update_refs.items + i, update_refs.items + i + 1, update_refs.nr - i);

			updated = 1;
			i--;
		}
	}

	/*
	 * For each todo_item, check if its ref is in the update_refs list.
	 * If not, then add it as an un-updated ref.
	 */
	for (i = 0; i < todo_list->total_nr; i++) {
		struct todo_item *item = &todo_list->items[i];
		const char *arg = todo_list->buf.buf + item->arg_offset;
		int j, found = 0;

		if (item->command != TODO_UPDATE_REF)
			continue;

		for (j = 0; !found && j < update_refs.nr; j++) {
			const char *ref = update_refs.items[j].string;

			found = strlen(ref) == item->arg_len &&
				!strncmp(ref, arg, item->arg_len);
		}

		if (!found) {
			struct string_list_item *inserted;
			struct strbuf argref = STRBUF_INIT;

			strbuf_add(&argref, arg, item->arg_len);
			inserted = string_list_insert(&update_refs, argref.buf);
			inserted->util = init_update_ref_record(argref.buf);
			strbuf_release(&argref);
			updated = 1;
		}
	}

	if (updated)
		write_update_refs_state(&update_refs);
	string_list_clear(&update_refs, 1);
}

static int do_update_ref(struct repository *r, const char *refname)
{
	struct string_list_item *item;
	struct string_list list = STRING_LIST_INIT_DUP;

	if (sequencer_get_update_refs_state(r->gitdir, &list))
		return -1;

	for_each_string_list_item(item, &list) {
		if (!strcmp(item->string, refname)) {
			struct update_ref_record *rec = item->util;
			if (read_ref("HEAD", &rec->after))
				return -1;
			break;
		}
	}

	write_update_refs_state(&list);
	string_list_clear(&list, 1);
	return 0;
}

static int do_update_refs(struct repository *r, int quiet)
{
	int res = 0;
	struct string_list_item *item;
	struct string_list refs_to_oids = STRING_LIST_INIT_DUP;
	struct ref_store *refs = get_main_ref_store(r);
	struct strbuf update_msg = STRBUF_INIT;
	struct strbuf error_msg = STRBUF_INIT;

	if ((res = sequencer_get_update_refs_state(r->gitdir, &refs_to_oids)))
		return res;

	for_each_string_list_item(item, &refs_to_oids) {
		struct update_ref_record *rec = item->util;
		int loop_res;

		loop_res = refs_update_ref(refs, "rewritten during rebase",
					   item->string,
					   &rec->after, &rec->before,
					   0, UPDATE_REFS_MSG_ON_ERR);
		res |= loop_res;

		if (quiet)
			continue;

		if (loop_res)
			strbuf_addf(&error_msg, "\t%s\n", item->string);
		else
			strbuf_addf(&update_msg, "\t%s\n", item->string);
	}

	if (!quiet &&
	    (update_msg.len || error_msg.len)) {
		fprintf(stderr,
			_("Updated the following refs with %s:\n%s"),
			"--update-refs",
			update_msg.buf);

		if (res)
			fprintf(stderr,
				_("Failed to update the following refs with %s:\n%s"),
				"--update-refs",
				error_msg.buf);
	}

	string_list_clear(&refs_to_oids, 1);
	strbuf_release(&update_msg);
	strbuf_release(&error_msg);
	return res;
}

static int is_final_fixup(struct todo_list *todo_list)
{
	int i = todo_list->current;

	if (!is_fixup(todo_list->items[i].command))
		return 0;

	while (++i < todo_list->nr)
		if (is_fixup(todo_list->items[i].command))
			return 0;
		else if (!is_noop(todo_list->items[i].command))
			break;
	return 1;
}

static enum todo_command peek_command(struct todo_list *todo_list, int offset)
{
	int i;

	for (i = todo_list->current + offset; i < todo_list->nr; i++)
		if (!is_noop(todo_list->items[i].command))
			return todo_list->items[i].command;

	return -1;
}

void create_autostash(struct repository *r, const char *path)
{
	struct strbuf buf = STRBUF_INIT;
	struct lock_file lock_file = LOCK_INIT;
	int fd;

	fd = repo_hold_locked_index(r, &lock_file, 0);
	refresh_index(r->index, REFRESH_QUIET, NULL, NULL, NULL);
	if (0 <= fd)
		repo_update_index_if_able(r, &lock_file);
	rollback_lock_file(&lock_file);

	if (has_unstaged_changes(r, 1) ||
	    has_uncommitted_changes(r, 1)) {
		struct child_process stash = CHILD_PROCESS_INIT;
		struct reset_head_opts ropts = { .flags = RESET_HEAD_HARD };
		struct object_id oid;

		strvec_pushl(&stash.args,
			     "stash", "create", "autostash", NULL);
		stash.git_cmd = 1;
		stash.no_stdin = 1;
		strbuf_reset(&buf);
		if (capture_command(&stash, &buf, GIT_MAX_HEXSZ))
			die(_("Cannot autostash"));
		strbuf_trim_trailing_newline(&buf);
		if (repo_get_oid(r, buf.buf, &oid))
			die(_("Unexpected stash response: '%s'"),
			    buf.buf);
		strbuf_reset(&buf);
		strbuf_add_unique_abbrev(&buf, &oid, DEFAULT_ABBREV);

		if (safe_create_leading_directories_const(path))
			die(_("Could not create directory for '%s'"),
			    path);
		write_file(path, "%s", oid_to_hex(&oid));
		printf(_("Created autostash: %s\n"), buf.buf);
		if (reset_head(r, &ropts) < 0)
			die(_("could not reset --hard"));
		discard_index(r->index);
		if (repo_read_index(r) < 0)
			die(_("could not read index"));
	}
	strbuf_release(&buf);
}

static int apply_save_autostash_oid(const char *stash_oid, int attempt_apply)
{
	struct child_process child = CHILD_PROCESS_INIT;
	int ret = 0;

	if (attempt_apply) {
		child.git_cmd = 1;
		child.no_stdout = 1;
		child.no_stderr = 1;
		strvec_push(&child.args, "stash");
		strvec_push(&child.args, "apply");
		strvec_push(&child.args, stash_oid);
		ret = run_command(&child);
	}

	if (attempt_apply && !ret)
		fprintf(stderr, _("Applied autostash.\n"));
	else {
		struct child_process store = CHILD_PROCESS_INIT;

		store.git_cmd = 1;
		strvec_push(&store.args, "stash");
		strvec_push(&store.args, "store");
		strvec_push(&store.args, "-m");
		strvec_push(&store.args, "autostash");
		strvec_push(&store.args, "-q");
		strvec_push(&store.args, stash_oid);
		if (run_command(&store))
			ret = error(_("cannot store %s"), stash_oid);
		else
			fprintf(stderr,
				_("%s\n"
				  "Your changes are safe in the stash.\n"
				  "You can run \"git stash pop\" or"
				  " \"git stash drop\" at any time.\n"),
				attempt_apply ?
				_("Applying autostash resulted in conflicts.") :
				_("Autostash exists; creating a new stash entry."));
	}

	return ret;
}

static int apply_save_autostash(const char *path, int attempt_apply)
{
	struct strbuf stash_oid = STRBUF_INIT;
	int ret = 0;

	if (!read_oneliner(&stash_oid, path,
			   READ_ONELINER_SKIP_IF_EMPTY)) {
		strbuf_release(&stash_oid);
		return 0;
	}
	strbuf_trim(&stash_oid);

	ret = apply_save_autostash_oid(stash_oid.buf, attempt_apply);

	unlink(path);
	strbuf_release(&stash_oid);
	return ret;
}

int save_autostash(const char *path)
{
	return apply_save_autostash(path, 0);
}

int apply_autostash(const char *path)
{
	return apply_save_autostash(path, 1);
}

int apply_autostash_oid(const char *stash_oid)
{
	return apply_save_autostash_oid(stash_oid, 1);
}

static int checkout_onto(struct repository *r, struct replay_opts *opts,
			 const char *onto_name, const struct object_id *onto,
			 const struct object_id *orig_head)
{
	struct reset_head_opts ropts = {
		.oid = onto,
		.orig_head = orig_head,
		.flags = RESET_HEAD_DETACH | RESET_ORIG_HEAD |
				RESET_HEAD_RUN_POST_CHECKOUT_HOOK,
		.head_msg = reflog_message(opts, "start", "checkout %s",
					   onto_name),
		.default_reflog_action = sequencer_reflog_action(opts)
	};
	if (reset_head(r, &ropts)) {
		apply_autostash(rebase_path_autostash());
		sequencer_remove_state(opts);
		return error(_("could not detach HEAD"));
	}

	return 0;
}

static int stopped_at_head(struct repository *r)
{
	struct object_id head;
	struct commit *commit;
	struct commit_message message;

	if (repo_get_oid(r, "HEAD", &head) ||
	    !(commit = lookup_commit(r, &head)) ||
	    repo_parse_commit(r, commit) || get_message(commit, &message))
		fprintf(stderr, _("Stopped at HEAD\n"));
	else {
		fprintf(stderr, _("Stopped at %s\n"), message.label);
		free_message(commit, &message);
	}
	return 0;

}

static int reread_todo_if_changed(struct repository *r,
				  struct todo_list *todo_list,
				  struct replay_opts *opts)
{
	int offset;
	struct strbuf buf = STRBUF_INIT;

	if (strbuf_read_file_or_whine(&buf, get_todo_path(opts)) < 0)
		return -1;
	offset = get_item_line_offset(todo_list, todo_list->current + 1);
	if (buf.len != todo_list->buf.len - offset ||
	    memcmp(buf.buf, todo_list->buf.buf + offset, buf.len)) {
		/* Reread the todo file if it has changed. */
		todo_list_release(todo_list);
		if (read_populate_todo(r, todo_list, opts))
			return -1; /* message was printed */
		/* `current` will be incremented on return */
		todo_list->current = -1;
	}
	strbuf_release(&buf);

	return 0;
}

static const char rescheduled_advice[] =
N_("Could not execute the todo command\n"
"\n"
"    %.*s"
"\n"
"It has been rescheduled; To edit the command before continuing, please\n"
"edit the todo list first:\n"
"\n"
"    git rebase --edit-todo\n"
"    git rebase --continue\n");

static int pick_commits(struct repository *r,
			struct todo_list *todo_list,
			struct replay_opts *opts)
{
	int res = 0, reschedule = 0;

	opts->reflog_message = sequencer_reflog_action(opts);
	if (opts->allow_ff)
		assert(!(opts->signoff || opts->no_commit ||
			 opts->record_origin || should_edit(opts) ||
			 opts->committer_date_is_author_date ||
			 opts->ignore_date));
	if (read_and_refresh_cache(r, opts))
		return -1;

	while (todo_list->current < todo_list->nr) {
		struct todo_item *item = todo_list->items + todo_list->current;
		const char *arg = todo_item_get_arg(todo_list, item);
		int check_todo = 0;

		if (save_todo(todo_list, opts))
			return -1;
		if (is_rebase_i(opts)) {
			if (item->command != TODO_COMMENT) {
				FILE *f = fopen(rebase_path_msgnum(), "w");

				todo_list->done_nr++;

				if (f) {
					fprintf(f, "%d\n", todo_list->done_nr);
					fclose(f);
				}
				if (!opts->quiet)
					fprintf(stderr, _("Rebasing (%d/%d)%s"),
						todo_list->done_nr,
						todo_list->total_nr,
						opts->verbose ? "\n" : "\r");
			}
			unlink(rebase_path_message());
			unlink(rebase_path_author_script());
			unlink(rebase_path_stopped_sha());
			unlink(rebase_path_amend());
			unlink(git_path_merge_head(r));
			unlink(git_path_auto_merge(r));
			delete_ref(NULL, "REBASE_HEAD", NULL, REF_NO_DEREF);

			if (item->command == TODO_BREAK) {
				if (!opts->verbose)
					term_clear_line();
				return stopped_at_head(r);
			}
		}
		if (item->command <= TODO_SQUASH) {
			if (is_rebase_i(opts))
				opts->reflog_message = reflog_message(opts,
				      command_to_string(item->command), NULL);

			res = do_pick_commit(r, item, opts,
					     is_final_fixup(todo_list),
					     &check_todo);
			if (is_rebase_i(opts) && res < 0) {
				/* Reschedule */
				advise(_(rescheduled_advice),
				       get_item_line_length(todo_list,
							    todo_list->current),
				       get_item_line(todo_list,
						     todo_list->current));
				todo_list->current--;
				if (save_todo(todo_list, opts))
					return -1;
			}
			if (item->command == TODO_EDIT) {
				struct commit *commit = item->commit;
				if (!res) {
					if (!opts->verbose)
						term_clear_line();
					fprintf(stderr,
						_("Stopped at %s...  %.*s\n"),
						short_commit_name(commit),
						item->arg_len, arg);
				}
				return error_with_patch(r, commit,
					arg, item->arg_len, opts, res, !res);
			}
			if (is_rebase_i(opts) && !res)
				record_in_rewritten(&item->commit->object.oid,
					peek_command(todo_list, 1));
			if (res && is_fixup(item->command)) {
				if (res == 1)
					intend_to_amend();
				return error_failed_squash(r, item->commit, opts,
					item->arg_len, arg);
			} else if (res && is_rebase_i(opts) && item->commit) {
				int to_amend = 0;
				struct object_id oid;

				/*
				 * If we are rewording and have either
				 * fast-forwarded already, or are about to
				 * create a new root commit, we want to amend,
				 * otherwise we do not.
				 */
				if (item->command == TODO_REWORD &&
				    !repo_get_oid(r, "HEAD", &oid) &&
				    (oideq(&item->commit->object.oid, &oid) ||
				     (opts->have_squash_onto &&
				      oideq(&opts->squash_onto, &oid))))
					to_amend = 1;

				return res | error_with_patch(r, item->commit,
						arg, item->arg_len, opts,
						res, to_amend);
			}
		} else if (item->command == TODO_EXEC) {
			char *end_of_arg = (char *)(arg + item->arg_len);
			int saved = *end_of_arg;

			if (!opts->verbose)
				term_clear_line();
			*end_of_arg = '\0';
			res = do_exec(r, arg);
			*end_of_arg = saved;

			if (res) {
				if (opts->reschedule_failed_exec)
					reschedule = 1;
			}
			check_todo = 1;
		} else if (item->command == TODO_LABEL) {
			if ((res = do_label(r, arg, item->arg_len)))
				reschedule = 1;
		} else if (item->command == TODO_RESET) {
			if ((res = do_reset(r, arg, item->arg_len, opts)))
				reschedule = 1;
		} else if (item->command == TODO_MERGE) {
			if ((res = do_merge(r, item->commit, arg, item->arg_len,
					    item->flags, &check_todo, opts)) < 0)
				reschedule = 1;
			else if (item->commit)
				record_in_rewritten(&item->commit->object.oid,
						    peek_command(todo_list, 1));
			if (res > 0)
				/* failed with merge conflicts */
				return error_with_patch(r, item->commit,
							arg, item->arg_len,
							opts, res, 0);
		} else if (item->command == TODO_UPDATE_REF) {
			struct strbuf ref = STRBUF_INIT;
			strbuf_add(&ref, arg, item->arg_len);
			if ((res = do_update_ref(r, ref.buf)))
				reschedule = 1;
			strbuf_release(&ref);
		} else if (!is_noop(item->command))
			return error(_("unknown command %d"), item->command);

		if (reschedule) {
			advise(_(rescheduled_advice),
			       get_item_line_length(todo_list,
						    todo_list->current),
			       get_item_line(todo_list, todo_list->current));
			todo_list->current--;
			if (save_todo(todo_list, opts))
				return -1;
			if (item->commit)
				return error_with_patch(r,
							item->commit,
							arg, item->arg_len,
							opts, res, 0);
		} else if (is_rebase_i(opts) && check_todo && !res &&
			   reread_todo_if_changed(r, todo_list, opts)) {
			return -1;
		}

		todo_list->current++;
		if (res)
			return res;
	}

	if (is_rebase_i(opts)) {
		struct strbuf head_ref = STRBUF_INIT, buf = STRBUF_INIT;
		struct stat st;

		/* Stopped in the middle, as planned? */
		if (todo_list->current < todo_list->nr)
			return 0;

		if (read_oneliner(&head_ref, rebase_path_head_name(), 0) &&
				starts_with(head_ref.buf, "refs/")) {
			const char *msg;
			struct object_id head, orig;
			int res;

			if (repo_get_oid(r, "HEAD", &head)) {
				res = error(_("cannot read HEAD"));
cleanup_head_ref:
				strbuf_release(&head_ref);
				strbuf_release(&buf);
				return res;
			}
			if (!read_oneliner(&buf, rebase_path_orig_head(), 0) ||
					get_oid_hex(buf.buf, &orig)) {
				res = error(_("could not read orig-head"));
				goto cleanup_head_ref;
			}
			strbuf_reset(&buf);
			if (!read_oneliner(&buf, rebase_path_onto(), 0)) {
				res = error(_("could not read 'onto'"));
				goto cleanup_head_ref;
			}
			msg = reflog_message(opts, "finish", "%s onto %s",
				head_ref.buf, buf.buf);
			if (update_ref(msg, head_ref.buf, &head, &orig,
				       REF_NO_DEREF, UPDATE_REFS_MSG_ON_ERR)) {
				res = error(_("could not update %s"),
					head_ref.buf);
				goto cleanup_head_ref;
			}
			msg = reflog_message(opts, "finish", "returning to %s",
				head_ref.buf);
			if (create_symref("HEAD", head_ref.buf, msg)) {
				res = error(_("could not update HEAD to %s"),
					head_ref.buf);
				goto cleanup_head_ref;
			}
			strbuf_reset(&buf);
		}

		if (opts->verbose) {
			struct rev_info log_tree_opt;
			struct object_id orig, head;

			memset(&log_tree_opt, 0, sizeof(log_tree_opt));
			repo_init_revisions(r, &log_tree_opt, NULL);
			log_tree_opt.diff = 1;
			log_tree_opt.diffopt.output_format =
				DIFF_FORMAT_DIFFSTAT;
			log_tree_opt.disable_stdin = 1;

			if (read_oneliner(&buf, rebase_path_orig_head(), 0) &&
			    !repo_get_oid(r, buf.buf, &orig) &&
			    !repo_get_oid(r, "HEAD", &head)) {
				diff_tree_oid(&orig, &head, "",
					      &log_tree_opt.diffopt);
				log_tree_diff_flush(&log_tree_opt);
			}
			release_revisions(&log_tree_opt);
		}
		flush_rewritten_pending();
		if (!stat(rebase_path_rewritten_list(), &st) &&
				st.st_size > 0) {
			struct child_process child = CHILD_PROCESS_INIT;
			struct run_hooks_opt hook_opt = RUN_HOOKS_OPT_INIT;

			child.in = open(rebase_path_rewritten_list(), O_RDONLY);
			child.git_cmd = 1;
			strvec_push(&child.args, "notes");
			strvec_push(&child.args, "copy");
			strvec_push(&child.args, "--for-rewrite=rebase");
			/* we don't care if this copying failed */
			run_command(&child);

			hook_opt.path_to_stdin = rebase_path_rewritten_list();
			strvec_push(&hook_opt.args, "rebase");
			run_hooks_opt("post-rewrite", &hook_opt);
		}
		apply_autostash(rebase_path_autostash());

		if (!opts->quiet) {
			if (!opts->verbose)
				term_clear_line();
			fprintf(stderr,
				_("Successfully rebased and updated %s.\n"),
				head_ref.buf);
		}

		strbuf_release(&buf);
		strbuf_release(&head_ref);

		if (do_update_refs(r, opts->quiet))
			return -1;
	}

	/*
	 * Sequence of picks finished successfully; cleanup by
	 * removing the .git/sequencer directory
	 */
	return sequencer_remove_state(opts);
}

static int continue_single_pick(struct repository *r, struct replay_opts *opts)
{
	struct child_process cmd = CHILD_PROCESS_INIT;

	if (!refs_ref_exists(get_main_ref_store(r), "CHERRY_PICK_HEAD") &&
	    !refs_ref_exists(get_main_ref_store(r), "REVERT_HEAD"))
		return error(_("no cherry-pick or revert in progress"));

	cmd.git_cmd = 1;
	strvec_push(&cmd.args, "commit");

	/*
	 * continue_single_pick() handles the case of recovering from a
	 * conflict.  should_edit() doesn't handle that case; for a conflict,
	 * we want to edit if the user asked for it, or if they didn't specify
	 * and stdin is a tty.
	 */
	if (!opts->edit || (opts->edit < 0 && !isatty(0)))
		/*
		 * Include --cleanup=strip as well because we don't want the
		 * "# Conflicts:" messages.
		 */
		strvec_pushl(&cmd.args, "--no-edit", "--cleanup=strip", NULL);

	return run_command(&cmd);
}

static int commit_staged_changes(struct repository *r,
				 struct replay_opts *opts,
				 struct todo_list *todo_list)
{
	unsigned int flags = ALLOW_EMPTY | EDIT_MSG;
	unsigned int final_fixup = 0, is_clean;

	if (has_unstaged_changes(r, 1))
		return error(_("cannot rebase: You have unstaged changes."));

	is_clean = !has_uncommitted_changes(r, 0);

	if (file_exists(rebase_path_amend())) {
		struct strbuf rev = STRBUF_INIT;
		struct object_id head, to_amend;

		if (repo_get_oid(r, "HEAD", &head))
			return error(_("cannot amend non-existing commit"));
		if (!read_oneliner(&rev, rebase_path_amend(), 0))
			return error(_("invalid file: '%s'"), rebase_path_amend());
		if (get_oid_hex(rev.buf, &to_amend))
			return error(_("invalid contents: '%s'"),
				rebase_path_amend());
		if (!is_clean && !oideq(&head, &to_amend))
			return error(_("\nYou have uncommitted changes in your "
				       "working tree. Please, commit them\n"
				       "first and then run 'git rebase "
				       "--continue' again."));
		/*
		 * When skipping a failed fixup/squash, we need to edit the
		 * commit message, the current fixup list and count, and if it
		 * was the last fixup/squash in the chain, we need to clean up
		 * the commit message and if there was a squash, let the user
		 * edit it.
		 */
		if (!is_clean || !opts->current_fixup_count)
			; /* this is not the final fixup */
		else if (!oideq(&head, &to_amend) ||
			 !file_exists(rebase_path_stopped_sha())) {
			/* was a final fixup or squash done manually? */
			if (!is_fixup(peek_command(todo_list, 0))) {
				unlink(rebase_path_fixup_msg());
				unlink(rebase_path_squash_msg());
				unlink(rebase_path_current_fixups());
				strbuf_reset(&opts->current_fixups);
				opts->current_fixup_count = 0;
			}
		} else {
			/* we are in a fixup/squash chain */
			const char *p = opts->current_fixups.buf;
			int len = opts->current_fixups.len;

			opts->current_fixup_count--;
			if (!len)
				BUG("Incorrect current_fixups:\n%s", p);
			while (len && p[len - 1] != '\n')
				len--;
			strbuf_setlen(&opts->current_fixups, len);
			if (write_message(p, len, rebase_path_current_fixups(),
					  0) < 0)
				return error(_("could not write file: '%s'"),
					     rebase_path_current_fixups());

			/*
			 * If a fixup/squash in a fixup/squash chain failed, the
			 * commit message is already correct, no need to commit
			 * it again.
			 *
			 * Only if it is the final command in the fixup/squash
			 * chain, and only if the chain is longer than a single
			 * fixup/squash command (which was just skipped), do we
			 * actually need to re-commit with a cleaned up commit
			 * message.
			 */
			if (opts->current_fixup_count > 0 &&
			    !is_fixup(peek_command(todo_list, 0))) {
				final_fixup = 1;
				/*
				 * If there was not a single "squash" in the
				 * chain, we only need to clean up the commit
				 * message, no need to bother the user with
				 * opening the commit message in the editor.
				 */
				if (!starts_with(p, "squash ") &&
				    !strstr(p, "\nsquash "))
					flags = (flags & ~EDIT_MSG) | CLEANUP_MSG;
			} else if (is_fixup(peek_command(todo_list, 0))) {
				/*
				 * We need to update the squash message to skip
				 * the latest commit message.
				 */
				struct commit *commit;
				const char *path = rebase_path_squash_msg();
				const char *encoding = get_commit_output_encoding();

				if (parse_head(r, &commit) ||
				    !(p = repo_logmsg_reencode(r, commit, NULL, encoding)) ||
				    write_message(p, strlen(p), path, 0)) {
					repo_unuse_commit_buffer(r, commit, p);
					return error(_("could not write file: "
						       "'%s'"), path);
				}
				repo_unuse_commit_buffer(r,
							 commit, p);
			}
		}

		strbuf_release(&rev);
		flags |= AMEND_MSG;
	}

	if (is_clean) {
		if (refs_ref_exists(get_main_ref_store(r),
				    "CHERRY_PICK_HEAD") &&
		    refs_delete_ref(get_main_ref_store(r), "",
				    "CHERRY_PICK_HEAD", NULL, 0))
			return error(_("could not remove CHERRY_PICK_HEAD"));
		if (unlink(git_path_merge_msg(r)) && errno != ENOENT)
			return error_errno(_("could not remove '%s'"),
					   git_path_merge_msg(r));
		if (!final_fixup)
			return 0;
	}

	if (run_git_commit(final_fixup ? NULL : rebase_path_message(),
			   opts, flags))
		return error(_("could not commit staged changes."));
	unlink(rebase_path_amend());
	unlink(git_path_merge_head(r));
	unlink(git_path_auto_merge(r));
	if (final_fixup) {
		unlink(rebase_path_fixup_msg());
		unlink(rebase_path_squash_msg());
	}
	if (opts->current_fixup_count > 0) {
		/*
		 * Whether final fixup or not, we just cleaned up the commit
		 * message...
		 */
		unlink(rebase_path_current_fixups());
		strbuf_reset(&opts->current_fixups);
		opts->current_fixup_count = 0;
	}
	return 0;
}

int sequencer_continue(struct repository *r, struct replay_opts *opts)
{
	struct todo_list todo_list = TODO_LIST_INIT;
	int res;

	if (read_and_refresh_cache(r, opts))
		return -1;

	if (read_populate_opts(opts))
		return -1;
	if (is_rebase_i(opts)) {
		if ((res = read_populate_todo(r, &todo_list, opts)))
			goto release_todo_list;

		if (file_exists(rebase_path_dropped())) {
			if ((res = todo_list_check_against_backup(r, &todo_list)))
				goto release_todo_list;

			unlink(rebase_path_dropped());
		}

		opts->reflog_message = reflog_message(opts, "continue", NULL);
		if (commit_staged_changes(r, opts, &todo_list)) {
			res = -1;
			goto release_todo_list;
		}
	} else if (!file_exists(get_todo_path(opts)))
		return continue_single_pick(r, opts);
	else if ((res = read_populate_todo(r, &todo_list, opts)))
		goto release_todo_list;

	if (!is_rebase_i(opts)) {
		/* Verify that the conflict has been resolved */
		if (refs_ref_exists(get_main_ref_store(r),
				    "CHERRY_PICK_HEAD") ||
		    refs_ref_exists(get_main_ref_store(r), "REVERT_HEAD")) {
			res = continue_single_pick(r, opts);
			if (res)
				goto release_todo_list;
		}
		if (index_differs_from(r, "HEAD", NULL, 0)) {
			res = error_dirty_index(r, opts);
			goto release_todo_list;
		}
		todo_list.current++;
	} else if (file_exists(rebase_path_stopped_sha())) {
		struct strbuf buf = STRBUF_INIT;
		struct object_id oid;

		if (read_oneliner(&buf, rebase_path_stopped_sha(),
				  READ_ONELINER_SKIP_IF_EMPTY) &&
		    !get_oid_hex(buf.buf, &oid))
			record_in_rewritten(&oid, peek_command(&todo_list, 0));
		strbuf_release(&buf);
	}

	res = pick_commits(r, &todo_list, opts);
release_todo_list:
	todo_list_release(&todo_list);
	return res;
}

static int single_pick(struct repository *r,
		       struct commit *cmit,
		       struct replay_opts *opts)
{
	int check_todo;
	struct todo_item item;

	item.command = opts->action == REPLAY_PICK ?
			TODO_PICK : TODO_REVERT;
	item.commit = cmit;

	opts->reflog_message = sequencer_reflog_action(opts);
	return do_pick_commit(r, &item, opts, 0, &check_todo);
}

int sequencer_pick_revisions(struct repository *r,
			     struct replay_opts *opts)
{
	struct todo_list todo_list = TODO_LIST_INIT;
	struct object_id oid;
	int i, res;

	assert(opts->revs);
	if (read_and_refresh_cache(r, opts))
		return -1;

	for (i = 0; i < opts->revs->pending.nr; i++) {
		struct object_id oid;
		const char *name = opts->revs->pending.objects[i].name;

		/* This happens when using --stdin. */
		if (!strlen(name))
			continue;

		if (!repo_get_oid(r, name, &oid)) {
			if (!lookup_commit_reference_gently(r, &oid, 1)) {
				enum object_type type = oid_object_info(r,
									&oid,
									NULL);
				return error(_("%s: can't cherry-pick a %s"),
					name, type_name(type));
			}
		} else
			return error(_("%s: bad revision"), name);
	}

	/*
	 * If we were called as "git cherry-pick <commit>", just
	 * cherry-pick/revert it, set CHERRY_PICK_HEAD /
	 * REVERT_HEAD, and don't touch the sequencer state.
	 * This means it is possible to cherry-pick in the middle
	 * of a cherry-pick sequence.
	 */
	if (opts->revs->cmdline.nr == 1 &&
	    opts->revs->cmdline.rev->whence == REV_CMD_REV &&
	    opts->revs->no_walk &&
	    !opts->revs->cmdline.rev->flags) {
		struct commit *cmit;
		if (prepare_revision_walk(opts->revs))
			return error(_("revision walk setup failed"));
		cmit = get_revision(opts->revs);
		if (!cmit)
			return error(_("empty commit set passed"));
		if (get_revision(opts->revs))
			BUG("unexpected extra commit from walk");
		return single_pick(r, cmit, opts);
	}

	/*
	 * Start a new cherry-pick/ revert sequence; but
	 * first, make sure that an existing one isn't in
	 * progress
	 */

	if (walk_revs_populate_todo(&todo_list, opts) ||
			create_seq_dir(r) < 0)
		return -1;
	if (repo_get_oid(r, "HEAD", &oid) && (opts->action == REPLAY_REVERT))
		return error(_("can't revert as initial commit"));
	if (save_head(oid_to_hex(&oid)))
		return -1;
	if (save_opts(opts))
		return -1;
	update_abort_safety_file();
	res = pick_commits(r, &todo_list, opts);
	todo_list_release(&todo_list);
	return res;
}

void append_signoff(struct strbuf *msgbuf, size_t ignore_footer, unsigned flag)
{
	unsigned no_dup_sob = flag & APPEND_SIGNOFF_DEDUP;
	struct strbuf sob = STRBUF_INIT;
	int has_footer;

	strbuf_addstr(&sob, sign_off_header);
	strbuf_addstr(&sob, fmt_name(WANT_COMMITTER_IDENT));
	strbuf_addch(&sob, '\n');

	if (!ignore_footer)
		strbuf_complete_line(msgbuf);

	/*
	 * If the whole message buffer is equal to the sob, pretend that we
	 * found a conforming footer with a matching sob
	 */
	if (msgbuf->len - ignore_footer == sob.len &&
	    !strncmp(msgbuf->buf, sob.buf, sob.len))
		has_footer = 3;
	else
		has_footer = has_conforming_footer(msgbuf, &sob, ignore_footer);

	if (!has_footer) {
		const char *append_newlines = NULL;
		size_t len = msgbuf->len - ignore_footer;

		if (!len) {
			/*
			 * The buffer is completely empty.  Leave foom for
			 * the title and body to be filled in by the user.
			 */
			append_newlines = "\n\n";
		} else if (len == 1) {
			/*
			 * Buffer contains a single newline.  Add another
			 * so that we leave room for the title and body.
			 */
			append_newlines = "\n";
		} else if (msgbuf->buf[len - 2] != '\n') {
			/*
			 * Buffer ends with a single newline.  Add another
			 * so that there is an empty line between the message
			 * body and the sob.
			 */
			append_newlines = "\n";
		} /* else, the buffer already ends with two newlines. */

		if (append_newlines)
			strbuf_splice(msgbuf, msgbuf->len - ignore_footer, 0,
				append_newlines, strlen(append_newlines));
	}

	if (has_footer != 3 && (!no_dup_sob || has_footer != 2))
		strbuf_splice(msgbuf, msgbuf->len - ignore_footer, 0,
				sob.buf, sob.len);

	strbuf_release(&sob);
}

struct labels_entry {
	struct hashmap_entry entry;
	char label[FLEX_ARRAY];
};

static int labels_cmp(const void *fndata UNUSED,
		      const struct hashmap_entry *eptr,
		      const struct hashmap_entry *entry_or_key, const void *key)
{
	const struct labels_entry *a, *b;

	a = container_of(eptr, const struct labels_entry, entry);
	b = container_of(entry_or_key, const struct labels_entry, entry);

	return key ? strcmp(a->label, key) : strcmp(a->label, b->label);
}

struct string_entry {
	struct oidmap_entry entry;
	char string[FLEX_ARRAY];
};

struct label_state {
	struct oidmap commit2label;
	struct hashmap labels;
	struct strbuf buf;
};

static const char *label_oid(struct object_id *oid, const char *label,
			     struct label_state *state)
{
	struct labels_entry *labels_entry;
	struct string_entry *string_entry;
	struct object_id dummy;
	int i;

	string_entry = oidmap_get(&state->commit2label, oid);
	if (string_entry)
		return string_entry->string;

	/*
	 * For "uninteresting" commits, i.e. commits that are not to be
	 * rebased, and which can therefore not be labeled, we use a unique
	 * abbreviation of the commit name. This is slightly more complicated
	 * than calling repo_find_unique_abbrev() because we also need to make
	 * sure that the abbreviation does not conflict with any other
	 * label.
	 *
	 * We disallow "interesting" commits to be labeled by a string that
	 * is a valid full-length hash, to ensure that we always can find an
	 * abbreviation for any uninteresting commit's names that does not
	 * clash with any other label.
	 */
	strbuf_reset(&state->buf);
	if (!label) {
		char *p;

		strbuf_grow(&state->buf, GIT_MAX_HEXSZ);
		label = p = state->buf.buf;

		repo_find_unique_abbrev_r(the_repository, p, oid,
					  default_abbrev);

		/*
		 * We may need to extend the abbreviated hash so that there is
		 * no conflicting label.
		 */
		if (hashmap_get_from_hash(&state->labels, strihash(p), p)) {
			size_t i = strlen(p) + 1;

			oid_to_hex_r(p, oid);
			for (; i < the_hash_algo->hexsz; i++) {
				char save = p[i];
				p[i] = '\0';
				if (!hashmap_get_from_hash(&state->labels,
							   strihash(p), p))
					break;
				p[i] = save;
			}
		}
	} else {
		struct strbuf *buf = &state->buf;

		/*
		 * Sanitize labels by replacing non-alpha-numeric characters
		 * (including white-space ones) by dashes, as they might be
		 * illegal in file names (and hence in ref names).
		 *
		 * Note that we retain non-ASCII UTF-8 characters (identified
		 * via the most significant bit). They should be all acceptable
		 * in file names. We do not validate the UTF-8 here, that's not
		 * the job of this function.
		 */
		for (; *label; label++)
			if ((*label & 0x80) || isalnum(*label))
				strbuf_addch(buf, *label);
			/* avoid leading dash and double-dashes */
			else if (buf->len && buf->buf[buf->len - 1] != '-')
				strbuf_addch(buf, '-');
		if (!buf->len) {
			strbuf_addstr(buf, "rev-");
			strbuf_add_unique_abbrev(buf, oid, default_abbrev);
		}
		label = buf->buf;

		if ((buf->len == the_hash_algo->hexsz &&
		     !get_oid_hex(label, &dummy)) ||
		    (buf->len == 1 && *label == '#') ||
		    hashmap_get_from_hash(&state->labels,
					  strihash(label), label)) {
			/*
			 * If the label already exists, or if the label is a
			 * valid full OID, or the label is a '#' (which we use
			 * as a separator between merge heads and oneline), we
			 * append a dash and a number to make it unique.
			 */
			size_t len = buf->len;

			for (i = 2; ; i++) {
				strbuf_setlen(buf, len);
				strbuf_addf(buf, "-%d", i);
				if (!hashmap_get_from_hash(&state->labels,
							   strihash(buf->buf),
							   buf->buf))
					break;
			}

			label = buf->buf;
		}
	}

	FLEX_ALLOC_STR(labels_entry, label, label);
	hashmap_entry_init(&labels_entry->entry, strihash(label));
	hashmap_add(&state->labels, &labels_entry->entry);

	FLEX_ALLOC_STR(string_entry, string, label);
	oidcpy(&string_entry->entry.oid, oid);
	oidmap_put(&state->commit2label, string_entry);

	return string_entry->string;
}

static int make_script_with_merges(struct pretty_print_context *pp,
				   struct rev_info *revs, struct strbuf *out,
				   unsigned flags)
{
	int keep_empty = flags & TODO_LIST_KEEP_EMPTY;
	int rebase_cousins = flags & TODO_LIST_REBASE_COUSINS;
	int root_with_onto = flags & TODO_LIST_ROOT_WITH_ONTO;
	int skipped_commit = 0;
	struct strbuf buf = STRBUF_INIT, oneline = STRBUF_INIT;
	struct strbuf label = STRBUF_INIT;
	struct commit_list *commits = NULL, **tail = &commits, *iter;
	struct commit_list *tips = NULL, **tips_tail = &tips;
	struct commit *commit;
	struct oidmap commit2todo = OIDMAP_INIT;
	struct string_entry *entry;
	struct oidset interesting = OIDSET_INIT, child_seen = OIDSET_INIT,
		shown = OIDSET_INIT;
	struct label_state state = { OIDMAP_INIT, { NULL }, STRBUF_INIT };

	int abbr = flags & TODO_LIST_ABBREVIATE_CMDS;
	const char *cmd_pick = abbr ? "p" : "pick",
		*cmd_label = abbr ? "l" : "label",
		*cmd_reset = abbr ? "t" : "reset",
		*cmd_merge = abbr ? "m" : "merge";

	oidmap_init(&commit2todo, 0);
	oidmap_init(&state.commit2label, 0);
	hashmap_init(&state.labels, labels_cmp, NULL, 0);
	strbuf_init(&state.buf, 32);

	if (revs->cmdline.nr && (revs->cmdline.rev[0].flags & BOTTOM)) {
		struct labels_entry *onto_label_entry;
		struct object_id *oid = &revs->cmdline.rev[0].item->oid;
		FLEX_ALLOC_STR(entry, string, "onto");
		oidcpy(&entry->entry.oid, oid);
		oidmap_put(&state.commit2label, entry);

		FLEX_ALLOC_STR(onto_label_entry, label, "onto");
		hashmap_entry_init(&onto_label_entry->entry, strihash("onto"));
		hashmap_add(&state.labels, &onto_label_entry->entry);
	}

	/*
	 * First phase:
	 * - get onelines for all commits
	 * - gather all branch tips (i.e. 2nd or later parents of merges)
	 * - label all branch tips
	 */
	while ((commit = get_revision(revs))) {
		struct commit_list *to_merge;
		const char *p1, *p2;
		struct object_id *oid;
		int is_empty;

		tail = &commit_list_insert(commit, tail)->next;
		oidset_insert(&interesting, &commit->object.oid);

		is_empty = is_original_commit_empty(commit);
		if (!is_empty && (commit->object.flags & PATCHSAME)) {
			if (flags & TODO_LIST_WARN_SKIPPED_CHERRY_PICKS)
				warning(_("skipped previously applied commit %s"),
					short_commit_name(commit));
			skipped_commit = 1;
			continue;
		}
		if (is_empty && !keep_empty)
			continue;

		strbuf_reset(&oneline);
		pretty_print_commit(pp, commit, &oneline);

		to_merge = commit->parents ? commit->parents->next : NULL;
		if (!to_merge) {
			/* non-merge commit: easy case */
			strbuf_reset(&buf);
			strbuf_addf(&buf, "%s %s %s", cmd_pick,
				    oid_to_hex(&commit->object.oid),
				    oneline.buf);
			if (is_empty)
				strbuf_addf(&buf, " %c empty",
					    comment_line_char);

			FLEX_ALLOC_STR(entry, string, buf.buf);
			oidcpy(&entry->entry.oid, &commit->object.oid);
			oidmap_put(&commit2todo, entry);

			continue;
		}

		/* Create a label */
		strbuf_reset(&label);
		if (skip_prefix(oneline.buf, "Merge ", &p1) &&
		    (p1 = strchr(p1, '\'')) &&
		    (p2 = strchr(++p1, '\'')))
			strbuf_add(&label, p1, p2 - p1);
		else if (skip_prefix(oneline.buf, "Merge pull request ",
				     &p1) &&
			 (p1 = strstr(p1, " from ")))
			strbuf_addstr(&label, p1 + strlen(" from "));
		else
			strbuf_addbuf(&label, &oneline);

		strbuf_reset(&buf);
		strbuf_addf(&buf, "%s -C %s",
			    cmd_merge, oid_to_hex(&commit->object.oid));

		/* label the tips of merged branches */
		for (; to_merge; to_merge = to_merge->next) {
			oid = &to_merge->item->object.oid;
			strbuf_addch(&buf, ' ');

			if (!oidset_contains(&interesting, oid)) {
				strbuf_addstr(&buf, label_oid(oid, NULL,
							      &state));
				continue;
			}

			tips_tail = &commit_list_insert(to_merge->item,
							tips_tail)->next;

			strbuf_addstr(&buf, label_oid(oid, label.buf, &state));
		}
		strbuf_addf(&buf, " # %s", oneline.buf);

		FLEX_ALLOC_STR(entry, string, buf.buf);
		oidcpy(&entry->entry.oid, &commit->object.oid);
		oidmap_put(&commit2todo, entry);
	}
	if (skipped_commit)
		advise_if_enabled(ADVICE_SKIPPED_CHERRY_PICKS,
				  _("use --reapply-cherry-picks to include skipped commits"));

	/*
	 * Second phase:
	 * - label branch points
	 * - add HEAD to the branch tips
	 */
	for (iter = commits; iter; iter = iter->next) {
		struct commit_list *parent = iter->item->parents;
		for (; parent; parent = parent->next) {
			struct object_id *oid = &parent->item->object.oid;
			if (!oidset_contains(&interesting, oid))
				continue;
			if (oidset_insert(&child_seen, oid))
				label_oid(oid, "branch-point", &state);
		}

		/* Add HEAD as implicit "tip of branch" */
		if (!iter->next)
			tips_tail = &commit_list_insert(iter->item,
							tips_tail)->next;
	}

	/*
	 * Third phase: output the todo list. This is a bit tricky, as we
	 * want to avoid jumping back and forth between revisions. To
	 * accomplish that goal, we walk backwards from the branch tips,
	 * gathering commits not yet shown, reversing the list on the fly,
	 * then outputting that list (labeling revisions as needed).
	 */
	strbuf_addf(out, "%s onto\n", cmd_label);
	for (iter = tips; iter; iter = iter->next) {
		struct commit_list *list = NULL, *iter2;

		commit = iter->item;
		if (oidset_contains(&shown, &commit->object.oid))
			continue;
		entry = oidmap_get(&state.commit2label, &commit->object.oid);

		if (entry)
			strbuf_addf(out, "\n%c Branch %s\n", comment_line_char, entry->string);
		else
			strbuf_addch(out, '\n');

		while (oidset_contains(&interesting, &commit->object.oid) &&
		       !oidset_contains(&shown, &commit->object.oid)) {
			commit_list_insert(commit, &list);
			if (!commit->parents) {
				commit = NULL;
				break;
			}
			commit = commit->parents->item;
		}

		if (!commit)
			strbuf_addf(out, "%s %s\n", cmd_reset,
				    rebase_cousins || root_with_onto ?
				    "onto" : "[new root]");
		else {
			const char *to = NULL;

			entry = oidmap_get(&state.commit2label,
					   &commit->object.oid);
			if (entry)
				to = entry->string;
			else if (!rebase_cousins)
				to = label_oid(&commit->object.oid, NULL,
					       &state);

			if (!to || !strcmp(to, "onto"))
				strbuf_addf(out, "%s onto\n", cmd_reset);
			else {
				strbuf_reset(&oneline);
				pretty_print_commit(pp, commit, &oneline);
				strbuf_addf(out, "%s %s # %s\n",
					    cmd_reset, to, oneline.buf);
			}
		}

		for (iter2 = list; iter2; iter2 = iter2->next) {
			struct object_id *oid = &iter2->item->object.oid;
			entry = oidmap_get(&commit2todo, oid);
			/* only show if not already upstream */
			if (entry)
				strbuf_addf(out, "%s\n", entry->string);
			entry = oidmap_get(&state.commit2label, oid);
			if (entry)
				strbuf_addf(out, "%s %s\n",
					    cmd_label, entry->string);
			oidset_insert(&shown, oid);
		}

		free_commit_list(list);
	}

	free_commit_list(commits);
	free_commit_list(tips);

	strbuf_release(&label);
	strbuf_release(&oneline);
	strbuf_release(&buf);

	oidmap_free(&commit2todo, 1);
	oidmap_free(&state.commit2label, 1);
	hashmap_clear_and_free(&state.labels, struct labels_entry, entry);
	strbuf_release(&state.buf);

	return 0;
}

int sequencer_make_script(struct repository *r, struct strbuf *out, int argc,
			  const char **argv, unsigned flags)
{
	char *format = NULL;
	struct pretty_print_context pp = {0};
	struct rev_info revs;
	struct commit *commit;
	int keep_empty = flags & TODO_LIST_KEEP_EMPTY;
	const char *insn = flags & TODO_LIST_ABBREVIATE_CMDS ? "p" : "pick";
	int rebase_merges = flags & TODO_LIST_REBASE_MERGES;
	int reapply_cherry_picks = flags & TODO_LIST_REAPPLY_CHERRY_PICKS;
	int skipped_commit = 0;
	int ret = 0;

	repo_init_revisions(r, &revs, NULL);
	revs.verbose_header = 1;
	if (!rebase_merges)
		revs.max_parents = 1;
	revs.cherry_mark = !reapply_cherry_picks;
	revs.limited = 1;
	revs.reverse = 1;
	revs.right_only = 1;
	revs.sort_order = REV_SORT_IN_GRAPH_ORDER;
	revs.topo_order = 1;

	revs.pretty_given = 1;
	git_config_get_string("rebase.instructionFormat", &format);
	if (!format || !*format) {
		free(format);
		format = xstrdup("%s");
	}
	get_commit_format(format, &revs);
	free(format);
	pp.fmt = revs.commit_format;
	pp.output_encoding = get_log_output_encoding();

	if (setup_revisions(argc, argv, &revs, NULL) > 1) {
		ret = error(_("make_script: unhandled options"));
		goto cleanup;
	}

	if (prepare_revision_walk(&revs) < 0) {
		ret = error(_("make_script: error preparing revisions"));
		goto cleanup;
	}

	if (rebase_merges) {
		ret = make_script_with_merges(&pp, &revs, out, flags);
		goto cleanup;
	}

	while ((commit = get_revision(&revs))) {
		int is_empty = is_original_commit_empty(commit);

		if (!is_empty && (commit->object.flags & PATCHSAME)) {
			if (flags & TODO_LIST_WARN_SKIPPED_CHERRY_PICKS)
				warning(_("skipped previously applied commit %s"),
					short_commit_name(commit));
			skipped_commit = 1;
			continue;
		}
		if (is_empty && !keep_empty)
			continue;
		strbuf_addf(out, "%s %s ", insn,
			    oid_to_hex(&commit->object.oid));
		pretty_print_commit(&pp, commit, out);
		if (is_empty)
			strbuf_addf(out, " %c empty", comment_line_char);
		strbuf_addch(out, '\n');
	}
	if (skipped_commit)
		advise_if_enabled(ADVICE_SKIPPED_CHERRY_PICKS,
				  _("use --reapply-cherry-picks to include skipped commits"));
cleanup:
	release_revisions(&revs);
	return ret;
}

/*
 * Add commands after pick and (series of) squash/fixup commands
 * in the todo list.
 */
static void todo_list_add_exec_commands(struct todo_list *todo_list,
					struct string_list *commands)
{
	struct strbuf *buf = &todo_list->buf;
	size_t base_offset = buf->len;
	int i, insert, nr = 0, alloc = 0;
	struct todo_item *items = NULL, *base_items = NULL;

	CALLOC_ARRAY(base_items, commands->nr);
	for (i = 0; i < commands->nr; i++) {
		size_t command_len = strlen(commands->items[i].string);

		strbuf_addstr(buf, commands->items[i].string);
		strbuf_addch(buf, '\n');

		base_items[i].command = TODO_EXEC;
		base_items[i].offset_in_buf = base_offset;
		base_items[i].arg_offset = base_offset;
		base_items[i].arg_len = command_len;

		base_offset += command_len + 1;
	}

	/*
	 * Insert <commands> after every pick. Here, fixup/squash chains
	 * are considered part of the pick, so we insert the commands *after*
	 * those chains if there are any.
	 *
	 * As we insert the exec commands immediately after rearranging
	 * any fixups and before the user edits the list, a fixup chain
	 * can never contain comments (any comments are empty picks that
	 * have been commented out because the user did not specify
	 * --keep-empty).  So, it is safe to insert an exec command
	 * without looking at the command following a comment.
	 */
	insert = 0;
	for (i = 0; i < todo_list->nr; i++) {
		enum todo_command command = todo_list->items[i].command;
		if (insert && !is_fixup(command)) {
			ALLOC_GROW(items, nr + commands->nr, alloc);
			COPY_ARRAY(items + nr, base_items, commands->nr);
			nr += commands->nr;

			insert = 0;
		}

		ALLOC_GROW(items, nr + 1, alloc);
		items[nr++] = todo_list->items[i];

		if (command == TODO_PICK || command == TODO_MERGE)
			insert = 1;
	}

	/* insert or append final <commands> */
	if (insert) {
		ALLOC_GROW(items, nr + commands->nr, alloc);
		COPY_ARRAY(items + nr, base_items, commands->nr);
		nr += commands->nr;
	}

	free(base_items);
	FREE_AND_NULL(todo_list->items);
	todo_list->items = items;
	todo_list->nr = nr;
	todo_list->alloc = alloc;
}

static void todo_list_to_strbuf(struct repository *r, struct todo_list *todo_list,
				struct strbuf *buf, int num, unsigned flags)
{
	struct todo_item *item;
	int i, max = todo_list->nr;

	if (num > 0 && num < max)
		max = num;

	for (item = todo_list->items, i = 0; i < max; i++, item++) {
		char cmd;

		/* if the item is not a command write it and continue */
		if (item->command >= TODO_COMMENT) {
			strbuf_addf(buf, "%.*s\n", item->arg_len,
				    todo_item_get_arg(todo_list, item));
			continue;
		}

		/* add command to the buffer */
		cmd = command_to_char(item->command);
		if ((flags & TODO_LIST_ABBREVIATE_CMDS) && cmd)
			strbuf_addch(buf, cmd);
		else
			strbuf_addstr(buf, command_to_string(item->command));

		/* add commit id */
		if (item->commit) {
			const char *oid = flags & TODO_LIST_SHORTEN_IDS ?
					  short_commit_name(item->commit) :
					  oid_to_hex(&item->commit->object.oid);

			if (item->command == TODO_FIXUP) {
				if (item->flags & TODO_EDIT_FIXUP_MSG)
					strbuf_addstr(buf, " -c");
				else if (item->flags & TODO_REPLACE_FIXUP_MSG) {
					strbuf_addstr(buf, " -C");
				}
			}

			if (item->command == TODO_MERGE) {
				if (item->flags & TODO_EDIT_MERGE_MSG)
					strbuf_addstr(buf, " -c");
				else
					strbuf_addstr(buf, " -C");
			}

			strbuf_addf(buf, " %s", oid);
		}

		/* add all the rest */
		if (!item->arg_len)
			strbuf_addch(buf, '\n');
		else
			strbuf_addf(buf, " %.*s\n", item->arg_len,
				    todo_item_get_arg(todo_list, item));
	}
}

int todo_list_write_to_file(struct repository *r, struct todo_list *todo_list,
			    const char *file, const char *shortrevisions,
			    const char *shortonto, int num, unsigned flags)
{
	int res;
	struct strbuf buf = STRBUF_INIT;

	todo_list_to_strbuf(r, todo_list, &buf, num, flags);
	if (flags & TODO_LIST_APPEND_TODO_HELP)
		append_todo_help(count_commands(todo_list),
				 shortrevisions, shortonto, &buf);

	res = write_message(buf.buf, buf.len, file, 0);
	strbuf_release(&buf);

	return res;
}

/* skip picking commits whose parents are unchanged */
static int skip_unnecessary_picks(struct repository *r,
				  struct todo_list *todo_list,
				  struct object_id *base_oid)
{
	struct object_id *parent_oid;
	int i;

	for (i = 0; i < todo_list->nr; i++) {
		struct todo_item *item = todo_list->items + i;

		if (item->command >= TODO_NOOP)
			continue;
		if (item->command != TODO_PICK)
			break;
		if (repo_parse_commit(r, item->commit)) {
			return error(_("could not parse commit '%s'"),
				oid_to_hex(&item->commit->object.oid));
		}
		if (!item->commit->parents)
			break; /* root commit */
		if (item->commit->parents->next)
			break; /* merge commit */
		parent_oid = &item->commit->parents->item->object.oid;
		if (!oideq(parent_oid, base_oid))
			break;
		oidcpy(base_oid, &item->commit->object.oid);
	}
	if (i > 0) {
		const char *done_path = rebase_path_done();

		if (todo_list_write_to_file(r, todo_list, done_path, NULL, NULL, i, 0)) {
			error_errno(_("could not write to '%s'"), done_path);
			return -1;
		}

		MOVE_ARRAY(todo_list->items, todo_list->items + i, todo_list->nr - i);
		todo_list->nr -= i;
		todo_list->current = 0;
		todo_list->done_nr += i;

		if (is_fixup(peek_command(todo_list, 0)))
			record_in_rewritten(base_oid, peek_command(todo_list, 0));
	}

	return 0;
}

struct todo_add_branch_context {
	struct todo_item *items;
	size_t items_nr;
	size_t items_alloc;
	struct strbuf *buf;
	struct commit *commit;
	struct string_list refs_to_oids;
};

static int add_decorations_to_list(const struct commit *commit,
				   struct todo_add_branch_context *ctx)
{
	const struct name_decoration *decoration = get_name_decoration(&commit->object);
	const char *head_ref = resolve_ref_unsafe("HEAD",
						  RESOLVE_REF_READING,
						  NULL,
						  NULL);

	while (decoration) {
		struct todo_item *item;
		const char *path;
		size_t base_offset = ctx->buf->len;

		/*
		 * If the branch is the current HEAD, then it will be
		 * updated by the default rebase behavior.
		 */
		if (head_ref && !strcmp(head_ref, decoration->name)) {
			decoration = decoration->next;
			continue;
		}

		ALLOC_GROW(ctx->items,
			ctx->items_nr + 1,
			ctx->items_alloc);
		item = &ctx->items[ctx->items_nr];
		memset(item, 0, sizeof(*item));

		/* If the branch is checked out, then leave a comment instead. */
		if ((path = branch_checked_out(decoration->name))) {
			item->command = TODO_COMMENT;
			strbuf_addf(ctx->buf, "# Ref %s checked out at '%s'\n",
				    decoration->name, path);
		} else {
			struct string_list_item *sti;
			item->command = TODO_UPDATE_REF;
			strbuf_addf(ctx->buf, "%s\n", decoration->name);

			sti = string_list_insert(&ctx->refs_to_oids,
						 decoration->name);
			sti->util = init_update_ref_record(decoration->name);
		}

		item->offset_in_buf = base_offset;
		item->arg_offset = base_offset;
		item->arg_len = ctx->buf->len - base_offset;
		ctx->items_nr++;

		decoration = decoration->next;
	}

	return 0;
}

/*
 * For each 'pick' command, find out if the commit has a decoration in
 * refs/heads/. If so, then add a 'label for-update-refs/' command.
 */
static int todo_list_add_update_ref_commands(struct todo_list *todo_list)
{
	int i, res;
	static struct string_list decorate_refs_exclude = STRING_LIST_INIT_NODUP;
	static struct string_list decorate_refs_exclude_config = STRING_LIST_INIT_NODUP;
	static struct string_list decorate_refs_include = STRING_LIST_INIT_NODUP;
	struct decoration_filter decoration_filter = {
		.include_ref_pattern = &decorate_refs_include,
		.exclude_ref_pattern = &decorate_refs_exclude,
		.exclude_ref_config_pattern = &decorate_refs_exclude_config,
	};
	struct todo_add_branch_context ctx = {
		.buf = &todo_list->buf,
		.refs_to_oids = STRING_LIST_INIT_DUP,
	};

	ctx.items_alloc = 2 * todo_list->nr + 1;
	ALLOC_ARRAY(ctx.items, ctx.items_alloc);

	string_list_append(&decorate_refs_include, "refs/heads/");
	load_ref_decorations(&decoration_filter, 0);

	for (i = 0; i < todo_list->nr; ) {
		struct todo_item *item = &todo_list->items[i];

		/* insert ith item into new list */
		ALLOC_GROW(ctx.items,
			   ctx.items_nr + 1,
			   ctx.items_alloc);

		ctx.items[ctx.items_nr++] = todo_list->items[i++];

		if (item->commit) {
			ctx.commit = item->commit;
			add_decorations_to_list(item->commit, &ctx);
		}
	}

	res = write_update_refs_state(&ctx.refs_to_oids);

	string_list_clear(&ctx.refs_to_oids, 1);

	if (res) {
		/* we failed, so clean up the new list. */
		free(ctx.items);
		return res;
	}

	free(todo_list->items);
	todo_list->items = ctx.items;
	todo_list->nr = ctx.items_nr;
	todo_list->alloc = ctx.items_alloc;

	return 0;
}

int complete_action(struct repository *r, struct replay_opts *opts, unsigned flags,
		    const char *shortrevisions, const char *onto_name,
		    struct commit *onto, const struct object_id *orig_head,
		    struct string_list *commands, unsigned autosquash,
		    unsigned update_refs,
		    struct todo_list *todo_list)
{
	char shortonto[GIT_MAX_HEXSZ + 1];
	const char *todo_file = rebase_path_todo();
	struct todo_list new_todo = TODO_LIST_INIT;
	struct strbuf *buf = &todo_list->buf, buf2 = STRBUF_INIT;
	struct object_id oid = onto->object.oid;
	int res;

	repo_find_unique_abbrev_r(r, shortonto, &oid,
				  DEFAULT_ABBREV);

	if (buf->len == 0) {
		struct todo_item *item = append_new_todo(todo_list);
		item->command = TODO_NOOP;
		item->commit = NULL;
		item->arg_len = item->arg_offset = item->flags = item->offset_in_buf = 0;
	}

	if (update_refs && todo_list_add_update_ref_commands(todo_list))
		return -1;

	if (autosquash && todo_list_rearrange_squash(todo_list))
		return -1;

	if (commands->nr)
		todo_list_add_exec_commands(todo_list, commands);

	if (count_commands(todo_list) == 0) {
		apply_autostash(rebase_path_autostash());
		sequencer_remove_state(opts);

		return error(_("nothing to do"));
	}

	res = edit_todo_list(r, todo_list, &new_todo, shortrevisions,
			     shortonto, flags);
	if (res == -1)
		return -1;
	else if (res == -2) {
		apply_autostash(rebase_path_autostash());
		sequencer_remove_state(opts);

		return -1;
	} else if (res == -3) {
		apply_autostash(rebase_path_autostash());
		sequencer_remove_state(opts);
		todo_list_release(&new_todo);

		return error(_("nothing to do"));
	} else if (res == -4) {
		checkout_onto(r, opts, onto_name, &onto->object.oid, orig_head);
		todo_list_release(&new_todo);

		return -1;
	}

	/* Expand the commit IDs */
	todo_list_to_strbuf(r, &new_todo, &buf2, -1, 0);
	strbuf_swap(&new_todo.buf, &buf2);
	strbuf_release(&buf2);
	new_todo.total_nr -= new_todo.nr;
	if (todo_list_parse_insn_buffer(r, new_todo.buf.buf, &new_todo) < 0)
		BUG("invalid todo list after expanding IDs:\n%s",
		    new_todo.buf.buf);

	if (opts->allow_ff && skip_unnecessary_picks(r, &new_todo, &oid)) {
		todo_list_release(&new_todo);
		return error(_("could not skip unnecessary pick commands"));
	}

	if (todo_list_write_to_file(r, &new_todo, todo_file, NULL, NULL, -1,
				    flags & ~(TODO_LIST_SHORTEN_IDS))) {
		todo_list_release(&new_todo);
		return error_errno(_("could not write '%s'"), todo_file);
	}

	res = -1;

	if (checkout_onto(r, opts, onto_name, &oid, orig_head))
		goto cleanup;

	if (require_clean_work_tree(r, "rebase", "", 1, 1))
		goto cleanup;

	todo_list_write_total_nr(&new_todo);
	res = pick_commits(r, &new_todo, opts);

cleanup:
	todo_list_release(&new_todo);

	return res;
}

struct subject2item_entry {
	struct hashmap_entry entry;
	int i;
	char subject[FLEX_ARRAY];
};

static int subject2item_cmp(const void *fndata UNUSED,
			    const struct hashmap_entry *eptr,
			    const struct hashmap_entry *entry_or_key,
			    const void *key)
{
	const struct subject2item_entry *a, *b;

	a = container_of(eptr, const struct subject2item_entry, entry);
	b = container_of(entry_or_key, const struct subject2item_entry, entry);

	return key ? strcmp(a->subject, key) : strcmp(a->subject, b->subject);
}

define_commit_slab(commit_todo_item, struct todo_item *);

static int skip_fixupish(const char *subject, const char **p) {
	return skip_prefix(subject, "fixup! ", p) ||
	       skip_prefix(subject, "amend! ", p) ||
	       skip_prefix(subject, "squash! ", p);
}

/*
 * Rearrange the todo list that has both "pick commit-id msg" and "pick
 * commit-id fixup!/squash! msg" in it so that the latter is put immediately
 * after the former, and change "pick" to "fixup"/"squash".
 *
 * Note that if the config has specified a custom instruction format, each log
 * message will have to be retrieved from the commit (as the oneline in the
 * script cannot be trusted) in order to normalize the autosquash arrangement.
 */
int todo_list_rearrange_squash(struct todo_list *todo_list)
{
	struct hashmap subject2item;
	int rearranged = 0, *next, *tail, i, nr = 0, alloc = 0;
	char **subjects;
	struct commit_todo_item commit_todo;
	struct todo_item *items = NULL;

	init_commit_todo_item(&commit_todo);
	/*
	 * The hashmap maps onelines to the respective todo list index.
	 *
	 * If any items need to be rearranged, the next[i] value will indicate
	 * which item was moved directly after the i'th.
	 *
	 * In that case, last[i] will indicate the index of the latest item to
	 * be moved to appear after the i'th.
	 */
	hashmap_init(&subject2item, subject2item_cmp, NULL, todo_list->nr);
	ALLOC_ARRAY(next, todo_list->nr);
	ALLOC_ARRAY(tail, todo_list->nr);
	ALLOC_ARRAY(subjects, todo_list->nr);
	for (i = 0; i < todo_list->nr; i++) {
		struct strbuf buf = STRBUF_INIT;
		struct todo_item *item = todo_list->items + i;
		const char *commit_buffer, *subject, *p;
		size_t subject_len;
		int i2 = -1;
		struct subject2item_entry *entry;

		next[i] = tail[i] = -1;
		if (!item->commit || item->command == TODO_DROP) {
			subjects[i] = NULL;
			continue;
		}

		if (is_fixup(item->command)) {
			clear_commit_todo_item(&commit_todo);
			return error(_("the script was already rearranged."));
		}

		repo_parse_commit(the_repository, item->commit);
		commit_buffer = repo_logmsg_reencode(the_repository,
						     item->commit, NULL,
						     "UTF-8");
		find_commit_subject(commit_buffer, &subject);
		format_subject(&buf, subject, " ");
		subject = subjects[i] = strbuf_detach(&buf, &subject_len);
		repo_unuse_commit_buffer(the_repository, item->commit,
					 commit_buffer);
		if (skip_fixupish(subject, &p)) {
			struct commit *commit2;

			for (;;) {
				while (isspace(*p))
					p++;
				if (!skip_fixupish(p, &p))
					break;
			}

			entry = hashmap_get_entry_from_hash(&subject2item,
						strhash(p), p,
						struct subject2item_entry,
						entry);
			if (entry)
				/* found by title */
				i2 = entry->i;
			else if (!strchr(p, ' ') &&
				 (commit2 =
				  lookup_commit_reference_by_name(p)) &&
				 *commit_todo_item_at(&commit_todo, commit2))
				/* found by commit name */
				i2 = *commit_todo_item_at(&commit_todo, commit2)
					- todo_list->items;
			else {
				/* copy can be a prefix of the commit subject */
				for (i2 = 0; i2 < i; i2++)
					if (subjects[i2] &&
					    starts_with(subjects[i2], p))
						break;
				if (i2 == i)
					i2 = -1;
			}
		}
		if (i2 >= 0) {
			rearranged = 1;
			if (starts_with(subject, "fixup!")) {
				todo_list->items[i].command = TODO_FIXUP;
			} else if (starts_with(subject, "amend!")) {
				todo_list->items[i].command = TODO_FIXUP;
				todo_list->items[i].flags = TODO_REPLACE_FIXUP_MSG;
			} else {
				todo_list->items[i].command = TODO_SQUASH;
			}
			if (tail[i2] < 0) {
				next[i] = next[i2];
				next[i2] = i;
			} else {
				next[i] = next[tail[i2]];
				next[tail[i2]] = i;
			}
			tail[i2] = i;
		} else if (!hashmap_get_from_hash(&subject2item,
						strhash(subject), subject)) {
			FLEX_ALLOC_MEM(entry, subject, subject, subject_len);
			entry->i = i;
			hashmap_entry_init(&entry->entry,
					strhash(entry->subject));
			hashmap_put(&subject2item, &entry->entry);
		}

		*commit_todo_item_at(&commit_todo, item->commit) = item;
	}

	if (rearranged) {
		for (i = 0; i < todo_list->nr; i++) {
			enum todo_command command = todo_list->items[i].command;
			int cur = i;

			/*
			 * Initially, all commands are 'pick's. If it is a
			 * fixup or a squash now, we have rearranged it.
			 */
			if (is_fixup(command))
				continue;

			while (cur >= 0) {
				ALLOC_GROW(items, nr + 1, alloc);
				items[nr++] = todo_list->items[cur];
				cur = next[cur];
			}
		}

		FREE_AND_NULL(todo_list->items);
		todo_list->items = items;
		todo_list->nr = nr;
		todo_list->alloc = alloc;
	}

	free(next);
	free(tail);
	for (i = 0; i < todo_list->nr; i++)
		free(subjects[i]);
	free(subjects);
	hashmap_clear_and_free(&subject2item, struct subject2item_entry, entry);

	clear_commit_todo_item(&commit_todo);

	return 0;
}

int sequencer_determine_whence(struct repository *r, enum commit_whence *whence)
{
	if (refs_ref_exists(get_main_ref_store(r), "CHERRY_PICK_HEAD")) {
		struct object_id cherry_pick_head, rebase_head;

		if (file_exists(git_path_seq_dir()))
			*whence = FROM_CHERRY_PICK_MULTI;
		if (file_exists(rebase_path()) &&
		    !repo_get_oid(r, "REBASE_HEAD", &rebase_head) &&
		    !repo_get_oid(r, "CHERRY_PICK_HEAD", &cherry_pick_head) &&
		    oideq(&rebase_head, &cherry_pick_head))
			*whence = FROM_REBASE_PICK;
		else
			*whence = FROM_CHERRY_PICK_SINGLE;

		return 1;
	}

	return 0;
}

int sequencer_get_update_refs_state(const char *wt_dir,
				    struct string_list *refs)
{
	int result = 0;
	FILE *fp = NULL;
	struct strbuf ref = STRBUF_INIT;
	struct strbuf hash = STRBUF_INIT;
	struct update_ref_record *rec = NULL;

	char *path = rebase_path_update_refs(wt_dir);

	fp = fopen(path, "r");
	if (!fp)
		goto cleanup;

	while (strbuf_getline(&ref, fp) != EOF) {
		struct string_list_item *item;

		CALLOC_ARRAY(rec, 1);

		if (strbuf_getline(&hash, fp) == EOF ||
		    get_oid_hex(hash.buf, &rec->before)) {
			warning(_("update-refs file at '%s' is invalid"),
				  path);
			result = -1;
			goto cleanup;
		}

		if (strbuf_getline(&hash, fp) == EOF ||
		    get_oid_hex(hash.buf, &rec->after)) {
			warning(_("update-refs file at '%s' is invalid"),
				  path);
			result = -1;
			goto cleanup;
		}

		item = string_list_insert(refs, ref.buf);
		item->util = rec;
		rec = NULL;
	}

cleanup:
	if (fp)
		fclose(fp);
	free(path);
	free(rec);
	strbuf_release(&ref);
	strbuf_release(&hash);
	return result;
}<|MERGE_RESOLUTION|>--- conflicted
+++ resolved
@@ -1,9 +1,6 @@
 #include "cache.h"
 #include "abspath.h"
-<<<<<<< HEAD
-=======
 #include "advice.h"
->>>>>>> 331b094e
 #include "alloc.h"
 #include "config.h"
 #include "environment.h"
@@ -2935,32 +2932,18 @@
 {
 	int i;
 	int count;
-<<<<<<< HEAD
 	const char **argv;
-=======
->>>>>>> 331b094e
 	char *strategy_opts_string = raw_opts;
 
 	if (*strategy_opts_string == ' ')
 		strategy_opts_string++;
 
-<<<<<<< HEAD
 	count = split_cmdline(strategy_opts_string, &argv);
 	if (count < 0)
 		BUG("could not split '%s': %s", strategy_opts_string,
 			    split_cmdline_strerror(count));
 	for (i = 0; i < count; i++) {
 		const char *arg = argv[i];
-=======
-	count = split_cmdline(strategy_opts_string,
-			      (const char ***)&opts->xopts);
-	if (count < 0)
-		die(_("could not split '%s': %s"), strategy_opts_string,
-			    split_cmdline_strerror(count));
-	opts->xopts_nr = count;
-	for (i = 0; i < opts->xopts_nr; i++) {
-		const char *arg = opts->xopts[i];
->>>>>>> 331b094e
 
 		skip_prefix(arg, "--", &arg);
 		strvec_push(&opts->xopts, arg);
