--- conflicted
+++ resolved
@@ -64,7 +64,6 @@
 		const char *del, const char *add, const char *reset,
 		const struct diff_options *opt);
 extern void set_config_fetch_recurse_submodules(int value);
-<<<<<<< HEAD
 extern void set_config_update_recurse_submodules(int value);
 /* Check if we want to update any submodule.*/
 extern int should_update_submodules(void);
@@ -73,10 +72,7 @@
  * and it should be updated. Returns NULL otherwise.
  */
 extern const struct submodule *submodule_from_ce(const struct cache_entry *ce);
-extern void check_for_new_submodule_commits(unsigned char new_sha1[20]);
-=======
 extern void check_for_new_submodule_commits(struct object_id *oid);
->>>>>>> e239dabb
 extern int fetch_populated_submodules(const struct argv_array *options,
 			       const char *prefix, int command_line_option,
 			       int quiet, int max_parallel_jobs);
