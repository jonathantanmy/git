--- conflicted
+++ resolved
@@ -131,11 +131,8 @@
 test_perf_on_all 'echo >>new && git describe --dirty'
 test_perf_on_all git diff-files
 test_perf_on_all git diff-files -- $SPARSE_CONE/a
-<<<<<<< HEAD
 test_perf_on_all git diff-tree HEAD
 test_perf_on_all git diff-tree HEAD -- $SPARSE_CONE/a
-=======
 test_perf_on_all "git worktree add ../temp && git worktree remove ../temp"
->>>>>>> 8fac776f
 
 test_done