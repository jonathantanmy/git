#!/bin/sh

test_description='partial clone'

. ./test-lib.sh

# missing promisor objects cause repacks which write bitmaps to fail
GIT_TEST_MULTI_PACK_INDEX_WRITE_BITMAP=0
<<<<<<< HEAD
=======
# When enabled, some commands will write commit-graphs. This causes fsck
# to fail when delete_object() is called because fsck will attempt to
# verify the out-of-sync commit graph.
GIT_TEST_COMMIT_GRAPH=0
>>>>>>> a897ab7e

delete_object () {
	rm $1/.git/objects/$(echo $2 | sed -e 's|^..|&/|')
}

pack_as_from_promisor () {
	HASH=$(git -C repo pack-objects .git/objects/pack/pack) &&
	>repo/.git/objects/pack/pack-$HASH.promisor &&
	echo $HASH
}

promise_and_delete () {
	HASH=$(git -C repo rev-parse "$1") &&
	git -C repo tag -a -m message my_annotated_tag "$HASH" &&
	git -C repo rev-parse my_annotated_tag | pack_as_from_promisor &&
	# tag -d prints a message to stdout, so redirect it
	git -C repo tag -d my_annotated_tag >/dev/null &&
	delete_object repo "$HASH"
}

test_expect_success 'extensions.partialclone without filter' '
	test_create_repo server &&
	git clone --filter="blob:none" "file://$(pwd)/server" client &&
	git -C client config --unset remote.origin.partialclonefilter &&
	git -C client fetch origin
'

test_expect_success 'convert shallow clone to partial clone' '
	rm -fr server client &&
	test_create_repo server &&
	test_commit -C server my_commit 1 &&
	test_commit -C server my_commit2 1 &&
	git clone --depth=1 "file://$(pwd)/server" client &&
	git -C client fetch --unshallow --filter="blob:none" &&
	test_cmp_config -C client true remote.origin.promisor &&
	test_cmp_config -C client blob:none remote.origin.partialclonefilter &&
	test_cmp_config -C client 1 core.repositoryformatversion
'

test_expect_success SHA1 'convert to partial clone with noop extension' '
	rm -fr server client &&
	test_create_repo server &&
	test_commit -C server my_commit 1 &&
	test_commit -C server my_commit2 1 &&
	git clone --depth=1 "file://$(pwd)/server" client &&
	test_cmp_config -C client 0 core.repositoryformatversion &&
	git -C client config extensions.noop true &&
	git -C client fetch --unshallow --filter="blob:none"
'

test_expect_success SHA1 'converting to partial clone fails with unrecognized extension' '
	rm -fr server client &&
	test_create_repo server &&
	test_commit -C server my_commit 1 &&
	test_commit -C server my_commit2 1 &&
	git clone --depth=1 "file://$(pwd)/server" client &&
	test_cmp_config -C client 0 core.repositoryformatversion &&
	git -C client config extensions.nonsense true &&
	test_must_fail git -C client fetch --unshallow --filter="blob:none"
'

test_expect_success 'missing reflog object, but promised by a commit, passes fsck' '
	rm -rf repo &&
	test_create_repo repo &&
	test_commit -C repo my_commit &&

	A=$(git -C repo commit-tree -m a HEAD^{tree}) &&
	C=$(git -C repo commit-tree -m c -p $A HEAD^{tree}) &&

	# Reference $A only from reflog, and delete it
	git -C repo branch my_branch "$A" &&
	git -C repo branch -f my_branch my_commit &&
	delete_object repo "$A" &&

	# State that we got $C, which refers to $A, from promisor
	printf "$C\n" | pack_as_from_promisor &&

	# Normally, it fails
	test_must_fail git -C repo fsck &&

	# But with the extension, it succeeds
	git -C repo config core.repositoryformatversion 1 &&
	git -C repo config extensions.partialclone "arbitrary string" &&
	git -C repo fsck
'

test_expect_success 'missing reflog object, but promised by a tag, passes fsck' '
	rm -rf repo &&
	test_create_repo repo &&
	test_commit -C repo my_commit &&

	A=$(git -C repo commit-tree -m a HEAD^{tree}) &&
	git -C repo tag -a -m d my_tag_name $A &&
	T=$(git -C repo rev-parse my_tag_name) &&
	git -C repo tag -d my_tag_name &&

	# Reference $A only from reflog, and delete it
	git -C repo branch my_branch "$A" &&
	git -C repo branch -f my_branch my_commit &&
	delete_object repo "$A" &&

	# State that we got $T, which refers to $A, from promisor
	printf "$T\n" | pack_as_from_promisor &&

	git -C repo config core.repositoryformatversion 1 &&
	git -C repo config extensions.partialclone "arbitrary string" &&
	git -C repo fsck
'

test_expect_success 'missing reflog object alone fails fsck, even with extension set' '
	rm -rf repo &&
	test_create_repo repo &&
	test_commit -C repo my_commit &&

	A=$(git -C repo commit-tree -m a HEAD^{tree}) &&
	B=$(git -C repo commit-tree -m b HEAD^{tree}) &&

	# Reference $A only from reflog, and delete it
	git -C repo branch my_branch "$A" &&
	git -C repo branch -f my_branch my_commit &&
	delete_object repo "$A" &&

	git -C repo config core.repositoryformatversion 1 &&
	git -C repo config extensions.partialclone "arbitrary string" &&
	test_must_fail git -C repo fsck
'

test_expect_success 'missing ref object, but promised, passes fsck' '
	rm -rf repo &&
	test_create_repo repo &&
	test_commit -C repo my_commit &&

	A=$(git -C repo commit-tree -m a HEAD^{tree}) &&

	# Reference $A only from ref
	git -C repo branch my_branch "$A" &&
	promise_and_delete "$A" &&

	git -C repo config core.repositoryformatversion 1 &&
	git -C repo config extensions.partialclone "arbitrary string" &&
	git -C repo fsck
'

test_expect_success 'missing object, but promised, passes fsck' '
	rm -rf repo &&
	test_create_repo repo &&
	test_commit -C repo 1 &&
	test_commit -C repo 2 &&
	test_commit -C repo 3 &&
	git -C repo tag -a annotated_tag -m "annotated tag" &&

	C=$(git -C repo rev-parse 1) &&
	T=$(git -C repo rev-parse 2^{tree}) &&
	B=$(git hash-object repo/3.t) &&
	AT=$(git -C repo rev-parse annotated_tag) &&

	promise_and_delete "$C" &&
	promise_and_delete "$T" &&
	promise_and_delete "$B" &&
	promise_and_delete "$AT" &&

	git -C repo config core.repositoryformatversion 1 &&
	git -C repo config extensions.partialclone "arbitrary string" &&
	git -C repo fsck
'

test_expect_success 'missing CLI object, but promised, passes fsck' '
	rm -rf repo &&
	test_create_repo repo &&
	test_commit -C repo my_commit &&

	A=$(git -C repo commit-tree -m a HEAD^{tree}) &&
	promise_and_delete "$A" &&

	git -C repo config core.repositoryformatversion 1 &&
	git -C repo config extensions.partialclone "arbitrary string" &&
	git -C repo fsck "$A"
'

test_expect_success 'fetching of missing objects' '
	rm -rf repo err &&
	test_create_repo server &&
	test_commit -C server foo &&
	git -C server repack -a -d --write-bitmap-index &&

	git clone "file://$(pwd)/server" repo &&
	HASH=$(git -C repo rev-parse foo) &&
	rm -rf repo/.git/objects/* &&

	git -C repo config core.repositoryformatversion 1 &&
	git -C repo config extensions.partialclone "origin" &&
	git -C repo cat-file -p "$HASH" 2>err &&

	# Ensure that no spurious FETCH_HEAD messages are written
	! grep FETCH_HEAD err &&

	# Ensure that the .promisor file is written, and check that its
	# associated packfile contains the object
	ls repo/.git/objects/pack/pack-*.promisor >promisorlist &&
	test_line_count = 1 promisorlist &&
	IDX=$(sed "s/promisor$/idx/" promisorlist) &&
	git verify-pack --verbose "$IDX" >out &&
	grep "$HASH" out
'

test_expect_success 'fetching of missing objects works with ref-in-want enabled' '
	# ref-in-want requires protocol version 2
	git -C server config protocol.version 2 &&
	git -C server config uploadpack.allowrefinwant 1 &&
	git -C repo config protocol.version 2 &&

	rm -rf repo/.git/objects/* &&
	rm -f trace &&
	GIT_TRACE_PACKET="$(pwd)/trace" git -C repo cat-file -p "$HASH" &&
	grep "fetch< fetch=.*ref-in-want" trace
'

test_expect_success 'fetching of missing objects from another promisor remote' '
	git clone "file://$(pwd)/server" server2 &&
	test_commit -C server2 bar &&
	git -C server2 repack -a -d --write-bitmap-index &&
	HASH2=$(git -C server2 rev-parse bar) &&

	git -C repo remote add server2 "file://$(pwd)/server2" &&
	git -C repo config remote.server2.promisor true &&
	git -C repo cat-file -p "$HASH2" &&

	git -C repo fetch server2 &&
	rm -rf repo/.git/objects/* &&
	git -C repo cat-file -p "$HASH2" &&

	# Ensure that the .promisor file is written, and check that its
	# associated packfile contains the object
	ls repo/.git/objects/pack/pack-*.promisor >promisorlist &&
	test_line_count = 1 promisorlist &&
	IDX=$(sed "s/promisor$/idx/" promisorlist) &&
	git verify-pack --verbose "$IDX" >out &&
	grep "$HASH2" out
'

test_expect_success 'fetching of missing objects configures a promisor remote' '
	git clone "file://$(pwd)/server" server3 &&
	test_commit -C server3 baz &&
	git -C server3 repack -a -d --write-bitmap-index &&
	HASH3=$(git -C server3 rev-parse baz) &&
	git -C server3 config uploadpack.allowfilter 1 &&

	rm repo/.git/objects/pack/pack-*.promisor &&

	git -C repo remote add server3 "file://$(pwd)/server3" &&
	git -C repo fetch --filter="blob:none" server3 $HASH3 &&

	test_cmp_config -C repo true remote.server3.promisor &&

	# Ensure that the .promisor file is written, and check that its
	# associated packfile contains the object
	ls repo/.git/objects/pack/pack-*.promisor >promisorlist &&
	test_line_count = 1 promisorlist &&
	IDX=$(sed "s/promisor$/idx/" promisorlist) &&
	git verify-pack --verbose "$IDX" >out &&
	grep "$HASH3" out
'

test_expect_success 'fetching of missing blobs works' '
	rm -rf server server2 repo &&
	rm -rf server server3 repo &&
	test_create_repo server &&
	test_commit -C server foo &&
	git -C server repack -a -d --write-bitmap-index &&

	git clone "file://$(pwd)/server" repo &&
	git hash-object repo/foo.t >blobhash &&
	rm -rf repo/.git/objects/* &&

	git -C server config uploadpack.allowanysha1inwant 1 &&
	git -C server config uploadpack.allowfilter 1 &&
	git -C repo config core.repositoryformatversion 1 &&
	git -C repo config extensions.partialclone "origin" &&

	git -C repo cat-file -p $(cat blobhash)
'

test_expect_success 'fetching of missing trees does not fetch blobs' '
	rm -rf server repo &&
	test_create_repo server &&
	test_commit -C server foo &&
	git -C server repack -a -d --write-bitmap-index &&

	git clone "file://$(pwd)/server" repo &&
	git -C repo rev-parse foo^{tree} >treehash &&
	git hash-object repo/foo.t >blobhash &&
	rm -rf repo/.git/objects/* &&

	git -C server config uploadpack.allowanysha1inwant 1 &&
	git -C server config uploadpack.allowfilter 1 &&
	git -C repo config core.repositoryformatversion 1 &&
	git -C repo config extensions.partialclone "origin" &&
	git -C repo cat-file -p $(cat treehash) &&

	# Ensure that the tree, but not the blob, is fetched
	git -C repo rev-list --objects --missing=print $(cat treehash) >objects &&
	grep "^$(cat treehash)" objects &&
	grep "^[?]$(cat blobhash)" objects
'

test_expect_success 'rev-list stops traversal at missing and promised commit' '
	rm -rf repo &&
	test_create_repo repo &&
	test_commit -C repo foo &&
	test_commit -C repo bar &&

	FOO=$(git -C repo rev-parse foo) &&
	promise_and_delete "$FOO" &&

	git -C repo config core.repositoryformatversion 1 &&
	git -C repo config extensions.partialclone "arbitrary string" &&
	git -C repo rev-list --exclude-promisor-objects --objects bar >out &&
	grep $(git -C repo rev-parse bar) out &&
	! grep $FOO out
'

test_expect_success 'missing tree objects with --missing=allow-promisor and --exclude-promisor-objects' '
	rm -rf repo &&
	test_create_repo repo &&
	test_commit -C repo foo &&
	test_commit -C repo bar &&
	test_commit -C repo baz &&

	promise_and_delete $(git -C repo rev-parse bar^{tree}) &&
	promise_and_delete $(git -C repo rev-parse foo^{tree}) &&

	git -C repo config core.repositoryformatversion 1 &&
	git -C repo config extensions.partialclone "arbitrary string" &&

	git -C repo rev-list --missing=allow-promisor --objects HEAD >objs 2>rev_list_err &&
	test_must_be_empty rev_list_err &&
	# 3 commits, 3 blobs, and 1 tree
	test_line_count = 7 objs &&

	# Do the same for --exclude-promisor-objects, but with all trees gone.
	promise_and_delete $(git -C repo rev-parse baz^{tree}) &&
	git -C repo rev-list --exclude-promisor-objects --objects HEAD >objs 2>rev_list_err &&
	test_must_be_empty rev_list_err &&
	# 3 commits, no blobs or trees
	test_line_count = 3 objs
'

test_expect_success 'missing non-root tree object and rev-list' '
	rm -rf repo &&
	test_create_repo repo &&
	mkdir repo/dir &&
	echo foo >repo/dir/foo &&
	git -C repo add dir/foo &&
	git -C repo commit -m "commit dir/foo" &&

	promise_and_delete $(git -C repo rev-parse HEAD:dir) &&

	git -C repo config core.repositoryformatversion 1 &&
	git -C repo config extensions.partialclone "arbitrary string" &&

	git -C repo rev-list --missing=allow-any --objects HEAD >objs 2>rev_list_err &&
	test_must_be_empty rev_list_err &&
	# 1 commit and 1 tree
	test_line_count = 2 objs
'

test_expect_success 'rev-list stops traversal at missing and promised tree' '
	rm -rf repo &&
	test_create_repo repo &&
	test_commit -C repo foo &&
	mkdir repo/a_dir &&
	echo something >repo/a_dir/something &&
	git -C repo add a_dir/something &&
	git -C repo commit -m bar &&

	# foo^{tree} (tree referenced from commit)
	TREE=$(git -C repo rev-parse foo^{tree}) &&

	# a tree referenced by HEAD^{tree} (tree referenced from tree)
	TREE2=$(git -C repo ls-tree HEAD^{tree} | grep " tree " | head -1 | cut -b13-52) &&

	promise_and_delete "$TREE" &&
	promise_and_delete "$TREE2" &&

	git -C repo config core.repositoryformatversion 1 &&
	git -C repo config extensions.partialclone "arbitrary string" &&
	git -C repo rev-list --exclude-promisor-objects --objects HEAD >out &&
	grep $(git -C repo rev-parse foo) out &&
	! grep $TREE out &&
	grep $(git -C repo rev-parse HEAD) out &&
	! grep $TREE2 out
'

test_expect_success 'rev-list stops traversal at missing and promised blob' '
	rm -rf repo &&
	test_create_repo repo &&
	echo something >repo/something &&
	git -C repo add something &&
	git -C repo commit -m foo &&

	BLOB=$(git -C repo hash-object -w something) &&
	promise_and_delete "$BLOB" &&

	git -C repo config core.repositoryformatversion 1 &&
	git -C repo config extensions.partialclone "arbitrary string" &&
	git -C repo rev-list --exclude-promisor-objects --objects HEAD >out &&
	grep $(git -C repo rev-parse HEAD) out &&
	! grep $BLOB out
'

test_expect_success 'rev-list stops traversal at promisor commit, tree, and blob' '
	rm -rf repo &&
	test_create_repo repo &&
	test_commit -C repo foo &&
	test_commit -C repo bar &&
	test_commit -C repo baz &&

	COMMIT=$(git -C repo rev-parse foo) &&
	TREE=$(git -C repo rev-parse bar^{tree}) &&
	BLOB=$(git hash-object repo/baz.t) &&
	printf "%s\n%s\n%s\n" $COMMIT $TREE $BLOB | pack_as_from_promisor &&

	git -C repo config core.repositoryformatversion 1 &&
	git -C repo config extensions.partialclone "arbitrary string" &&
	git -C repo rev-list --exclude-promisor-objects --objects HEAD >out &&
	! grep $COMMIT out &&
	! grep $TREE out &&
	! grep $BLOB out &&
	grep $(git -C repo rev-parse bar) out  # sanity check that some walking was done
'

test_expect_success 'rev-list dies for missing objects on cmd line' '
	rm -rf repo &&
	test_create_repo repo &&
	test_commit -C repo foo &&
	test_commit -C repo bar &&
	test_commit -C repo baz &&

	COMMIT=$(git -C repo rev-parse foo) &&
	TREE=$(git -C repo rev-parse bar^{tree}) &&
	BLOB=$(git hash-object repo/baz.t) &&

	promise_and_delete $COMMIT &&
	promise_and_delete $TREE &&
	promise_and_delete $BLOB &&

	git -C repo config core.repositoryformatversion 1 &&
	git -C repo config extensions.partialclone "arbitrary string" &&

	for OBJ in "$COMMIT" "$TREE" "$BLOB"; do
		test_must_fail git -C repo rev-list --objects \
			--exclude-promisor-objects "$OBJ" &&
		test_must_fail git -C repo rev-list --objects-edge-aggressive \
			--exclude-promisor-objects "$OBJ" &&

		# Do not die or crash when --ignore-missing is passed.
		git -C repo rev-list --ignore-missing --objects \
			--exclude-promisor-objects "$OBJ" &&
		git -C repo rev-list --ignore-missing --objects-edge-aggressive \
			--exclude-promisor-objects "$OBJ"
	done
'

test_expect_success 'single promisor remote can be re-initialized gracefully' '
	# ensure one promisor is in the promisors list
	rm -rf repo &&
	test_create_repo repo &&
	test_create_repo other &&
	git -C repo remote add foo "file://$(pwd)/other" &&
	git -C repo config remote.foo.promisor true &&
	git -C repo config extensions.partialclone foo &&

	# reinitialize the promisors list
	git -C repo fetch --filter=blob:none foo
'

test_expect_success 'gc repacks promisor objects separately from non-promisor objects' '
	rm -rf repo &&
	test_create_repo repo &&
	test_commit -C repo one &&
	test_commit -C repo two &&

	TREE_ONE=$(git -C repo rev-parse one^{tree}) &&
	printf "$TREE_ONE\n" | pack_as_from_promisor &&
	TREE_TWO=$(git -C repo rev-parse two^{tree}) &&
	printf "$TREE_TWO\n" | pack_as_from_promisor &&

	git -C repo config core.repositoryformatversion 1 &&
	git -C repo config extensions.partialclone "arbitrary string" &&
	git -C repo gc &&

	# Ensure that exactly one promisor packfile exists, and that it
	# contains the trees but not the commits
	ls repo/.git/objects/pack/pack-*.promisor >promisorlist &&
	test_line_count = 1 promisorlist &&
	PROMISOR_PACKFILE=$(sed "s/.promisor/.pack/" <promisorlist) &&
	git verify-pack $PROMISOR_PACKFILE -v >out &&
	grep "$TREE_ONE" out &&
	grep "$TREE_TWO" out &&
	! grep "$(git -C repo rev-parse one)" out &&
	! grep "$(git -C repo rev-parse two)" out &&

	# Remove the promisor packfile and associated files
	rm $(sed "s/.promisor//" <promisorlist).* &&

	# Ensure that the single other pack contains the commits, but not the
	# trees
	ls repo/.git/objects/pack/pack-*.pack >packlist &&
	test_line_count = 1 packlist &&
	git verify-pack repo/.git/objects/pack/pack-*.pack -v >out &&
	grep "$(git -C repo rev-parse one)" out &&
	grep "$(git -C repo rev-parse two)" out &&
	! grep "$TREE_ONE" out &&
	! grep "$TREE_TWO" out
'

test_expect_success 'gc does not repack promisor objects if there are none' '
	rm -rf repo &&
	test_create_repo repo &&
	test_commit -C repo one &&

	git -C repo config core.repositoryformatversion 1 &&
	git -C repo config extensions.partialclone "arbitrary string" &&
	git -C repo gc &&

	# Ensure that only one pack exists
	ls repo/.git/objects/pack/pack-*.pack >packlist &&
	test_line_count = 1 packlist
'

repack_and_check () {
	rm -rf repo2 &&
	cp -r repo repo2 &&
	if test x"$1" = "x--must-fail"
	then
		shift
		test_must_fail git -C repo2 repack $1 -d
	else
		git -C repo2 repack $1 -d
	fi &&
	git -C repo2 fsck &&

	git -C repo2 cat-file -e $2 &&
	git -C repo2 cat-file -e $3
}

test_expect_success 'repack -d does not irreversibly delete promisor objects' '
	rm -rf repo &&
	test_create_repo repo &&
	git -C repo config core.repositoryformatversion 1 &&
	git -C repo config extensions.partialclone "arbitrary string" &&

	git -C repo commit --allow-empty -m one &&
	git -C repo commit --allow-empty -m two &&
	git -C repo commit --allow-empty -m three &&
	git -C repo commit --allow-empty -m four &&
	ONE=$(git -C repo rev-parse HEAD^^^) &&
	TWO=$(git -C repo rev-parse HEAD^^) &&
	THREE=$(git -C repo rev-parse HEAD^) &&

	printf "$TWO\n" | pack_as_from_promisor &&
	printf "$THREE\n" | pack_as_from_promisor &&
	delete_object repo "$ONE" &&

	repack_and_check --must-fail -ab "$TWO" "$THREE" &&
	repack_and_check -a "$TWO" "$THREE" &&
	repack_and_check -A "$TWO" "$THREE" &&
	repack_and_check -l "$TWO" "$THREE"
'

test_expect_success 'gc stops traversal when a missing but promised object is reached' '
	rm -rf repo &&
	test_create_repo repo &&
	test_commit -C repo my_commit &&

	TREE_HASH=$(git -C repo rev-parse HEAD^{tree}) &&
	HASH=$(promise_and_delete $TREE_HASH) &&

	git -C repo config core.repositoryformatversion 1 &&
	git -C repo config extensions.partialclone "arbitrary string" &&
	git -C repo gc &&

	# Ensure that the promisor packfile still exists, and remove it
	test -e repo/.git/objects/pack/pack-$HASH.pack &&
	rm repo/.git/objects/pack/pack-$HASH.* &&

	# Ensure that the single other pack contains the commit, but not the tree
	ls repo/.git/objects/pack/pack-*.pack >packlist &&
	test_line_count = 1 packlist &&
	git verify-pack repo/.git/objects/pack/pack-*.pack -v >out &&
	grep "$(git -C repo rev-parse HEAD)" out &&
	! grep "$TREE_HASH" out
'

test_expect_success 'do not fetch when checking existence of tree we construct ourselves' '
	rm -rf repo &&
	test_create_repo repo &&
	test_commit -C repo base &&
	test_commit -C repo side1 &&
	git -C repo checkout base &&
	test_commit -C repo side2 &&

	git -C repo config core.repositoryformatversion 1 &&
	git -C repo config extensions.partialclone "arbitrary string" &&

	git -C repo cherry-pick side1
'

test_expect_success 'lazy-fetch when accessing object not in the_repository' '
	rm -rf full partial.git &&
	test_create_repo full &&
	test_commit -C full create-a-file file.txt &&

	test_config -C full uploadpack.allowfilter 1 &&
	test_config -C full uploadpack.allowanysha1inwant 1 &&
	git clone --filter=blob:none --bare "file://$(pwd)/full" partial.git &&
	FILE_HASH=$(git -C full rev-parse HEAD:file.txt) &&

	# Sanity check that the file is missing
	git -C partial.git rev-list --objects --missing=print HEAD >out &&
	grep "[?]$FILE_HASH" out &&

	git -C full cat-file -s "$FILE_HASH" >expect &&
	test-tool partial-clone object-info partial.git "$FILE_HASH" >actual &&
	test_cmp expect actual &&

	# Sanity check that the file is now present
	git -C partial.git rev-list --objects --missing=print HEAD >out &&
	! grep "[?]$FILE_HASH" out
'

. "$TEST_DIRECTORY"/lib-httpd.sh
start_httpd

test_expect_success 'fetching of missing objects from an HTTP server' '
	rm -rf repo &&
	SERVER="$HTTPD_DOCUMENT_ROOT_PATH/server" &&
	test_create_repo "$SERVER" &&
	test_commit -C "$SERVER" foo &&
	git -C "$SERVER" repack -a -d --write-bitmap-index &&

	git clone $HTTPD_URL/smart/server repo &&
	HASH=$(git -C repo rev-parse foo) &&
	rm -rf repo/.git/objects/* &&

	git -C repo config core.repositoryformatversion 1 &&
	git -C repo config extensions.partialclone "origin" &&
	git -C repo cat-file -p "$HASH" &&

	# Ensure that the .promisor file is written, and check that its
	# associated packfile contains the object
	ls repo/.git/objects/pack/pack-*.promisor >promisorlist &&
	test_line_count = 1 promisorlist &&
	IDX=$(sed "s/promisor$/idx/" promisorlist) &&
	git verify-pack --verbose "$IDX" >out &&
	grep "$HASH" out
'

# DO NOT add non-httpd-specific tests here, because the last part of this
# test script is only executed when httpd is available and enabled.

test_done<|MERGE_RESOLUTION|>--- conflicted
+++ resolved
@@ -6,13 +6,10 @@
 
 # missing promisor objects cause repacks which write bitmaps to fail
 GIT_TEST_MULTI_PACK_INDEX_WRITE_BITMAP=0
-<<<<<<< HEAD
-=======
 # When enabled, some commands will write commit-graphs. This causes fsck
 # to fail when delete_object() is called because fsck will attempt to
 # verify the out-of-sync commit graph.
 GIT_TEST_COMMIT_GRAPH=0
->>>>>>> a897ab7e
 
 delete_object () {
 	rm $1/.git/objects/$(echo $2 | sed -e 's|^..|&/|')
