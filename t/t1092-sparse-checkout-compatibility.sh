#!/bin/sh

test_description='compare full workdir to sparse workdir'

GIT_TEST_SPLIT_INDEX=0
GIT_TEST_SPARSE_INDEX=

. ./test-lib.sh

test_expect_success 'setup' '
	git init initial-repo &&
	(
		GIT_TEST_SPARSE_INDEX=0 &&
		cd initial-repo &&
		echo a >a &&
		echo "after deep" >e &&
		echo "after folder1" >g &&
		echo "after x" >z &&
		mkdir folder1 folder2 deep before x &&
		echo "before deep" >before/a &&
		echo "before deep again" >before/b &&
		mkdir deep/deeper1 deep/deeper2 deep/before deep/later &&
		mkdir deep/deeper1/deepest &&
		mkdir deep/deeper1/deepest2 &&
		mkdir deep/deeper1/deepest3 &&
		echo "after deeper1" >deep/e &&
		echo "after deepest" >deep/deeper1/e &&
		cp a folder1 &&
		cp a folder2 &&
		cp a x &&
		cp a deep &&
		cp a deep/before &&
		cp a deep/deeper1 &&
		cp a deep/deeper2 &&
		cp a deep/later &&
		cp a deep/deeper1/deepest &&
		cp a deep/deeper1/deepest2 &&
		cp a deep/deeper1/deepest3 &&
		cp -r deep/deeper1/ deep/deeper2 &&
		mkdir deep/deeper1/0 &&
		mkdir deep/deeper1/0/0 &&
		touch deep/deeper1/0/1 &&
		touch deep/deeper1/0/0/0 &&
		>folder1- &&
		>folder1.x &&
		>folder10 &&
		cp -r deep/deeper1/0 folder1 &&
		cp -r deep/deeper1/0 folder2 &&
		echo >>folder1/0/0/0 &&
		echo >>folder2/0/1 &&
		git add . &&
		git commit -m "initial commit" &&
		git checkout -b base &&
		for dir in folder1 folder2 deep
		do
			git checkout -b update-$dir base &&
			echo "updated $dir" >$dir/a &&
			git commit -a -m "update $dir" || return 1
		done &&

		git checkout -b rename-base base &&
		cat >folder1/larger-content <<-\EOF &&
		matching
		lines
		help
		inexact
		renames
		EOF
		cp folder1/larger-content folder2/ &&
		cp folder1/larger-content deep/deeper1/ &&
		git add . &&
		git commit -m "add interesting rename content" &&

		git checkout -b rename-out-to-out rename-base &&
		mv folder1/a folder2/b &&
		mv folder1/larger-content folder2/edited-content &&
		echo >>folder2/edited-content &&
		echo >>folder2/0/1 &&
		echo stuff >>deep/deeper1/a &&
		git add . &&
		git commit -m "rename folder1/... to folder2/..." &&

		git checkout -b rename-out-to-in rename-base &&
		mv folder1/a deep/deeper1/b &&
		echo more stuff >>deep/deeper1/a &&
		rm folder2/0/1 &&
		mkdir folder2/0/1 &&
		echo >>folder2/0/1/1 &&
		mv folder1/larger-content deep/deeper1/edited-content &&
		echo >>deep/deeper1/edited-content &&
		git add . &&
		git commit -m "rename folder1/... to deep/deeper1/..." &&

		git checkout -b rename-in-to-out rename-base &&
		mv deep/deeper1/a folder1/b &&
		echo >>folder2/0/1 &&
		rm -rf folder1/0/0 &&
		echo >>folder1/0/0 &&
		mv deep/deeper1/larger-content folder1/edited-content &&
		echo >>folder1/edited-content &&
		git add . &&
		git commit -m "rename deep/deeper1/... to folder1/..." &&

		git checkout -b df-conflict-1 base &&
		rm -rf folder1 &&
		echo content >folder1 &&
		git add . &&
		git commit -m "dir to file" &&

		git checkout -b df-conflict-2 base &&
		rm -rf folder2 &&
		echo content >folder2 &&
		git add . &&
		git commit -m "dir to file" &&

		git checkout -b fd-conflict base &&
		rm a &&
		mkdir a &&
		echo content >a/a &&
		git add . &&
		git commit -m "file to dir" &&

		for side in left right
		do
			git checkout -b merge-$side base &&
			echo $side >>deep/deeper2/a &&
			echo $side >>folder1/a &&
			echo $side >>folder2/a &&
			git add . &&
			git commit -m "$side" || return 1
		done &&

		git checkout -b deepest base &&
		echo "updated deepest" >deep/deeper1/deepest/a &&
		echo "updated deepest2" >deep/deeper1/deepest2/a &&
		echo "updated deepest3" >deep/deeper1/deepest3/a &&
		git commit -a -m "update deepest" &&

		git checkout -f base &&
		git reset --hard
	)
'

init_repos () {
	rm -rf full-checkout sparse-checkout sparse-index &&

	# create repos in initial state
	cp -r initial-repo full-checkout &&
	git -C full-checkout reset --hard &&

	cp -r initial-repo sparse-checkout &&
	git -C sparse-checkout reset --hard &&

	cp -r initial-repo sparse-index &&
	git -C sparse-index reset --hard &&

	# initialize sparse-checkout definitions
	git -C sparse-checkout sparse-checkout init --cone &&
	git -C sparse-checkout sparse-checkout set deep &&
	git -C sparse-index sparse-checkout init --cone --sparse-index &&
	test_cmp_config -C sparse-index true index.sparse &&
	git -C sparse-index sparse-checkout set deep
}

init_repos_as_submodules () {
	git reset --hard &&
	init_repos &&
	git submodule add ./full-checkout &&
	git submodule add ./sparse-checkout &&
	git submodule add ./sparse-index &&

	git submodule status >actual &&
	grep full-checkout actual &&
	grep sparse-checkout actual &&
	grep sparse-index actual
}

run_on_sparse () {
	(
		cd sparse-checkout &&
		GIT_PROGRESS_DELAY=100000 "$@" >../sparse-checkout-out 2>../sparse-checkout-err
	) &&
	(
		cd sparse-index &&
		GIT_PROGRESS_DELAY=100000 "$@" >../sparse-index-out 2>../sparse-index-err
	)
}

run_on_all () {
	(
		cd full-checkout &&
		GIT_PROGRESS_DELAY=100000 "$@" >../full-checkout-out 2>../full-checkout-err
	) &&
	run_on_sparse "$@"
}

test_all_match () {
	run_on_all "$@" &&
	test_cmp full-checkout-out sparse-checkout-out &&
	test_cmp full-checkout-out sparse-index-out &&
	test_cmp full-checkout-err sparse-checkout-err &&
	test_cmp full-checkout-err sparse-index-err
}

test_sparse_match () {
	run_on_sparse "$@" &&
	test_cmp sparse-checkout-out sparse-index-out &&
	test_cmp sparse-checkout-err sparse-index-err
}

test_sparse_unstaged () {
	file=$1 &&
	for repo in sparse-checkout sparse-index
	do
		# Skip "unmerged" paths
		git -C $repo diff --staged --diff-filter=u -- "$file" >diff &&
		test_must_be_empty diff || return 1
	done
}

# Usage: test_sprase_checkout_set "<c1> ... <cN>" "<s1> ... <sM>"
# Verifies that "git sparse-checkout set <c1> ... <cN>" succeeds and
# leaves the sparse index in a state where <s1> ... <sM> are sparse
# directories (and <c1> ... <cN> are not).
test_sparse_checkout_set () {
	CONE_DIRS=$1 &&
	SPARSE_DIRS=$2 &&
	git -C sparse-index sparse-checkout set --skip-checks $CONE_DIRS &&
	git -C sparse-index ls-files --sparse --stage >cache &&

	# Check that the directories outside of the sparse-checkout cone
	# have sparse directory entries.
	for dir in $SPARSE_DIRS
	do
		TREE=$(git -C sparse-index rev-parse HEAD:$dir) &&
		grep "040000 $TREE 0	$dir/" cache \
			|| return 1
	done &&

	# Check that the directories in the sparse-checkout cone
	# are not sparse directory entries.
	for dir in $CONE_DIRS
	do
		# Allow TREE to not exist because
		# $dir does not exist at HEAD.
		TREE=$(git -C sparse-index rev-parse HEAD:$dir) ||
		! grep "040000 $TREE 0	$dir/" cache \
			|| return 1
	done
}

test_expect_success 'sparse-index contents' '
	init_repos &&

	# Remove deep, add three other directories.
	test_sparse_checkout_set \
		"folder1 folder2 x" \
		"before deep" &&

	# Remove folder1, add deep
	test_sparse_checkout_set \
		"deep folder2 x" \
		"before folder1" &&

	# Replace deep with deep/deeper2 (dropping deep/deeper1)
	# Add folder1
	test_sparse_checkout_set \
		"deep/deeper2 folder1 folder2 x" \
		"before deep/deeper1" &&

	# Replace deep/deeper2 with deep/deeper1
	# Replace folder1 with folder1/0/0
	# Replace folder2 with non-existent folder2/2/3
	# Add non-existent "bogus"
	test_sparse_checkout_set \
		"bogus deep/deeper1 folder1/0/0 folder2/2/3 x" \
		"before deep/deeper2 folder2/0" &&

	# Drop down to only files at root
	test_sparse_checkout_set \
		"" \
		"before deep folder1 folder2 x" &&

	# Disabling the sparse-index replaces tree entries with full ones
	git -C sparse-index sparse-checkout init --no-sparse-index &&
	test_sparse_match git ls-files --stage --sparse
'

test_expect_success 'expanded in-memory index matches full index' '
	init_repos &&
	test_sparse_match git ls-files --stage
'

test_expect_success 'root directory cannot be sparse' '
	init_repos &&

	# Remove all in-cone files and directories from the index, collapse index
	# with `git sparse-checkout reapply`
	git -C sparse-index rm -r . &&
	git -C sparse-index sparse-checkout reapply &&

	# Verify sparse directories still present, root directory is not sparse
	cat >expect <<-EOF &&
	before/
	folder1/
	folder2/
	x/
	EOF
	git -C sparse-index ls-files --sparse >actual &&
	test_cmp expect actual
'

test_expect_success 'status with options' '
	init_repos &&
	test_sparse_match ls &&
	test_all_match git status --porcelain=v2 &&
	test_all_match git status --porcelain=v2 -z -u &&
	test_all_match git status --porcelain=v2 -uno &&
	run_on_all touch README.md &&
	test_all_match git status --porcelain=v2 &&
	test_all_match git status --porcelain=v2 -z -u &&
	test_all_match git status --porcelain=v2 -uno &&
	test_all_match git add README.md &&
	test_all_match git status --porcelain=v2 &&
	test_all_match git status --porcelain=v2 -z -u &&
	test_all_match git status --porcelain=v2 -uno
'

test_expect_success 'status with diff in unexpanded sparse directory' '
	init_repos &&
	test_all_match git checkout rename-base &&
	test_all_match git reset --soft rename-out-to-out &&
	test_all_match git status --porcelain=v2
'

test_expect_success 'status reports sparse-checkout' '
	init_repos &&
	git -C sparse-checkout status >full &&
	git -C sparse-index status >sparse &&
	test_i18ngrep "You are in a sparse checkout with " full &&
	test_i18ngrep "You are in a sparse checkout." sparse
'

test_expect_success 'add, commit, checkout' '
	init_repos &&

	write_script edit-contents <<-\EOF &&
	echo text >>$1
	EOF
	run_on_all ../edit-contents README.md &&

	test_all_match git add README.md &&
	test_all_match git status --porcelain=v2 &&
	test_all_match git commit -m "Add README.md" &&

	test_all_match git checkout HEAD~1 &&
	test_all_match git checkout - &&

	run_on_all ../edit-contents README.md &&

	test_all_match git add -A &&
	test_all_match git status --porcelain=v2 &&
	test_all_match git commit -m "Extend README.md" &&

	test_all_match git checkout HEAD~1 &&
	test_all_match git checkout - &&

	run_on_all ../edit-contents deep/newfile &&

	test_all_match git status --porcelain=v2 -uno &&
	test_all_match git status --porcelain=v2 &&
	test_all_match git add . &&
	test_all_match git status --porcelain=v2 &&
	test_all_match git commit -m "add deep/newfile" &&

	test_all_match git checkout HEAD~1 &&
	test_all_match git checkout -
'

test_expect_success 'deep changes during checkout' '
	init_repos &&

	test_sparse_match git sparse-checkout set deep/deeper1/deepest &&
	test_all_match git checkout deepest &&
	test_all_match git checkout base
'

test_expect_success 'checkout with modified sparse directory' '
	init_repos &&

	test_all_match git checkout rename-in-to-out -- . &&
	test_sparse_match git sparse-checkout reapply &&
	test_all_match git checkout base
'

test_expect_success 'checkout orphan then non-orphan' '
	init_repos &&

	test_all_match git checkout --orphan test-orphan &&
	test_all_match git status --porcelain=v2 &&
	test_all_match git checkout base &&
	test_all_match git status --porcelain=v2
'

test_expect_success 'add outside sparse cone' '
	init_repos &&

	run_on_sparse mkdir folder1 &&
	run_on_sparse ../edit-contents folder1/a &&
	run_on_sparse ../edit-contents folder1/newfile &&
	test_sparse_match test_must_fail git add folder1/a &&
	grep "Disable or modify the sparsity rules" sparse-checkout-err &&
	test_sparse_unstaged folder1/a &&
	test_sparse_match test_must_fail git add folder1/newfile &&
	grep "Disable or modify the sparsity rules" sparse-checkout-err &&
	test_sparse_unstaged folder1/newfile
'

test_expect_success 'commit including unstaged changes' '
	init_repos &&

	write_script edit-file <<-\EOF &&
	echo $1 >$2
	EOF

	run_on_all ../edit-file 1 a &&
	run_on_all ../edit-file 1 deep/a &&

	test_all_match git commit -m "-a" -a &&
	test_all_match git status --porcelain=v2 &&

	run_on_all ../edit-file 2 a &&
	run_on_all ../edit-file 2 deep/a &&

	test_all_match git commit -m "--include" --include deep/a &&
	test_all_match git status --porcelain=v2 &&
	test_all_match git commit -m "--include" --include a &&
	test_all_match git status --porcelain=v2 &&

	run_on_all ../edit-file 3 a &&
	run_on_all ../edit-file 3 deep/a &&

	test_all_match git commit -m "--amend" -a --amend &&
	test_all_match git status --porcelain=v2
'

test_expect_success 'status/add: outside sparse cone' '
	init_repos &&

	# folder1 is at HEAD, but outside the sparse cone
	run_on_sparse mkdir folder1 &&
	cp initial-repo/folder1/a sparse-checkout/folder1/a &&
	cp initial-repo/folder1/a sparse-index/folder1/a &&

	test_sparse_match git status &&

	write_script edit-contents <<-\EOF &&
	echo text >>$1
	EOF
	run_on_all ../edit-contents folder1/a &&
	run_on_all ../edit-contents folder1/new &&

	test_sparse_match git status --porcelain=v2 &&

	# Adding the path outside of the sparse-checkout cone should fail.
	test_sparse_match test_must_fail git add folder1/a &&
	grep "Disable or modify the sparsity rules" sparse-checkout-err &&
	test_sparse_unstaged folder1/a &&
	test_all_match git add --refresh folder1/a &&
	test_must_be_empty sparse-checkout-err &&
	test_sparse_unstaged folder1/a &&
	test_sparse_match test_must_fail git add folder1/new &&
	grep "Disable or modify the sparsity rules" sparse-checkout-err &&
	test_sparse_unstaged folder1/new &&
	test_sparse_match git add --sparse folder1/a &&
	test_sparse_match git add --sparse folder1/new &&

	test_all_match git add --sparse . &&
	test_all_match git status --porcelain=v2 &&
	test_all_match git commit -m folder1/new &&
	test_all_match git rev-parse HEAD^{tree} &&

	run_on_all ../edit-contents folder1/newer &&
	test_all_match git add --sparse folder1/ &&
	test_all_match git status --porcelain=v2 &&
	test_all_match git commit -m folder1/newer &&
	test_all_match git rev-parse HEAD^{tree}
'

test_expect_success 'checkout and reset --hard' '
	init_repos &&

	test_all_match git checkout update-folder1 &&
	test_all_match git status --porcelain=v2 &&

	test_all_match git checkout update-deep &&
	test_all_match git status --porcelain=v2 &&

	test_all_match git checkout -b reset-test &&
	test_all_match git reset --hard deepest &&
	test_all_match git reset --hard update-folder1 &&
	test_all_match git reset --hard update-folder2
'

test_expect_success 'diff --cached' '
	init_repos &&

	write_script edit-contents <<-\EOF &&
	echo text >>README.md
	EOF
	run_on_all ../edit-contents &&

	test_all_match git diff &&
	test_all_match git diff --cached &&
	test_all_match git add README.md &&
	test_all_match git diff &&
	test_all_match git diff --cached
'

# NEEDSWORK: sparse-checkout behaves differently from full-checkout when
# running this test with 'df-conflict-2' after 'df-conflict-1'.
test_expect_success 'diff with renames and conflicts' '
	init_repos &&

	for branch in rename-out-to-out \
		      rename-out-to-in \
		      rename-in-to-out \
		      df-conflict-1 \
		      fd-conflict
	do
		test_all_match git checkout rename-base &&
		test_all_match git checkout $branch -- . &&
		test_all_match git status --porcelain=v2 &&
		test_all_match git diff --cached --no-renames &&
		test_all_match git diff --cached --find-renames || return 1
	done
'

test_expect_success 'diff with directory/file conflicts' '
	init_repos &&

	for branch in rename-out-to-out \
		      rename-out-to-in \
		      rename-in-to-out \
		      df-conflict-1 \
		      df-conflict-2 \
		      fd-conflict
	do
		git -C full-checkout reset --hard &&
		test_sparse_match git reset --hard &&
		test_all_match git checkout $branch &&
		test_all_match git checkout rename-base -- . &&
		test_all_match git status --porcelain=v2 &&
		test_all_match git diff --cached --no-renames &&
		test_all_match git diff --cached --find-renames || return 1
	done
'

test_expect_success 'log with pathspec outside sparse definition' '
	init_repos &&

	test_all_match git log -- a &&
	test_all_match git log -- folder1/a &&
	test_all_match git log -- folder2/a &&
	test_all_match git log -- deep/a &&
	test_all_match git log -- deep/deeper1/a &&
	test_all_match git log -- deep/deeper1/deepest/a &&

	test_all_match git checkout update-folder1 &&
	test_all_match git log -- folder1/a
'

test_expect_success 'blame with pathspec inside sparse definition' '
	init_repos &&

	for file in a \
			deep/a \
			deep/deeper1/a \
			deep/deeper1/deepest/a
	do
		test_all_match git blame $file || return 1
	done
'

# Without a revision specified, blame will error if passed any file that
# is not present in the working directory (even if the file is tracked).
# Here we just verify that this is also true with sparse checkouts.
test_expect_success 'blame with pathspec outside sparse definition' '
	init_repos &&
	test_sparse_match git sparse-checkout set &&

	for file in \
			deep/a \
			deep/deeper1/a \
			deep/deeper1/deepest/a
	do
		test_sparse_match test_must_fail git blame $file &&
		cat >expect <<-EOF &&
		fatal: Cannot lstat '"'"'$file'"'"': No such file or directory
		EOF
		# We compare sparse-checkout-err and sparse-index-err in
		# `test_sparse_match`. Given we know they are the same, we
		# only check the content of sparse-index-err here.
		test_cmp expect sparse-index-err || return 1
	done
'

test_expect_success 'checkout and reset (mixed)' '
	init_repos &&

	test_all_match git checkout -b reset-test update-deep &&
	test_all_match git reset deepest &&

	# Because skip-worktree is preserved, resetting to update-folder1
	# will show worktree changes for folder1/a in full-checkout, but not
	# in sparse-checkout or sparse-index.
	git -C full-checkout reset update-folder1 >full-checkout-out &&
	test_sparse_match git reset update-folder1 &&
	grep "M	folder1/a" full-checkout-out &&
	! grep "M	folder1/a" sparse-checkout-out &&
	run_on_sparse test_path_is_missing folder1
'

test_expect_success 'checkout and reset (merge)' '
	init_repos &&

	write_script edit-contents <<-\EOF &&
	echo text >>$1
	EOF

	test_all_match git checkout -b reset-test update-deep &&
	run_on_all ../edit-contents a &&
	test_all_match git reset --merge deepest &&
	test_all_match git status --porcelain=v2 &&

	test_all_match git reset --hard update-deep &&
	run_on_all ../edit-contents deep/a &&
	test_all_match test_must_fail git reset --merge deepest
'

test_expect_success 'checkout and reset (keep)' '
	init_repos &&

	write_script edit-contents <<-\EOF &&
	echo text >>$1
	EOF

	test_all_match git checkout -b reset-test update-deep &&
	run_on_all ../edit-contents a &&
	test_all_match git reset --keep deepest &&
	test_all_match git status --porcelain=v2 &&

	test_all_match git reset --hard update-deep &&
	run_on_all ../edit-contents deep/a &&
	test_all_match test_must_fail git reset --keep deepest
'

test_expect_success 'reset with pathspecs inside sparse definition' '
	init_repos &&

	write_script edit-contents <<-\EOF &&
	echo text >>$1
	EOF

	test_all_match git checkout -b reset-test update-deep &&
	run_on_all ../edit-contents deep/a &&

	test_all_match git reset base -- deep/a &&
	test_all_match git status --porcelain=v2 &&

	test_all_match git reset base -- nonexistent-file &&
	test_all_match git status --porcelain=v2 &&

	test_all_match git reset deepest -- deep &&
	test_all_match git status --porcelain=v2
'

# Although the working tree differs between full and sparse checkouts after
# reset, the state of the index is the same.
test_expect_success 'reset with pathspecs outside sparse definition' '
	init_repos &&
	test_all_match git checkout -b reset-test base &&

	test_sparse_match git reset update-folder1 -- folder1 &&
	git -C full-checkout reset update-folder1 -- folder1 &&
	test_all_match git ls-files -s -- folder1 &&

	test_sparse_match git reset update-folder2 -- folder2/a &&
	git -C full-checkout reset update-folder2 -- folder2/a &&
	test_all_match git ls-files -s -- folder2/a
'

test_expect_success 'reset with wildcard pathspec' '
	init_repos &&

	test_all_match git reset update-deep -- deep\* &&
	test_all_match git ls-files -s -- deep &&

	test_all_match git reset deepest -- deep\*\*\* &&
	test_all_match git ls-files -s -- deep &&

	# The following `git reset`s result in updating the index on files with
	# `skip-worktree` enabled. To avoid failing due to discrepencies in reported
	# "modified" files, `test_sparse_match` reset is performed separately from
	# "full-checkout" reset, then the index contents of all repos are verified.

	test_sparse_match git reset update-folder1 -- \*/a &&
	git -C full-checkout reset update-folder1 -- \*/a &&
	test_all_match git ls-files -s -- deep/a folder1/a &&

	test_sparse_match git reset update-folder2 -- folder\* &&
	git -C full-checkout reset update-folder2 -- folder\* &&
	test_all_match git ls-files -s -- folder10 folder1 folder2 &&

	test_sparse_match git reset base -- folder1/\* &&
	git -C full-checkout reset base -- folder1/\* &&
	test_all_match git ls-files -s -- folder1
'

test_expect_success 'reset hard with removed sparse dir' '
	init_repos &&

	run_on_all git rm -r --sparse folder1 &&
	test_all_match git status --porcelain=v2 &&

	test_all_match git reset --hard &&
	test_all_match git status --porcelain=v2 &&

	cat >expect <<-\EOF &&
	folder1/
	EOF

	git -C sparse-index ls-files --sparse folder1 >out &&
	test_cmp expect out
'

test_expect_success 'update-index modify outside sparse definition' '
	init_repos &&

	write_script edit-contents <<-\EOF &&
	echo text >>$1
	EOF

	# Create & modify folder1/a
	# Note that this setup is a manual way of reaching the erroneous
	# condition in which a `skip-worktree` enabled, outside-of-cone file
	# exists on disk. It is used here to ensure `update-index` is stable
	# and behaves predictably if such a condition occurs.
	run_on_sparse mkdir -p folder1 &&
	run_on_sparse cp ../initial-repo/folder1/a folder1/a &&
	run_on_all ../edit-contents folder1/a &&

	# If file has skip-worktree enabled, but the file is present, it is
	# treated the same as if skip-worktree is disabled
	test_all_match git status --porcelain=v2 &&
	test_all_match git update-index folder1/a &&
	test_all_match git status --porcelain=v2 &&

	# When skip-worktree is disabled (even on files outside sparse cone), file
	# is updated in the index
	test_sparse_match git update-index --no-skip-worktree folder1/a &&
	test_all_match git status --porcelain=v2 &&
	test_all_match git update-index folder1/a &&
	test_all_match git status --porcelain=v2
'

test_expect_success 'update-index --add outside sparse definition' '
	init_repos &&

	write_script edit-contents <<-\EOF &&
	echo text >>$1
	EOF

	# Create folder1, add new file
	run_on_sparse mkdir -p folder1 &&
	run_on_all ../edit-contents folder1/b &&

	# The *untracked* out-of-cone file is added to the index because it does
	# not have a `skip-worktree` bit to signal that it should be ignored
	# (unlike in `git add`, which will fail due to the file being outside
	# the sparse checkout definition).
	test_all_match git update-index --add folder1/b &&
	test_all_match git status --porcelain=v2
'

# NEEDSWORK: `--remove`, unlike the rest of `update-index`, does not ignore
# `skip-worktree` entries by default and will remove them from the index.
# The `--ignore-skip-worktree-entries` flag must be used in conjunction with
# `--remove` to ignore the `skip-worktree` entries and prevent their removal
# from the index.
test_expect_success 'update-index --remove outside sparse definition' '
	init_repos &&

	# When --ignore-skip-worktree-entries is _not_ specified:
	# out-of-cone, not-on-disk files are removed from the index
	test_sparse_match git update-index --remove folder1/a &&
	cat >expect <<-EOF &&
	D	folder1/a
	EOF
	test_sparse_match git diff --cached --name-status &&
	test_cmp expect sparse-checkout-out &&

	# Reset the state
	test_all_match git reset --hard &&

	# When --ignore-skip-worktree-entries is specified, out-of-cone
	# (skip-worktree) files are ignored
	test_sparse_match git update-index --remove --ignore-skip-worktree-entries folder1/a &&
	test_sparse_match git diff --cached --name-status &&
	test_must_be_empty sparse-checkout-out &&

	# Reset the state
	test_all_match git reset --hard &&

	# --force-remove supercedes --ignore-skip-worktree-entries, removing
	# a skip-worktree file from the index (and disk) when both are specified
	# with --remove
	test_sparse_match git update-index --force-remove --ignore-skip-worktree-entries folder1/a &&
	cat >expect <<-EOF &&
	D	folder1/a
	EOF
	test_sparse_match git diff --cached --name-status &&
	test_cmp expect sparse-checkout-out
'

test_expect_success 'update-index with directories' '
	init_repos &&

	# update-index will exit silently when provided with a directory name
	# containing a trailing slash
	test_all_match git update-index deep/ folder1/ &&
	grep "Ignoring path deep/" sparse-checkout-err &&
	grep "Ignoring path folder1/" sparse-checkout-err &&

	# When update-index is given a directory name WITHOUT a trailing slash, it will
	# behave in different ways depending on the status of the directory on disk:
	# * if it exists, the command exits with an error ("add individual files instead")
	# * if it does NOT exist (e.g., in a sparse-checkout), it is assumed to be a
	#   file and either triggers an error ("does not exist  and --remove not passed")
	#   or is ignored completely (when using --remove)
	test_all_match test_must_fail git update-index deep &&
	run_on_all test_must_fail git update-index folder1 &&
	test_must_fail git -C full-checkout update-index --remove folder1 &&
	test_sparse_match git update-index --remove folder1 &&
	test_all_match git status --porcelain=v2
'

test_expect_success 'update-index --again file outside sparse definition' '
	init_repos &&

	test_all_match git checkout -b test-reupdate &&

	# Update HEAD without modifying the index to introduce a difference in
	# folder1/a
	test_sparse_match git reset --soft update-folder1 &&

	# Because folder1/a differs in the index vs HEAD,
	# `git update-index --no-skip-worktree --again` will effectively perform
	# `git update-index --no-skip-worktree folder1/a` and remove the skip-worktree
	# flag from folder1/a
	test_sparse_match git update-index --no-skip-worktree --again &&
	test_sparse_match git status --porcelain=v2 &&

	cat >expect <<-EOF &&
	D	folder1/a
	EOF
	test_sparse_match git diff --name-status &&
	test_cmp expect sparse-checkout-out
'

test_expect_success 'update-index --cacheinfo' '
	init_repos &&

	deep_a_oid=$(git -C full-checkout rev-parse update-deep:deep/a) &&
	folder2_oid=$(git -C full-checkout rev-parse update-folder2:folder2) &&
	folder1_a_oid=$(git -C full-checkout rev-parse update-folder1:folder1/a) &&

	test_all_match git update-index --cacheinfo 100644 $deep_a_oid deep/a &&
	test_all_match git status --porcelain=v2 &&

	# Cannot add sparse directory, even in sparse index case
	test_all_match test_must_fail git update-index --add --cacheinfo 040000 $folder2_oid folder2/ &&

	# Sparse match only: the new outside-of-cone entry is added *without* skip-worktree,
	# so `git status` reports it as "deleted" in the worktree
	test_sparse_match git update-index --add --cacheinfo 100644 $folder1_a_oid folder1/a &&
	test_sparse_match git status --porcelain=v2 &&
	cat >expect <<-EOF &&
	MD folder1/a
	EOF
	test_sparse_match git status --short -- folder1/a &&
	test_cmp expect sparse-checkout-out &&

	# To return folder1/a to "normal" for a sparse checkout (ignored &
	# outside-of-cone), add the skip-worktree flag.
	test_sparse_match git update-index --skip-worktree folder1/a &&
	cat >expect <<-EOF &&
	S folder1/a
	EOF
	test_sparse_match git ls-files -t -- folder1/a &&
	test_cmp expect sparse-checkout-out
'

for MERGE_TREES in "base HEAD update-folder2" \
		   "update-folder1 update-folder2" \
		   "update-folder2"
do
	test_expect_success "'read-tree -mu $MERGE_TREES' with files outside sparse definition" '
		init_repos &&

		# Although the index matches, without --no-sparse-checkout, outside-of-
		# definition files will not exist on disk for sparse checkouts
		test_all_match git read-tree -mu $MERGE_TREES &&
		test_all_match git status --porcelain=v2 &&
		test_path_is_missing sparse-checkout/folder2 &&
		test_path_is_missing sparse-index/folder2 &&

		test_all_match git read-tree --reset -u HEAD &&
		test_all_match git status --porcelain=v2 &&

		test_all_match git read-tree -mu --no-sparse-checkout $MERGE_TREES &&
		test_all_match git status --porcelain=v2 &&
		test_cmp sparse-checkout/folder2/a sparse-index/folder2/a &&
		test_cmp sparse-checkout/folder2/a full-checkout/folder2/a

	'
done

test_expect_success 'read-tree --merge with edit/edit conflicts in sparse directories' '
	init_repos &&

	# Merge of multiple changes to same directory (but not same files) should
	# succeed
	test_all_match git read-tree -mu base rename-base update-folder1 &&
	test_all_match git status --porcelain=v2 &&

	test_all_match git reset --hard &&

	test_all_match git read-tree -mu rename-base update-folder2 &&
	test_all_match git status --porcelain=v2 &&

	test_all_match git reset --hard &&

	test_all_match test_must_fail git read-tree -mu base update-folder1 rename-out-to-in &&
	test_all_match test_must_fail git read-tree -mu rename-out-to-in update-folder1
'

test_expect_success 'read-tree --prefix' '
	init_repos &&

	# If files differing between the index and target <commit-ish> exist
	# inside the prefix, `read-tree --prefix` should fail
	test_all_match test_must_fail git read-tree --prefix=deep/ deepest &&
	test_all_match test_must_fail git read-tree --prefix=folder1/ update-folder1 &&

	# If no differing index entries exist matching the prefix,
	# `read-tree --prefix` updates the index successfully
	test_all_match git rm -rf deep/deeper1/deepest/ &&
	test_all_match git read-tree --prefix=deep/deeper1/deepest -u deepest &&
	test_all_match git status --porcelain=v2 &&

	run_on_all git rm -rf --sparse folder1/ &&
	test_all_match git read-tree --prefix=folder1/ -u update-folder1 &&
	test_all_match git status --porcelain=v2 &&

	test_all_match git rm -rf --sparse folder2/0 &&
	test_all_match git read-tree --prefix=folder2/0/ -u rename-out-to-out &&
	test_all_match git status --porcelain=v2
'

test_expect_success 'read-tree --merge with directory-file conflicts' '
	init_repos &&

	test_all_match git checkout -b test-branch rename-base &&

	# Although the index matches, without --no-sparse-checkout, outside-of-
	# definition files will not exist on disk for sparse checkouts
	test_sparse_match git read-tree -mu rename-out-to-out &&
	test_sparse_match git status --porcelain=v2 &&
	test_path_is_missing sparse-checkout/folder2 &&
	test_path_is_missing sparse-index/folder2 &&

	test_sparse_match git read-tree --reset -u HEAD &&
	test_sparse_match git status --porcelain=v2 &&

	test_sparse_match git read-tree -mu --no-sparse-checkout rename-out-to-out &&
	test_sparse_match git status --porcelain=v2 &&
	test_cmp sparse-checkout/folder2/0/1 sparse-index/folder2/0/1
'

test_expect_success 'merge, cherry-pick, and rebase' '
	init_repos &&

	for OPERATION in "merge -m merge" cherry-pick "rebase --apply" "rebase --merge"
	do
		test_all_match git checkout -B temp update-deep &&
		test_all_match git $OPERATION update-folder1 &&
		test_all_match git rev-parse HEAD^{tree} &&
		test_all_match git $OPERATION update-folder2 &&
		test_all_match git rev-parse HEAD^{tree} || return 1
	done
'

test_expect_success 'merge with conflict outside cone' '
	init_repos &&

	test_all_match git checkout -b merge-tip merge-left &&
	test_all_match git status --porcelain=v2 &&
	test_all_match test_must_fail git merge -m merge merge-right &&
	test_all_match git status --porcelain=v2 &&

	# Resolve the conflict in different ways:
	# 1. Revert to the base
	test_all_match git checkout base -- deep/deeper2/a &&
	test_all_match git status --porcelain=v2 &&

	# 2. Add the file with conflict markers
	test_sparse_match test_must_fail git add folder1/a &&
	grep "Disable or modify the sparsity rules" sparse-checkout-err &&
	test_sparse_unstaged folder1/a &&
	test_all_match git add --sparse folder1/a &&
	test_all_match git status --porcelain=v2 &&

	# 3. Rename the file to another sparse filename and
	#    accept conflict markers as resolved content.
	run_on_all mv folder2/a folder2/z &&
	test_sparse_match test_must_fail git add folder2 &&
	grep "Disable or modify the sparsity rules" sparse-checkout-err &&
	test_sparse_unstaged folder2/z &&
	test_all_match git add --sparse folder2 &&
	test_all_match git status --porcelain=v2 &&

	test_all_match git merge --continue &&
	test_all_match git status --porcelain=v2 &&
	test_all_match git rev-parse HEAD^{tree}
'

test_expect_success 'cherry-pick/rebase with conflict outside cone' '
	init_repos &&

	for OPERATION in cherry-pick rebase
	do
		test_all_match git checkout -B tip &&
		test_all_match git reset --hard merge-left &&
		test_all_match git status --porcelain=v2 &&
		test_all_match test_must_fail git $OPERATION merge-right &&
		test_all_match git status --porcelain=v2 &&

		# Resolve the conflict in different ways:
		# 1. Revert to the base
		test_all_match git checkout base -- deep/deeper2/a &&
		test_all_match git status --porcelain=v2 &&

		# 2. Add the file with conflict markers
		# NEEDSWORK: Even though the merge conflict removed the
		# SKIP_WORKTREE bit from the index entry for folder1/a, we should
		# warn that this is a problematic add.
		test_sparse_match test_must_fail git add folder1/a &&
		grep "Disable or modify the sparsity rules" sparse-checkout-err &&
		test_sparse_unstaged folder1/a &&
		test_all_match git add --sparse folder1/a &&
		test_all_match git status --porcelain=v2 &&

		# 3. Rename the file to another sparse filename and
		#    accept conflict markers as resolved content.
		# NEEDSWORK: This mode now fails, because folder2/z is
		# outside of the sparse-checkout cone and does not match an
		# existing index entry with the SKIP_WORKTREE bit cleared.
		run_on_all mv folder2/a folder2/z &&
		test_sparse_match test_must_fail git add folder2 &&
		grep "Disable or modify the sparsity rules" sparse-checkout-err &&
		test_sparse_unstaged folder2/z &&
		test_all_match git add --sparse folder2 &&
		test_all_match git status --porcelain=v2 &&

		test_all_match git $OPERATION --continue &&
		test_all_match git status --porcelain=v2 &&
		test_all_match git rev-parse HEAD^{tree} || return 1
	done
'

test_expect_success 'merge with outside renames' '
	init_repos &&

	for type in out-to-out out-to-in in-to-out
	do
		test_all_match git reset --hard &&
		test_all_match git checkout -f -b merge-$type update-deep &&
		test_all_match git merge -m "$type" rename-$type &&
		test_all_match git rev-parse HEAD^{tree} || return 1
	done
'

# Sparse-index fails to convert the index in the
# final 'git cherry-pick' command.
test_expect_success 'cherry-pick with conflicts' '
	init_repos &&

	write_script edit-conflict <<-\EOF &&
	echo $1 >conflict
	EOF

	test_all_match git checkout -b to-cherry-pick &&
	run_on_all ../edit-conflict ABC &&
	test_all_match git add conflict &&
	test_all_match git commit -m "conflict to pick" &&

	test_all_match git checkout -B base HEAD~1 &&
	run_on_all ../edit-conflict DEF &&
	test_all_match git add conflict &&
	test_all_match git commit -m "conflict in base" &&

	test_all_match test_must_fail git cherry-pick to-cherry-pick
'

test_expect_success 'stash' '
	init_repos &&

	write_script edit-contents <<-\EOF &&
	echo text >>$1
	EOF

	# Stash a sparse directory (folder1)
	test_all_match git checkout -b test-branch rename-base &&
	test_all_match git reset --soft rename-out-to-out &&
	test_all_match git stash &&
	test_all_match git status --porcelain=v2 &&

	# Apply the sparse directory stash without reinstating the index
	test_all_match git stash apply -q &&
	test_all_match git status --porcelain=v2 &&

	# Reset to state where stash can be applied
	test_sparse_match git sparse-checkout reapply &&
	test_all_match git reset --hard rename-out-to-out &&

	# Apply the sparse directory stash *with* reinstating the index
	test_all_match git stash apply --index -q &&
	test_all_match git status --porcelain=v2 &&

	# Reset to state where we will get a conflict applying the stash
	test_sparse_match git sparse-checkout reapply &&
	test_all_match git reset --hard update-folder1 &&

	# Apply the sparse directory stash with conflicts
	test_all_match test_must_fail git stash apply --index -q &&
	test_all_match test_must_fail git stash apply -q &&
	test_all_match git status --porcelain=v2 &&

	# Reset to base branch
	test_sparse_match git sparse-checkout reapply &&
	test_all_match git reset --hard base &&

	# Stash & unstash an untracked file outside of the sparse checkout
	# definition.
	run_on_sparse mkdir -p folder1 &&
	run_on_all ../edit-contents folder1/new &&
	test_all_match git stash -u &&
	test_all_match git status --porcelain=v2 &&

	test_all_match git stash pop -q &&
	test_all_match git status --porcelain=v2
'

test_expect_success 'checkout-index inside sparse definition' '
	init_repos &&

	run_on_all rm -f deep/a &&
	test_all_match git checkout-index -- deep/a &&
	test_all_match git status --porcelain=v2 &&

	echo test >>new-a &&
	run_on_all cp ../new-a a &&
	test_all_match test_must_fail git checkout-index -- a &&
	test_all_match git checkout-index -f -- a &&
	test_all_match git status --porcelain=v2
'

test_expect_success 'checkout-index outside sparse definition' '
	init_repos &&

	# Without --ignore-skip-worktree-bits, outside-of-cone files will trigger
	# an error
	test_sparse_match test_must_fail git checkout-index -- folder1/a &&
	test_i18ngrep "folder1/a has skip-worktree enabled" sparse-checkout-err &&
	test_path_is_missing folder1/a &&

	# With --ignore-skip-worktree-bits, outside-of-cone files are checked out
	test_sparse_match git checkout-index --ignore-skip-worktree-bits -- folder1/a &&
	test_cmp sparse-checkout/folder1/a sparse-index/folder1/a &&
	test_cmp sparse-checkout/folder1/a full-checkout/folder1/a &&

	run_on_sparse rm -rf folder1 &&
	echo test >new-a &&
	run_on_sparse mkdir -p folder1 &&
	run_on_all cp ../new-a folder1/a &&

	test_all_match test_must_fail git checkout-index --ignore-skip-worktree-bits -- folder1/a &&
	test_all_match git checkout-index -f --ignore-skip-worktree-bits -- folder1/a &&
	test_cmp sparse-checkout/folder1/a sparse-index/folder1/a &&
	test_cmp sparse-checkout/folder1/a full-checkout/folder1/a
'

test_expect_success 'checkout-index with folders' '
	init_repos &&

	# Inside checkout definition
	test_all_match test_must_fail git checkout-index -f -- deep/ &&

	# Outside checkout definition
	# Note: although all tests fail (as expected), the messaging differs. For
	# non-sparse index checkouts, the error is that the "file" does not appear
	# in the index; for sparse checkouts, the error is explicitly that the
	# entry is a sparse directory.
	run_on_all test_must_fail git checkout-index -f -- folder1/ &&
	test_cmp full-checkout-err sparse-checkout-err &&
	! test_cmp full-checkout-err sparse-index-err &&
	grep "is a sparse directory" sparse-index-err
'

test_expect_success 'checkout-index --all' '
	init_repos &&

	test_all_match git checkout-index --all &&
	test_sparse_match test_path_is_missing folder1 &&

	# --ignore-skip-worktree-bits will cause `skip-worktree` files to be
	# checked out, causing the outside-of-cone `folder1` to exist on-disk
	test_all_match git checkout-index --ignore-skip-worktree-bits --all &&
	test_all_match test_path_exists folder1
'

test_expect_success 'clean' '
	init_repos &&

	echo bogus >>.gitignore &&
	run_on_all cp ../.gitignore . &&
	test_all_match git add .gitignore &&
	test_all_match git commit -m "ignore bogus files" &&

	run_on_sparse mkdir folder1 &&
	run_on_all mkdir -p deep/untracked-deep &&
	run_on_all touch folder1/bogus &&
	run_on_all touch folder1/untracked &&
	run_on_all touch deep/untracked-deep/bogus &&
	run_on_all touch deep/untracked-deep/untracked &&

	test_all_match git status --porcelain=v2 &&
	test_all_match git clean -f &&
	test_all_match git status --porcelain=v2 &&
	test_sparse_match ls &&
	test_sparse_match ls folder1 &&
	run_on_all test_path_exists folder1/bogus &&
	run_on_all test_path_is_missing folder1/untracked &&
	run_on_all test_path_exists deep/untracked-deep/bogus &&
	run_on_all test_path_exists deep/untracked-deep/untracked &&

	test_all_match git clean -fd &&
	test_all_match git status --porcelain=v2 &&
	test_sparse_match ls &&
	test_sparse_match ls folder1 &&
	run_on_all test_path_exists folder1/bogus &&
	run_on_all test_path_exists deep/untracked-deep/bogus &&
	run_on_all test_path_is_missing deep/untracked-deep/untracked &&

	test_all_match git clean -xf &&
	test_all_match git status --porcelain=v2 &&
	test_sparse_match ls &&
	test_sparse_match ls folder1 &&
	run_on_all test_path_is_missing folder1/bogus &&
	run_on_all test_path_exists deep/untracked-deep/bogus &&

	test_all_match git clean -xdf &&
	test_all_match git status --porcelain=v2 &&
	test_sparse_match ls &&
	test_sparse_match ls folder1 &&
	run_on_all test_path_is_missing deep/untracked-deep/bogus &&

	test_sparse_match test_path_is_dir folder1
'

for builtin in show rev-parse
do
	test_expect_success "$builtin (cached blobs/trees)" "
		init_repos &&

		test_all_match git $builtin :a &&
		test_all_match git $builtin :deep/a &&
		test_sparse_match git $builtin :folder1/a &&

		# The error message differs depending on whether
		# the directory exists in the worktree.
		test_all_match test_must_fail git $builtin :deep/ &&
		test_must_fail git -C full-checkout $builtin :folder1/ &&
		test_sparse_match test_must_fail git $builtin :folder1/ &&

		# Change the sparse cone for an extra case:
		run_on_sparse git sparse-checkout set deep/deeper1 &&

		# deep/deeper2 is a sparse directory in the sparse index.
		test_sparse_match test_must_fail git $builtin :deep/deeper2/ &&

		# deep/deeper2/deepest is not in the sparse index, but
		# will trigger an index expansion.
		test_sparse_match test_must_fail git $builtin :deep/deeper2/deepest/
	"
done

test_expect_success 'submodule handling' '
	init_repos &&

	test_sparse_match git sparse-checkout add modules &&
	test_all_match mkdir modules &&
	test_all_match touch modules/a &&
	test_all_match git add modules &&
	test_all_match git commit -m "add modules directory" &&

	test_config_global protocol.file.allow always &&

	run_on_all git submodule add "$(pwd)/initial-repo" modules/sub &&
	test_all_match git commit -m "add submodule" &&

	# having a submodule prevents "modules" from collapse
	test_sparse_match git sparse-checkout set deep/deeper1 &&
	git -C sparse-index ls-files --sparse --stage >cache &&
	grep "100644 .*	modules/a" cache &&
	grep "160000 $(git -C initial-repo rev-parse HEAD) 0	modules/sub" cache
'

# When working with a sparse index, some commands will need to expand the
# index to operate properly. If those commands also write the index back
# to disk, they need to convert the index to sparse before writing.
# This test verifies that both of these events are logged in trace2 logs.
test_expect_success 'sparse-index is expanded and converted back' '
	init_repos &&

	GIT_TRACE2_EVENT="$(pwd)/trace2.txt" \
		git -C sparse-index reset -- folder1/a &&
	test_region index convert_to_sparse trace2.txt &&
	test_region index ensure_full_index trace2.txt &&

	# ls-files expands on read, but does not write.
	rm trace2.txt &&
	GIT_TRACE2_EVENT="$(pwd)/trace2.txt" GIT_TRACE2_EVENT_NESTING=10 \
		git -C sparse-index ls-files &&
	test_region index ensure_full_index trace2.txt
'

test_expect_success 'index.sparse disabled inline uses full index' '
	init_repos &&

	# When index.sparse is disabled inline with `git status`, the
	# index is expanded at the beginning of the execution then never
	# converted back to sparse. It is then written to disk as a full index.
	rm -f trace2.txt &&
	GIT_TRACE2_EVENT="$(pwd)/trace2.txt" GIT_TRACE2_EVENT_NESTING=10 \
		git -C sparse-index -c index.sparse=false status &&
	! test_region index convert_to_sparse trace2.txt &&
	test_region index ensure_full_index trace2.txt &&

	# Since index.sparse is set to true at a repo level, the index
	# is converted from full to sparse when read, then never expanded
	# over the course of `git status`. It is written to disk as a sparse
	# index.
	rm -f trace2.txt &&
	GIT_TRACE2_EVENT="$(pwd)/trace2.txt" GIT_TRACE2_EVENT_NESTING=10 \
		git -C sparse-index status &&
	test_region index convert_to_sparse trace2.txt &&
	! test_region index ensure_full_index trace2.txt &&

	# Now that the index has been written to disk as sparse, it is not
	# converted to sparse (or expanded to full) when read by `git status`.
	rm -f trace2.txt &&
	GIT_TRACE2_EVENT="$(pwd)/trace2.txt" GIT_TRACE2_EVENT_NESTING=10 \
		git -C sparse-index status &&
	! test_region index convert_to_sparse trace2.txt &&
	! test_region index ensure_full_index trace2.txt
'

run_sparse_index_trace2 () {
	rm -f trace2.txt &&
	if test -z "$WITHOUT_UNTRACKED_TXT"
	then
		echo >>sparse-index/untracked.txt
	fi &&

	if test "$1" = "!"
	then
		shift &&
		test_must_fail env \
			GIT_TRACE2_EVENT="$(pwd)/trace2.txt" \
			git -C sparse-index "$@" \
			>sparse-index-out \
			2>sparse-index-error || return 1
	else
		GIT_TRACE2_EVENT="$(pwd)/trace2.txt" \
			git -C sparse-index "$@" \
			>sparse-index-out \
			2>sparse-index-error || return 1
	fi
}

ensure_expanded () {
	run_sparse_index_trace2 "$@" &&
	test_region index ensure_full_index trace2.txt
}

ensure_not_expanded () {
	run_sparse_index_trace2 "$@" &&
	test_region ! index ensure_full_index trace2.txt
}

test_expect_success 'sparse-index is not expanded' '
	init_repos &&

	ensure_not_expanded status &&
	ensure_not_expanded ls-files --sparse &&
	ensure_not_expanded commit --allow-empty -m empty &&
	echo >>sparse-index/a &&
	ensure_not_expanded commit -a -m a &&
	echo >>sparse-index/a &&
	ensure_not_expanded commit --include a -m a &&
	echo >>sparse-index/deep/deeper1/a &&
	ensure_not_expanded commit --include deep/deeper1/a -m deeper &&
	ensure_not_expanded checkout rename-out-to-out &&
	ensure_not_expanded checkout - &&
	ensure_not_expanded switch rename-out-to-out &&
	ensure_not_expanded switch - &&
	ensure_not_expanded reset --hard &&
	ensure_not_expanded checkout rename-out-to-out -- deep/deeper1 &&
	ensure_not_expanded reset --hard &&
	ensure_not_expanded restore -s rename-out-to-out -- deep/deeper1 &&

	echo >>sparse-index/README.md &&
	ensure_not_expanded add -A &&
	echo >>sparse-index/extra.txt &&
	ensure_not_expanded add extra.txt &&
	echo >>sparse-index/untracked.txt &&
	ensure_not_expanded add . &&

	ensure_not_expanded checkout-index -f a &&
	ensure_not_expanded checkout-index -f --all &&
	for ref in update-deep update-folder1 update-folder2 update-deep
	do
		echo >>sparse-index/README.md &&
		ensure_not_expanded reset --hard $ref || return 1
	done &&

	ensure_not_expanded reset --mixed base &&
	ensure_not_expanded reset --hard update-deep &&
	ensure_not_expanded reset --keep base &&
	ensure_not_expanded reset --merge update-deep &&
	ensure_not_expanded reset --hard &&

	ensure_not_expanded reset base -- deep/a &&
	ensure_not_expanded reset base -- nonexistent-file &&
	ensure_not_expanded reset deepest -- deep &&

	# Although folder1 is outside the sparse definition, it exists as a
	# directory entry in the index, so the pathspec will not force the
	# index to be expanded.
	ensure_not_expanded reset deepest -- folder1 &&
	ensure_not_expanded reset deepest -- folder1/ &&

	# Wildcard identifies only in-cone files, no index expansion
	ensure_not_expanded reset deepest -- deep/\* &&

	# Wildcard identifies only full sparse directories, no index expansion
	ensure_not_expanded reset deepest -- folder\* &&

	ensure_not_expanded clean -fd &&

	ensure_not_expanded checkout -f update-deep &&
	test_config -C sparse-index pull.twohead ort &&
	(
		sane_unset GIT_TEST_MERGE_ALGORITHM &&
		for OPERATION in "merge -m merge" cherry-pick rebase
		do
			ensure_not_expanded merge -m merge update-folder1 &&
			ensure_not_expanded merge -m merge update-folder2 || return 1
		done
	)
'

test_expect_success 'sparse-index is not expanded: merge conflict in cone' '
	init_repos &&

	for side in right left
	do
		git -C sparse-index checkout -b expand-$side base &&
		echo $side >sparse-index/deep/a &&
		git -C sparse-index commit -a -m "$side" || return 1
	done &&

	(
		sane_unset GIT_TEST_MERGE_ALGORITHM &&
		git -C sparse-index config pull.twohead ort &&
		ensure_not_expanded ! merge -m merged expand-right
	)
'

test_expect_success 'sparse-index is not expanded: stash' '
	init_repos &&

	echo >>sparse-index/a &&
	ensure_not_expanded stash &&
	ensure_not_expanded stash list &&
	ensure_not_expanded stash show stash@{0} &&
	ensure_not_expanded stash apply stash@{0} &&
	ensure_not_expanded stash drop stash@{0} &&

	echo >>sparse-index/deep/new &&
	ensure_not_expanded stash -u &&
	(
		WITHOUT_UNTRACKED_TXT=1 &&
		ensure_not_expanded stash pop
	) &&

	ensure_not_expanded stash create &&
	oid=$(git -C sparse-index stash create) &&
	ensure_not_expanded stash store -m "test" $oid &&
	ensure_not_expanded reset --hard &&
	ensure_not_expanded stash pop
'

test_expect_success 'describe tested on all' '
	init_repos &&

	# Add tag to be read by describe

	run_on_all git tag -a v1.0 -m "Version 1" &&
	test_all_match git describe --dirty &&
	run_on_all rm g &&
	test_all_match git describe --dirty
'


test_expect_success 'sparse-index is not expanded: describe' '
	init_repos &&

	# Add tag to be read by describe

	git -C sparse-index tag -a v1.0 -m "Version 1" &&

	ensure_not_expanded describe --dirty &&
	echo "test" >>sparse-index/g &&
	ensure_not_expanded describe --dirty &&
	ensure_not_expanded describe
'

test_expect_success 'sparse index is not expanded: diff' '
	init_repos &&

	write_script edit-contents <<-\EOF &&
	echo text >>$1
	EOF

	# Add file within cone
	test_sparse_match git sparse-checkout set deep &&
	run_on_all ../edit-contents deep/testfile &&
	test_all_match git add deep/testfile &&
	run_on_all ../edit-contents deep/testfile &&

	test_all_match git diff &&
	test_all_match git diff --cached &&
	ensure_not_expanded diff &&
	ensure_not_expanded diff --cached &&

	# Add file outside cone
	test_all_match git reset --hard &&
	run_on_all mkdir newdirectory &&
	run_on_all ../edit-contents newdirectory/testfile &&
	test_sparse_match git sparse-checkout set newdirectory &&
	test_all_match git add newdirectory/testfile &&
	run_on_all ../edit-contents newdirectory/testfile &&
	test_sparse_match git sparse-checkout set &&

	test_all_match git diff &&
	test_all_match git diff --cached &&
	ensure_not_expanded diff &&
	ensure_not_expanded diff --cached &&

	# Merge conflict outside cone
	# The sparse checkout will report a warning that is not in the
	# full checkout, so we use `run_on_all` instead of
	# `test_all_match`
	run_on_all git reset --hard &&
	test_all_match git checkout merge-left &&
	test_all_match test_must_fail git merge merge-right &&

	test_all_match git diff &&
	test_all_match git diff --cached &&
	ensure_not_expanded diff &&
	ensure_not_expanded diff --cached
'

test_expect_success 'sparse index is not expanded: show and rev-parse' '
	init_repos &&

	ensure_not_expanded show :a &&
	ensure_not_expanded show :deep/a &&
	ensure_not_expanded rev-parse :a &&
	ensure_not_expanded rev-parse :deep/a
'

test_expect_success 'sparse index is not expanded: update-index' '
	init_repos &&

	deep_a_oid=$(git -C full-checkout rev-parse update-deep:deep/a) &&
	ensure_not_expanded update-index --cacheinfo 100644 $deep_a_oid deep/a &&

	echo "test" >sparse-index/README.md &&
	echo "test2" >sparse-index/a &&
	rm -f sparse-index/deep/a &&

	ensure_not_expanded update-index --add README.md &&
	ensure_not_expanded update-index a &&
	ensure_not_expanded update-index --remove deep/a &&

	ensure_not_expanded reset --soft update-deep &&
	ensure_not_expanded update-index --add --remove --again
'

test_expect_success 'sparse index is not expanded: blame' '
	init_repos &&

	for file in a \
			deep/a \
			deep/deeper1/a \
			deep/deeper1/deepest/a
	do
		ensure_not_expanded blame $file || return 1
	done
'

test_expect_success 'sparse index is not expanded: fetch/pull' '
	init_repos &&

	git -C sparse-index remote add full "file://$(pwd)/full-checkout" &&
	ensure_not_expanded fetch full &&
	git -C full-checkout commit --allow-empty -m "for pull merge" &&
	git -C sparse-index commit --allow-empty -m "for pull merge" &&
	ensure_not_expanded pull full base
'

test_expect_success 'sparse index is not expanded: read-tree' '
	init_repos &&

	ensure_not_expanded checkout -b test-branch update-folder1 &&
	for MERGE_TREES in "base HEAD update-folder2" \
			   "base HEAD rename-base" \
			   "base update-folder2" \
			   "base rename-base" \
			   "update-folder2"
	do
		ensure_not_expanded read-tree -mu $MERGE_TREES &&
		ensure_not_expanded reset --hard || return 1
	done &&

	rm -rf sparse-index/deep/deeper2 &&
	ensure_not_expanded add . &&
	ensure_not_expanded commit -m "test" &&

	ensure_not_expanded read-tree --prefix=deep/deeper2 -u deepest
'

test_expect_success 'ls-files' '
	init_repos &&

	# Use a smaller sparse-checkout for reduced output
	test_sparse_match git sparse-checkout set &&

	# Behavior agrees by default. Sparse index is expanded.
	test_all_match git ls-files &&

	# With --sparse, the sparse index data changes behavior.
	git -C sparse-index ls-files --sparse >actual &&

	cat >expect <<-\EOF &&
	a
	before/
	deep/
	e
	folder1-
	folder1.x
	folder1/
	folder10
	folder2/
	g
	x/
	z
	EOF

	test_cmp expect actual &&

	# With --sparse and no sparse index, nothing changes.
	git -C sparse-checkout ls-files >dense &&
	git -C sparse-checkout ls-files --sparse >sparse &&
	test_cmp dense sparse &&

	# Set up a strange condition of having a file edit
	# outside of the sparse-checkout cone. We want to verify
	# that all modes handle this the same, and detect the
	# modification.
	write_script edit-content <<-\EOF &&
	mkdir -p folder1 &&
	echo content >>folder1/a
	EOF
	run_on_all ../edit-content &&

	test_all_match git ls-files --modified &&

	git -C sparse-index ls-files --sparse --modified >sparse-index-out &&
	cat >expect <<-\EOF &&
	folder1/a
	EOF
	test_cmp expect sparse-index-out &&

	# Add folder1 to the sparse-checkout cone and
	# check that ls-files shows the expanded files.
	test_sparse_match git sparse-checkout add folder1 &&
	test_all_match git ls-files --modified &&

	test_all_match git ls-files &&
	git -C sparse-index ls-files --sparse >actual &&

	cat >expect <<-\EOF &&
	a
	before/
	deep/
	e
	folder1-
	folder1.x
	folder1/0/0/0
	folder1/0/1
	folder1/a
	folder10
	folder2/
	g
	x/
	z
	EOF

	test_cmp expect actual &&

	# Double-check index expansion is avoided
	ensure_not_expanded ls-files --sparse
'

test_expect_success 'sparse index is not expanded: sparse-checkout' '
	init_repos &&

	ensure_not_expanded sparse-checkout set deep/deeper2 &&
	ensure_not_expanded sparse-checkout set deep/deeper1 &&
	ensure_not_expanded sparse-checkout set deep &&
	ensure_not_expanded sparse-checkout add folder1 &&
	ensure_not_expanded sparse-checkout set deep/deeper1 &&
	ensure_not_expanded sparse-checkout set folder2 &&

	# Demonstrate that the checks that "folder1/a" is a file
	# do not cause a sparse-index expansion (since it is in the
	# sparse-checkout cone).
	echo >>sparse-index/folder2/a &&
	git -C sparse-index add folder2/a &&

	ensure_not_expanded sparse-checkout add folder1 &&

	# Skip checks here, since deep/deeper1 is inside a sparse directory
	# that must be expanded to check whether `deep/deeper1` is a file
	# or not.
	ensure_not_expanded sparse-checkout set --skip-checks deep/deeper1 &&
	ensure_not_expanded sparse-checkout set
'

# NEEDSWORK: a sparse-checkout behaves differently from a full checkout
# in this scenario, but it shouldn't.
test_expect_success 'reset mixed and checkout orphan' '
	init_repos &&

	test_all_match git checkout rename-out-to-in &&

	# Sparse checkouts do not agree with full checkouts about
	# how to report a directory/file conflict during a reset.
	# This command would fail with test_all_match because the
	# full checkout reports "T folder1/0/1" while a sparse
	# checkout reports "D folder1/0/1". This matches because
	# the sparse checkouts skip "adding" the other side of
	# the conflict.
	test_sparse_match git reset --mixed HEAD~1 &&
	test_sparse_match git ls-files --stage &&
	test_sparse_match git status --porcelain=v2 &&

	# At this point, sparse-checkouts behave differently
	# from the full-checkout.
	test_sparse_match git checkout --orphan new-branch &&
	test_sparse_match git ls-files --stage &&
	test_sparse_match git status --porcelain=v2
'

test_expect_success 'add everything with deep new file' '
	init_repos &&

	run_on_sparse git sparse-checkout set deep/deeper1/deepest &&

	run_on_all touch deep/deeper1/x &&
	test_all_match git add . &&
	test_all_match git status --porcelain=v2
'

# NEEDSWORK: 'git checkout' behaves incorrectly in the case of
# directory/file conflicts, even without sparse-checkout. Use this
# test only as a documentation of the incorrect behavior, not a
# measure of how it _should_ behave.
test_expect_success 'checkout behaves oddly with df-conflict-1' '
	init_repos &&

	test_sparse_match git sparse-checkout disable &&

	write_script edit-content <<-\EOF &&
	echo content >>folder1/larger-content
	git add folder1
	EOF

	run_on_all ../edit-content &&
	test_all_match git status --porcelain=v2 &&

	git -C sparse-checkout sparse-checkout init --cone &&
	git -C sparse-index sparse-checkout init --cone --sparse-index &&

	test_all_match git status --porcelain=v2 &&

	# This checkout command should fail, because we have a staged
	# change to folder1/larger-content, but the destination changes
	# folder1 to a file.
	git -C full-checkout checkout df-conflict-1 \
		1>full-checkout-out \
		2>full-checkout-err &&
	git -C sparse-checkout checkout df-conflict-1 \
		1>sparse-checkout-out \
		2>sparse-checkout-err &&
	git -C sparse-index checkout df-conflict-1 \
		1>sparse-index-out \
		2>sparse-index-err &&

	# Instead, the checkout deletes the folder1 file and adds the
	# folder1/larger-content file, leaving all other paths that were
	# in folder1/ as deleted (without any warning).
	cat >expect <<-EOF &&
	D	folder1
	A	folder1/larger-content
	EOF
	test_cmp expect full-checkout-out &&
	test_cmp expect sparse-checkout-out &&

	# The sparse-index reports no output
	test_must_be_empty sparse-index-out &&

	# stderr: Switched to branch df-conflict-1
	test_cmp full-checkout-err sparse-checkout-err &&
	test_cmp full-checkout-err sparse-checkout-err
'

# NEEDSWORK: 'git checkout' behaves incorrectly in the case of
# directory/file conflicts, even without sparse-checkout. Use this
# test only as a documentation of the incorrect behavior, not a
# measure of how it _should_ behave.
test_expect_success 'checkout behaves oddly with df-conflict-2' '
	init_repos &&

	test_sparse_match git sparse-checkout disable &&

	write_script edit-content <<-\EOF &&
	echo content >>folder2/larger-content
	git add folder2
	EOF

	run_on_all ../edit-content &&
	test_all_match git status --porcelain=v2 &&

	git -C sparse-checkout sparse-checkout init --cone &&
	git -C sparse-index sparse-checkout init --cone --sparse-index &&

	test_all_match git status --porcelain=v2 &&

	# This checkout command should fail, because we have a staged
	# change to folder1/larger-content, but the destination changes
	# folder1 to a file.
	git -C full-checkout checkout df-conflict-2 \
		1>full-checkout-out \
		2>full-checkout-err &&
	git -C sparse-checkout checkout df-conflict-2 \
		1>sparse-checkout-out \
		2>sparse-checkout-err &&
	git -C sparse-index checkout df-conflict-2 \
		1>sparse-index-out \
		2>sparse-index-err &&

	# The full checkout deviates from the df-conflict-1 case here!
	# It drops the change to folder1/larger-content and leaves the
	# folder1 path as-is on disk. The sparse-index behaves the same.
	test_must_be_empty full-checkout-out &&
	test_must_be_empty sparse-index-out &&

	# In the sparse-checkout case, the checkout deletes the folder1
	# file and adds the folder1/larger-content file, leaving all other
	# paths that were in folder1/ as deleted (without any warning).
	cat >expect <<-EOF &&
	D	folder2
	A	folder2/larger-content
	EOF
	test_cmp expect sparse-checkout-out &&

	# Switched to branch df-conflict-1
	test_cmp full-checkout-err sparse-checkout-err &&
	test_cmp full-checkout-err sparse-index-err
'

test_expect_success 'mv directory from out-of-cone to in-cone' '
	init_repos &&

	# <source> as a sparse directory (or SKIP_WORKTREE_DIR without enabling
	# sparse index).
	test_all_match git mv --sparse folder1 deep &&
	test_all_match git status --porcelain=v2 &&
	test_sparse_match git ls-files -t &&
	git -C sparse-checkout ls-files -t >actual &&
	grep -e "H deep/folder1/0/0/0" actual &&
	grep -e "H deep/folder1/0/1" actual &&
	grep -e "H deep/folder1/a" actual &&

	test_all_match git reset --hard &&

	# <source> as a directory deeper than sparse index boundary (where
	# sparse index will expand).
	test_sparse_match git mv --sparse folder1/0 deep &&
	test_sparse_match git status --porcelain=v2 &&
	test_sparse_match git ls-files -t &&
	git -C sparse-checkout ls-files -t >actual &&
	grep -e "H deep/0/0/0" actual &&
	grep -e "H deep/0/1" actual
'

test_expect_success 'rm pathspec inside sparse definition' '
	init_repos &&

	test_all_match git rm deep/a &&
	test_all_match git status --porcelain=v2 &&

	# test wildcard
	run_on_all git reset --hard &&
	test_all_match git rm deep/* &&
	test_all_match git status --porcelain=v2 &&

	# test recursive rm
	run_on_all git reset --hard &&
	test_all_match git rm -r deep &&
	test_all_match git status --porcelain=v2
'

test_expect_success 'rm pathspec outside sparse definition' '
	init_repos &&

	for file in folder1/a folder1/0/1
	do
		test_sparse_match test_must_fail git rm $file &&
		test_sparse_match test_must_fail git rm --cached $file &&
		test_sparse_match git rm --sparse $file &&
		test_sparse_match git status --porcelain=v2 || return 1
	done &&

	cat >folder1-full <<-EOF &&
	rm ${SQ}folder1/0/0/0${SQ}
	rm ${SQ}folder1/0/1${SQ}
	rm ${SQ}folder1/a${SQ}
	EOF

	cat >folder1-sparse <<-EOF &&
	rm ${SQ}folder1/${SQ}
	EOF

	# test wildcard
	run_on_sparse git reset --hard &&
	run_on_sparse git sparse-checkout reapply &&
	test_sparse_match test_must_fail git rm folder1/* &&
	run_on_sparse git rm --sparse folder1/* &&
	test_cmp folder1-full sparse-checkout-out &&
	test_cmp folder1-sparse sparse-index-out &&
	test_sparse_match git status --porcelain=v2 &&

	# test recursive rm
	run_on_sparse git reset --hard &&
	run_on_sparse git sparse-checkout reapply &&
	test_sparse_match test_must_fail git rm --sparse folder1 &&
	run_on_sparse git rm --sparse -r folder1 &&
	test_cmp folder1-full sparse-checkout-out &&
	test_cmp folder1-sparse sparse-index-out &&
	test_sparse_match git status --porcelain=v2
'

test_expect_success 'rm pathspec expands index when necessary' '
	init_repos &&

	# in-cone pathspec (do not expand)
	ensure_not_expanded rm "deep/deep*" &&
	test_must_be_empty sparse-index-err &&

	# out-of-cone pathspec (expand)
	! ensure_not_expanded rm --sparse "folder1/a*" &&
	test_must_be_empty sparse-index-err &&

	# pathspec that should expand index
	! ensure_not_expanded rm "*/a" &&
	test_must_be_empty sparse-index-err &&

	! ensure_not_expanded rm "**a" &&
	test_must_be_empty sparse-index-err
'

test_expect_success 'sparse index is not expanded: rm' '
	init_repos &&

	ensure_not_expanded rm deep/a &&

	# test in-cone wildcard
	git -C sparse-index reset --hard &&
	ensure_not_expanded rm deep/* &&

	# test recursive rm
	git -C sparse-index reset --hard &&
	ensure_not_expanded rm -r deep
'

test_expect_success 'grep with and --cached' '
	init_repos &&

	test_all_match git grep --cached a &&
	test_all_match git grep --cached a -- "folder1/*"
'

test_expect_success 'grep is not expanded' '
	init_repos &&

	ensure_not_expanded grep a &&
	ensure_not_expanded grep a -- deep/* &&

	# All files within the folder1/* pathspec are sparse,
	# so this command does not find any matches
	ensure_not_expanded ! grep a -- folder1/* &&

	# test out-of-cone pathspec with or without wildcard
	ensure_not_expanded grep --cached a -- "folder1/a" &&
	ensure_not_expanded grep --cached a -- "folder1/*" &&

	# test in-cone pathspec with or without wildcard
	ensure_not_expanded grep --cached a -- "deep/a" &&
	ensure_not_expanded grep --cached a -- "deep/*"
'

# NEEDSWORK: when running `grep` in the superproject with --recurse-submodules,
# Git expands the index of the submodules unexpectedly. Even though `grep`
# builtin is marked as "command_requires_full_index = 0", this config is only
# useful for the superproject. Namely, the submodules have their own configs,
# which are _not_ populated by the one-time sparse-index feature switch.
test_expect_failure 'grep within submodules is not expanded' '
	init_repos_as_submodules &&

	# do not use ensure_not_expanded() here, becasue `grep` should be
	# run in the superproject, not in "./sparse-index"
	GIT_TRACE2_EVENT="$(pwd)/trace2.txt" \
	git grep --cached --recurse-submodules a -- "*/folder1/*" &&
	test_region ! index ensure_full_index trace2.txt
'

# NEEDSWORK: this test is not actually testing the code. The design purpose
# of this test is to verify the grep result when the submodules are using a
# sparse-index. Namely, we want "folder1/" as a tree (a sparse directory); but
# because of the index expansion, we are now grepping the "folder1/a" blob.
# Because of the problem stated above 'grep within submodules is not expanded',
# we don't have the ideal test environment yet.
test_expect_success 'grep sparse directory within submodules' '
	init_repos_as_submodules &&

	cat >expect <<-\EOF &&
	full-checkout/folder1/a:a
	sparse-checkout/folder1/a:a
	sparse-index/folder1/a:a
	EOF
	git grep --cached --recurse-submodules a -- "*/folder1/*" >actual &&
	test_cmp actual expect
'

test_expect_success 'write-tree' '
	init_repos &&

	test_all_match git write-tree &&

	write_script edit-contents <<-\EOF &&
	echo text >>"$1"
	EOF

	# make a change inside the sparse cone
	run_on_all ../edit-contents deep/a &&
	test_all_match git update-index deep/a &&
	test_all_match git write-tree &&
	test_all_match git status --porcelain=v2 &&

	# make a change outside the sparse cone
	run_on_all mkdir -p folder1 &&
	run_on_all cp a folder1/a &&
	run_on_all ../edit-contents folder1/a &&
	test_all_match git update-index folder1/a &&
	test_all_match git write-tree &&
	test_all_match git status --porcelain=v2 &&

	# check that SKIP_WORKTREE files are not materialized
	test_path_is_missing sparse-checkout/folder2/a &&
	test_path_is_missing sparse-index/folder2/a
'

test_expect_success 'sparse-index is not expanded: write-tree' '
	init_repos &&

	ensure_not_expanded write-tree &&

	echo "test1" >>sparse-index/a &&
	git -C sparse-index update-index a &&
	ensure_not_expanded write-tree
'

test_expect_success 'diff-files with pathspec inside sparse definition' '
	init_repos &&

	write_script edit-contents <<-\EOF &&
	echo text >>"$1"
	EOF

	run_on_all ../edit-contents deep/a &&

	test_all_match git diff-files &&

	test_all_match git diff-files -- deep/a &&

	# test wildcard
	test_all_match git diff-files -- "deep/*"
'

test_expect_success 'diff-files with pathspec outside sparse definition' '
	init_repos &&

	test_sparse_match git diff-files -- folder2/a &&

	write_script edit-contents <<-\EOF &&
	echo text >>"$1"
	EOF

	# The directory "folder1" is outside the cone of interest
	# and will not exist in the sparse checkout repositories.
	# Create it as needed, add file "folder1/a" there with
	# contents that is different from the staged version.
	run_on_all mkdir -p folder1 &&
	run_on_all cp a folder1/a &&

	run_on_all ../edit-contents folder1/a &&
	test_all_match git diff-files &&
	test_all_match git diff-files -- folder1/a &&
	test_all_match git diff-files -- "folder*/a"
'

test_expect_success 'sparse index is not expanded: diff-files' '
	init_repos &&

	write_script edit-contents <<-\EOF &&
	echo text >>"$1"
	EOF

	run_on_all ../edit-contents deep/a &&

	ensure_not_expanded diff-files &&
	ensure_not_expanded diff-files -- deep/a &&
	ensure_not_expanded diff-files -- "deep/*"
'

<<<<<<< HEAD
test_expect_success 'diff-tree' '
	init_repos &&

	# Test change inside sparse cone
	tree1=$(git -C sparse-index rev-parse HEAD^{tree}) &&
	tree2=$(git -C sparse-index rev-parse update-deep^{tree}) &&
	test_all_match git diff-tree $tree1 $tree2 &&
	test_all_match git diff-tree $tree1 $tree2 -- deep/a &&
	test_all_match git diff-tree HEAD update-deep &&
	test_all_match git diff-tree HEAD update-deep -- deep/a &&

	# Test change outside sparse cone
	tree3=$(git -C sparse-index rev-parse update-folder1^{tree}) &&
	test_all_match git diff-tree $tree1 $tree3 &&
	test_all_match git diff-tree $tree1 $tree3 -- folder1/a &&
	test_all_match git diff-tree HEAD update-folder1 &&
	test_all_match git diff-tree HEAD update-folder1 -- folder1/a &&

	# Check that SKIP_WORKTREE files are not materialized
	test_path_is_missing sparse-checkout/folder1/a &&
	test_path_is_missing sparse-index/folder1/a &&
	test_path_is_missing sparse-checkout/folder2/a &&
	test_path_is_missing sparse-index/folder2/a
'

test_expect_success 'sparse-index is not expanded: diff-tree' '
	init_repos &&

	tree1=$(git -C sparse-index rev-parse HEAD^{tree}) &&
	tree2=$(git -C sparse-index rev-parse update-deep^{tree}) &&
	tree3=$(git -C sparse-index rev-parse update-folder1^{tree}) &&

	ensure_not_expanded diff-tree $tree1 $tree2 &&
	ensure_not_expanded diff-tree $tree1 $tree2 -- deep/a &&
	ensure_not_expanded diff-tree HEAD update-deep &&
	ensure_not_expanded diff-tree HEAD update-deep -- deep/a &&
	ensure_not_expanded diff-tree $tree1 $tree3 &&
	ensure_not_expanded diff-tree $tree1 $tree3 -- folder1/a &&
	ensure_not_expanded diff-tree HEAD update-folder1 &&
	ensure_not_expanded diff-tree HEAD update-folder1 -- folder1/a
=======
test_expect_success 'worktree' '
	init_repos &&

	write_script edit-contents <<-\EOF &&
	echo text >>"$1"
	EOF

	for repo in full-checkout sparse-checkout sparse-index
	do
		worktree=${repo}-wt &&
		git -C $repo worktree add ../$worktree &&

		# Compare worktree content with "ls"
		(cd $repo && ls) >worktree_contents &&
		(cd $worktree && ls) >new_worktree_contents &&
		test_cmp worktree_contents new_worktree_contents &&

		# Compare index content with "ls-files --sparse"
		git -C $repo ls-files --sparse >index_contents &&
		git -C $worktree ls-files --sparse >new_index_contents &&
		test_cmp index_contents new_index_contents &&

		git -C $repo worktree remove ../$worktree || return 1
	done &&

	test_all_match git worktree add .worktrees/hotfix &&
	run_on_all ../edit-contents .worktrees/hotfix/deep/a &&
	test_all_match test_must_fail git worktree remove .worktrees/hotfix
'

test_expect_success 'worktree is not expanded' '
	init_repos &&

	ensure_not_expanded worktree add .worktrees/hotfix &&
	ensure_not_expanded worktree remove .worktrees/hotfix
>>>>>>> 8fac776f
'

test_done<|MERGE_RESOLUTION|>--- conflicted
+++ resolved
@@ -2180,7 +2180,6 @@
 	ensure_not_expanded diff-files -- "deep/*"
 '
 
-<<<<<<< HEAD
 test_expect_success 'diff-tree' '
 	init_repos &&
 
@@ -2221,7 +2220,8 @@
 	ensure_not_expanded diff-tree $tree1 $tree3 -- folder1/a &&
 	ensure_not_expanded diff-tree HEAD update-folder1 &&
 	ensure_not_expanded diff-tree HEAD update-folder1 -- folder1/a
-=======
+'
+
 test_expect_success 'worktree' '
 	init_repos &&
 
@@ -2257,7 +2257,6 @@
 
 	ensure_not_expanded worktree add .worktrees/hotfix &&
 	ensure_not_expanded worktree remove .worktrees/hotfix
->>>>>>> 8fac776f
 '
 
 test_done