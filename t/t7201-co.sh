#!/bin/sh
#
# Copyright (c) 2006 Junio C Hamano
#

test_description='git checkout tests.

Creates master, forks renamer and side branches from it.
Test switching across them.

  ! [master] Initial A one, A two
   * [renamer] Renamer R one->uno, M two
    ! [side] Side M one, D two, A three
     ! [simple] Simple D one, M two
  ----
     + [simple] Simple D one, M two
    +  [side] Side M one, D two, A three
   *   [renamer] Renamer R one->uno, M two
  +*++ [master] Initial A one, A two

'

. ./test-lib.sh

test_tick

fill () {
	for i
	do
		echo "$i"
	done
}


test_expect_success setup '

	fill x y z > same &&
	fill 1 2 3 4 5 6 7 8 >one &&
	fill a b c d e >two &&
	git add same one two &&
	git commit -m "Initial A one, A two" &&

	git checkout -b renamer &&
	rm -f one &&
	fill 1 3 4 5 6 7 8 >uno &&
	git add uno &&
	fill a b c d e f >two &&
	git commit -a -m "Renamer R one->uno, M two" &&

	git checkout -b side master &&
	fill 1 2 3 4 5 6 7 >one &&
	fill A B C D E >three &&
	rm -f two &&
	git update-index --add --remove one two three &&
	git commit -m "Side M one, D two, A three" &&

	git checkout -b simple master &&
	rm -f one &&
	fill a c e > two &&
	git commit -a -m "Simple D one, M two" &&

	git checkout master
'

test_expect_success "checkout from non-existing branch" '

	git checkout -b delete-me master &&
	rm .git/refs/heads/delete-me &&
	test refs/heads/delete-me = "$(git symbolic-ref HEAD)" &&
	git checkout master &&
	test refs/heads/master = "$(git symbolic-ref HEAD)"
'

test_expect_success "checkout with dirty tree without -m" '

	fill 0 1 2 3 4 5 6 7 8 >one &&
	if git checkout side
	then
		echo Not happy
		false
	else
		echo "happy - failed correctly"
	fi

'

test_expect_success "checkout with unrelated dirty tree without -m" '

	git checkout -f master &&
	fill 0 1 2 3 4 5 6 7 8 >same &&
	cp same kept &&
	git checkout side >messages &&
	test_cmp same kept &&
	printf "M\t%s\n" same >messages.expect &&
	test_cmp messages.expect messages
'

test_expect_success "checkout -m with dirty tree" '

	git checkout -f master &&
	git clean -f &&

	fill 0 1 2 3 4 5 6 7 8 >one &&
	git checkout -m side > messages &&

	test "$(git symbolic-ref HEAD)" = "refs/heads/side" &&

	printf "M\t%s\n" one >expect.messages &&
	test_cmp expect.messages messages &&

	fill "M	one" "A	three" "D	two" >expect.master &&
	git diff --name-status master >current.master &&
	test_cmp expect.master current.master &&

	fill "M	one" >expect.side &&
	git diff --name-status side >current.side &&
	test_cmp expect.side current.side &&

	: >expect.index &&
	git diff --cached >current.index &&
	test_cmp expect.index current.index
'

test_expect_success "checkout -m with dirty tree, renamed" '

	git checkout -f master && git clean -f &&

	fill 1 2 3 4 5 7 8 >one &&
	if git checkout renamer
	then
		echo Not happy
		false
	else
		echo "happy - failed correctly"
	fi &&

	git checkout -m renamer &&
	fill 1 3 4 5 7 8 >expect &&
	test_cmp expect uno &&
	! test -f one &&
	git diff --cached >current &&
	! test -s current

'

test_expect_success 'checkout -m with merge conflict' '

	git checkout -f master && git clean -f &&

	fill 1 T 3 4 5 6 S 8 >one &&
	if git checkout renamer
	then
		echo Not happy
		false
	else
		echo "happy - failed correctly"
	fi &&

	git checkout -m renamer &&

	git diff master:one :3:uno |
	sed -e "1,/^@@/d" -e "/^ /d" -e "s/^-/d/" -e "s/^+/a/" >current &&
	fill d2 aT d7 aS >expect &&
	test_cmp current expect &&
	git diff --cached two >current &&
	! test -s current
'

test_expect_success 'format of merge conflict from checkout -m' '

	git checkout -f master && git clean -f &&

	fill b d > two &&
	git checkout -m simple &&

	git ls-files >current &&
	fill same two two two >expect &&
	test_cmp current expect &&

	cat <<-EOF >expect &&
	<<<<<<< simple
	a
	c
	e
	=======
	b
	d
	>>>>>>> local
	EOF
	test_cmp two expect
'

test_expect_success 'checkout --merge --conflict=diff3 <branch>' '

	git checkout -f master && git reset --hard && git clean -f &&

	fill b d > two &&
	git checkout --merge --conflict=diff3 simple &&

	cat <<-EOF >expect &&
	<<<<<<< simple
	a
	c
	e
	||||||| master
	a
	b
	c
	d
	e
	=======
	b
	d
	>>>>>>> local
	EOF
	test_cmp two expect
'

test_expect_success 'switch to another branch while carrying a deletion' '

	git checkout -f master && git reset --hard && git clean -f &&
	git rm two &&

	test_must_fail git checkout simple 2>errs &&
	test_i18ngrep overwritten errs &&

	git checkout --merge simple 2>errs &&
	test_i18ngrep ! overwritten errs &&
	git ls-files -u &&
	test_must_fail git cat-file -t :0:two &&
	test "$(git cat-file -t :1:two)" = blob &&
	test "$(git cat-file -t :2:two)" = blob &&
	test_must_fail git cat-file -t :3:two
'

test_expect_success 'checkout to detach HEAD (with advice declined)' '

	git config advice.detachedHead false &&
	git checkout -f renamer && git clean -f &&
	git checkout renamer^ 2>messages &&
	test_i18ngrep "HEAD is now at 7329388" messages &&
	test_line_count = 1 messages &&
	H=$(git rev-parse --verify HEAD) &&
	M=$(git show-ref -s --verify refs/heads/master) &&
	test "z$H" = "z$M" &&
	if git symbolic-ref HEAD >/dev/null 2>&1
	then
		echo "OOPS, HEAD is still symbolic???"
		false
	else
		: happy
	fi
'

test_expect_success 'checkout to detach HEAD' '
	git config advice.detachedHead true &&
	git checkout -f renamer && git clean -f &&
	git checkout renamer^ 2>messages &&
	test_i18ngrep "HEAD is now at 7329388" messages &&
<<<<<<< HEAD
	test_line_count -gt 1 messages &&
=======
	(test_line_count -gt 1 messages || test -n "$GETTEXT_POISON") &&
>>>>>>> 6ebdac1b
	H=$(git rev-parse --verify HEAD) &&
	M=$(git show-ref -s --verify refs/heads/master) &&
	test "z$H" = "z$M" &&
	if git symbolic-ref HEAD >/dev/null 2>&1
	then
		echo "OOPS, HEAD is still symbolic???"
		false
	else
		: happy
	fi
'

test_expect_success 'checkout to detach HEAD with branchname^' '

	git checkout -f master && git clean -f &&
	git checkout renamer^ &&
	H=$(git rev-parse --verify HEAD) &&
	M=$(git show-ref -s --verify refs/heads/master) &&
	test "z$H" = "z$M" &&
	if git symbolic-ref HEAD >/dev/null 2>&1
	then
		echo "OOPS, HEAD is still symbolic???"
		false
	else
		: happy
	fi
'

test_expect_success 'checkout to detach HEAD with :/message' '

	git checkout -f master && git clean -f &&
	git checkout ":/Initial" &&
	H=$(git rev-parse --verify HEAD) &&
	M=$(git show-ref -s --verify refs/heads/master) &&
	test "z$H" = "z$M" &&
	if git symbolic-ref HEAD >/dev/null 2>&1
	then
		echo "OOPS, HEAD is still symbolic???"
		false
	else
		: happy
	fi
'

test_expect_success 'checkout to detach HEAD with HEAD^0' '

	git checkout -f master && git clean -f &&
	git checkout HEAD^0 &&
	H=$(git rev-parse --verify HEAD) &&
	M=$(git show-ref -s --verify refs/heads/master) &&
	test "z$H" = "z$M" &&
	if git symbolic-ref HEAD >/dev/null 2>&1
	then
		echo "OOPS, HEAD is still symbolic???"
		false
	else
		: happy
	fi
'

test_expect_success 'checkout with ambiguous tag/branch names' '

	git tag both side &&
	git branch both master &&
	git reset --hard &&
	git checkout master &&

	git checkout both &&
	H=$(git rev-parse --verify HEAD) &&
	M=$(git show-ref -s --verify refs/heads/master) &&
	test "z$H" = "z$M" &&
	name=$(git symbolic-ref HEAD 2>/dev/null) &&
	test "z$name" = zrefs/heads/both

'

test_expect_success 'checkout with ambiguous tag/branch names' '

	git reset --hard &&
	git checkout master &&

	git tag frotz side &&
	git branch frotz master &&
	git reset --hard &&
	git checkout master &&

	git checkout tags/frotz &&
	H=$(git rev-parse --verify HEAD) &&
	S=$(git show-ref -s --verify refs/heads/side) &&
	test "z$H" = "z$S" &&
	if name=$(git symbolic-ref HEAD 2>/dev/null)
	then
		echo "Bad -- should have detached"
		false
	else
		: happy
	fi

'

test_expect_success 'switch branches while in subdirectory' '

	git reset --hard &&
	git checkout master &&

	mkdir subs &&
	(
		cd subs &&
		git checkout side
	) &&
	! test -f subs/one &&
	rm -fr subs

'

test_expect_success 'checkout specific path while in subdirectory' '

	git reset --hard &&
	git checkout side &&
	mkdir subs &&
	>subs/bero &&
	git add subs/bero &&
	git commit -m "add subs/bero" &&

	git checkout master &&
	mkdir -p subs &&
	(
		cd subs &&
		git checkout side -- bero
	) &&
	test -f subs/bero

'

test_expect_success \
    'checkout w/--track sets up tracking' '
    git config branch.autosetupmerge false &&
    git checkout master &&
    git checkout --track -b track1 &&
    test "$(git config branch.track1.remote)" &&
    test "$(git config branch.track1.merge)"'

test_expect_success \
    'checkout w/autosetupmerge=always sets up tracking' '
    test_when_finished git config branch.autosetupmerge false &&
    git config branch.autosetupmerge always &&
    git checkout master &&
    git checkout -b track2 &&
    test "$(git config branch.track2.remote)" &&
    test "$(git config branch.track2.merge)"'

test_expect_success 'checkout w/--track from non-branch HEAD fails' '
    git checkout master^0 &&
    test_must_fail git symbolic-ref HEAD &&
    test_must_fail git checkout --track -b track &&
    test_must_fail git rev-parse --verify track &&
    test_must_fail git symbolic-ref HEAD &&
    test "z$(git rev-parse master^0)" = "z$(git rev-parse HEAD)"
'

test_expect_success 'checkout w/--track from tag fails' '
    git checkout master^0 &&
    test_must_fail git symbolic-ref HEAD &&
    test_must_fail git checkout --track -b track frotz &&
    test_must_fail git rev-parse --verify track &&
    test_must_fail git symbolic-ref HEAD &&
    test "z$(git rev-parse master^0)" = "z$(git rev-parse HEAD)"
'

test_expect_success 'detach a symbolic link HEAD' '
    git checkout master &&
    git config --bool core.prefersymlinkrefs yes &&
    git checkout side &&
    git checkout master &&
    it=$(git symbolic-ref HEAD) &&
    test "z$it" = zrefs/heads/master &&
    here=$(git rev-parse --verify refs/heads/master) &&
    git checkout side^ &&
    test "z$(git rev-parse --verify refs/heads/master)" = "z$here"
'

test_expect_success \
    'checkout with --track fakes a sensible -b <name>' '
    git config remote.origin.fetch "+refs/heads/*:refs/remotes/origin/*" &&
    git update-ref refs/remotes/origin/koala/bear renamer &&

    git checkout --track origin/koala/bear &&
    test "refs/heads/koala/bear" = "$(git symbolic-ref HEAD)" &&
    test "$(git rev-parse HEAD)" = "$(git rev-parse renamer)" &&

    git checkout master && git branch -D koala/bear &&

    git checkout --track refs/remotes/origin/koala/bear &&
    test "refs/heads/koala/bear" = "$(git symbolic-ref HEAD)" &&
    test "$(git rev-parse HEAD)" = "$(git rev-parse renamer)" &&

    git checkout master && git branch -D koala/bear &&

    git checkout --track remotes/origin/koala/bear &&
    test "refs/heads/koala/bear" = "$(git symbolic-ref HEAD)" &&
    test "$(git rev-parse HEAD)" = "$(git rev-parse renamer)"
'

test_expect_success \
    'checkout with --track, but without -b, fails with too short tracked name' '
    test_must_fail git checkout --track renamer'

setup_conflicting_index () {
	rm -f .git/index &&
	O=$(echo original | git hash-object -w --stdin) &&
	A=$(echo ourside | git hash-object -w --stdin) &&
	B=$(echo theirside | git hash-object -w --stdin) &&
	(
		echo "100644 $A 0	fild" &&
		echo "100644 $O 1	file" &&
		echo "100644 $A 2	file" &&
		echo "100644 $B 3	file" &&
		echo "100644 $A 0	filf"
	) | git update-index --index-info
}

test_expect_success 'checkout an unmerged path should fail' '
	setup_conflicting_index &&
	echo "none of the above" >sample &&
	cat sample >fild &&
	cat sample >file &&
	cat sample >filf &&
	test_must_fail git checkout fild file filf &&
	test_cmp sample fild &&
	test_cmp sample filf &&
	test_cmp sample file
'

test_expect_success 'checkout with an unmerged path can be ignored' '
	setup_conflicting_index &&
	echo "none of the above" >sample &&
	echo ourside >expect &&
	cat sample >fild &&
	cat sample >file &&
	cat sample >filf &&
	git checkout -f fild file filf &&
	test_cmp expect fild &&
	test_cmp expect filf &&
	test_cmp sample file
'

test_expect_success 'checkout unmerged stage' '
	setup_conflicting_index &&
	echo "none of the above" >sample &&
	echo ourside >expect &&
	cat sample >fild &&
	cat sample >file &&
	cat sample >filf &&
	git checkout --ours . &&
	test_cmp expect fild &&
	test_cmp expect filf &&
	test_cmp expect file &&
	git checkout --theirs file &&
	test ztheirside = "z$(cat file)"
'

test_expect_success 'checkout with --merge' '
	setup_conflicting_index &&
	echo "none of the above" >sample &&
	echo ourside >expect &&
	cat sample >fild &&
	cat sample >file &&
	cat sample >filf &&
	git checkout -m -- fild file filf &&
	(
		echo "<<<<<<< ours"
		echo ourside
		echo "======="
		echo theirside
		echo ">>>>>>> theirs"
	) >merged &&
	test_cmp expect fild &&
	test_cmp expect filf &&
	test_cmp merged file
'

test_expect_success 'checkout with --merge, in diff3 -m style' '
	git config merge.conflictstyle diff3 &&
	setup_conflicting_index &&
	echo "none of the above" >sample &&
	echo ourside >expect &&
	cat sample >fild &&
	cat sample >file &&
	cat sample >filf &&
	git checkout -m -- fild file filf &&
	(
		echo "<<<<<<< ours"
		echo ourside
		echo "||||||| base"
		echo original
		echo "======="
		echo theirside
		echo ">>>>>>> theirs"
	) >merged &&
	test_cmp expect fild &&
	test_cmp expect filf &&
	test_cmp merged file
'

test_expect_success 'checkout --conflict=merge, overriding config' '
	git config merge.conflictstyle diff3 &&
	setup_conflicting_index &&
	echo "none of the above" >sample &&
	echo ourside >expect &&
	cat sample >fild &&
	cat sample >file &&
	cat sample >filf &&
	git checkout --conflict=merge -- fild file filf &&
	(
		echo "<<<<<<< ours"
		echo ourside
		echo "======="
		echo theirside
		echo ">>>>>>> theirs"
	) >merged &&
	test_cmp expect fild &&
	test_cmp expect filf &&
	test_cmp merged file
'

test_expect_success 'checkout --conflict=diff3' '
	test_unconfig merge.conflictstyle &&
	setup_conflicting_index &&
	echo "none of the above" >sample &&
	echo ourside >expect &&
	cat sample >fild &&
	cat sample >file &&
	cat sample >filf &&
	git checkout --conflict=diff3 -- fild file filf &&
	(
		echo "<<<<<<< ours"
		echo ourside
		echo "||||||| base"
		echo original
		echo "======="
		echo theirside
		echo ">>>>>>> theirs"
	) >merged &&
	test_cmp expect fild &&
	test_cmp expect filf &&
	test_cmp merged file
'

test_expect_success 'failing checkout -b should not break working tree' '
	git reset --hard master &&
	git symbolic-ref HEAD refs/heads/master &&
	test_must_fail git checkout -b renamer side^ &&
	test $(git symbolic-ref HEAD) = refs/heads/master &&
	git diff --exit-code &&
	git diff --cached --exit-code

'

test_expect_success 'switch out of non-branch' '
	git reset --hard master &&
	git checkout master^0 &&
	echo modified >one &&
	test_must_fail git checkout renamer 2>error.log &&
	! grep "^Previous HEAD" error.log
'

(
 echo "#!$SHELL_PATH"
 cat <<\EOF
O=$1 A=$2 B=$3
cat "$A" >.tmp
exec >"$A"
echo '<<<<<<< filfre-theirs'
cat "$B"
echo '||||||| filfre-common'
cat "$O"
echo '======='
cat ".tmp"
echo '>>>>>>> filfre-ours'
rm -f .tmp
exit 1
EOF
) >filfre.sh
chmod +x filfre.sh

test_expect_success 'custom merge driver with checkout -m' '
	git reset --hard &&

	git config merge.filfre.driver "./filfre.sh %O %A %B" &&
	git config merge.filfre.name "Feel-free merge driver" &&
	git config merge.filfre.recursive binary &&
	echo "arm merge=filfre" >.gitattributes &&

	git checkout -b left &&
	echo neutral >arm &&
	git add arm .gitattributes &&
	test_tick &&
	git commit -m neutral &&
	git branch right &&

	echo left >arm &&
	test_tick &&
	git commit -a -m left &&
	git checkout right &&

	echo right >arm &&
	test_tick &&
	git commit -a -m right &&

	test_must_fail git merge left &&
	(
		for t in filfre-common left right
		do
			grep $t arm || exit 1
		done
		exit 0
	) &&

	mv arm expect &&
	git checkout -m arm &&
	test_cmp expect arm
'

test_done<|MERGE_RESOLUTION|>--- conflicted
+++ resolved
@@ -257,11 +257,7 @@
 	git checkout -f renamer && git clean -f &&
 	git checkout renamer^ 2>messages &&
 	test_i18ngrep "HEAD is now at 7329388" messages &&
-<<<<<<< HEAD
-	test_line_count -gt 1 messages &&
-=======
 	(test_line_count -gt 1 messages || test -n "$GETTEXT_POISON") &&
->>>>>>> 6ebdac1b
 	H=$(git rev-parse --verify HEAD) &&
 	M=$(git show-ref -s --verify refs/heads/master) &&
 	test "z$H" = "z$M" &&
