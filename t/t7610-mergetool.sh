--- conflicted
+++ resolved
@@ -831,7 +831,6 @@
 	test_cmp expect actual
 '
 
-<<<<<<< HEAD
 test_expect_success 'mergetool --tool-help shows recognized tools' '
 	# Check a few known tools are correctly shown
 	git mergetool --tool-help >mergetools &&
@@ -841,11 +840,12 @@
 	grep araxis mergetools &&
 	grep xxdiff mergetools &&
 	grep meld mergetools
-=======
+'
+
 test_expect_success 'mergetool hideResolved' '
 	test_config mergetool.hideResolved true &&
 	test_when_finished "git reset --hard" &&
-	git checkout -b test${test_count}_b master &&
+	git checkout -b test${test_count}_b main &&
 	test_write_lines >file1 base "" a &&
 	git commit -a -m "base" &&
 	test_write_lines >file1 base "" c &&
@@ -858,7 +858,6 @@
 	test_write_lines >expect local "" c &&
 	test_cmp expect file1 &&
 	git commit -m "test resolved with mergetool"
->>>>>>> 9d9cf230
 '
 
 test_done