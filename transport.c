#include "cache.h"
#include "config.h"
#include "transport.h"
#include "run-command.h"
#include "pkt-line.h"
#include "fetch-pack.h"
#include "remote.h"
#include "connect.h"
#include "send-pack.h"
#include "walker.h"
#include "bundle.h"
#include "dir.h"
#include "refs.h"
#include "refspec.h"
#include "branch.h"
#include "url.h"
#include "submodule.h"
#include "string-list.h"
#include "oid-array.h"
#include "sigchain.h"
#include "transport-internal.h"
#include "protocol.h"
#include "object-store.h"
#include "color.h"

static int transport_use_color = -1;
static char transport_colors[][COLOR_MAXLEN] = {
	GIT_COLOR_RESET,
	GIT_COLOR_RED		/* REJECTED */
};

enum color_transport {
	TRANSPORT_COLOR_RESET = 0,
	TRANSPORT_COLOR_REJECTED = 1
};

static int transport_color_config(void)
{
	const char *keys[] = {
		"color.transport.reset",
		"color.transport.rejected"
	}, *key = "color.transport";
	char *value;
	int i;
	static int initialized;

	if (initialized)
		return 0;
	initialized = 1;

	if (!git_config_get_string(key, &value))
		transport_use_color = git_config_colorbool(key, value);

	if (!want_color_stderr(transport_use_color))
		return 0;

	for (i = 0; i < ARRAY_SIZE(keys); i++)
		if (!git_config_get_string(keys[i], &value)) {
			if (!value)
				return config_error_nonbool(keys[i]);
			if (color_parse(value, transport_colors[i]) < 0)
				return -1;
		}

	return 0;
}

static const char *transport_get_color(enum color_transport ix)
{
	if (want_color_stderr(transport_use_color))
		return transport_colors[ix];
	return "";
}

static void set_upstreams(struct transport *transport, struct ref *refs,
	int pretend)
{
	struct ref *ref;
	for (ref = refs; ref; ref = ref->next) {
		const char *localname;
		const char *tmp;
		const char *remotename;
		int flag = 0;
		/*
		 * Check suitability for tracking. Must be successful /
		 * already up-to-date ref create/modify (not delete).
		 */
		if (ref->status != REF_STATUS_OK &&
			ref->status != REF_STATUS_UPTODATE)
			continue;
		if (!ref->peer_ref)
			continue;
		if (is_null_oid(&ref->new_oid))
			continue;

		/* Follow symbolic refs (mainly for HEAD). */
		localname = ref->peer_ref->name;
		remotename = ref->name;
		tmp = resolve_ref_unsafe(localname, RESOLVE_REF_READING,
					 NULL, &flag);
		if (tmp && flag & REF_ISSYMREF &&
			starts_with(tmp, "refs/heads/"))
			localname = tmp;

		/* Both source and destination must be local branches. */
		if (!localname || !starts_with(localname, "refs/heads/"))
			continue;
		if (!remotename || !starts_with(remotename, "refs/heads/"))
			continue;

		if (!pretend)
			install_branch_config(BRANCH_CONFIG_VERBOSE,
				localname + 11, transport->remote->name,
				remotename);
		else
			printf(_("Would set upstream of '%s' to '%s' of '%s'\n"),
				localname + 11, remotename + 11,
				transport->remote->name);
	}
}

struct bundle_transport_data {
	int fd;
	struct bundle_header header;
	unsigned get_refs_from_bundle_called : 1;
};

static struct ref *get_refs_from_bundle(struct transport *transport,
					int for_push,
					const struct strvec *ref_prefixes)
{
	struct bundle_transport_data *data = transport->data;
	struct ref *result = NULL;
	int i;

	if (for_push)
		return NULL;

	data->get_refs_from_bundle_called = 1;

	if (data->fd > 0)
		close(data->fd);
	data->fd = read_bundle_header(transport->url, &data->header);
	if (data->fd < 0)
		die(_("could not read bundle '%s'"), transport->url);

	transport->hash_algo = data->header.hash_algo;

	for (i = 0; i < data->header.references.nr; i++) {
		struct ref_list_entry *e = data->header.references.list + i;
		struct ref *ref = alloc_ref(e->name);
		oidcpy(&ref->old_oid, &e->oid);
		ref->next = result;
		result = ref;
	}
	return result;
}

static int fetch_refs_from_bundle(struct transport *transport,
			       int nr_heads, struct ref **to_fetch)
{
	struct bundle_transport_data *data = transport->data;
	int ret;

	if (!data->get_refs_from_bundle_called)
		get_refs_from_bundle(transport, 0, NULL);
	ret = unbundle(the_repository, &data->header, data->fd,
			   transport->progress ? BUNDLE_VERBOSE : 0);
	transport->hash_algo = data->header.hash_algo;
	return ret;
}

static int close_bundle(struct transport *transport)
{
	struct bundle_transport_data *data = transport->data;
	if (data->fd > 0)
		close(data->fd);
	free(data);
	return 0;
}

struct git_transport_data {
	struct git_transport_options options;
	struct child_process *conn;
	int fd[2];
	unsigned got_remote_heads : 1;
	enum protocol_version version;
	struct oid_array extra_have;
	struct oid_array shallow;
};

static int set_git_option(struct git_transport_options *opts,
			  const char *name, const char *value)
{
	if (!strcmp(name, TRANS_OPT_UPLOADPACK)) {
		opts->uploadpack = value;
		return 0;
	} else if (!strcmp(name, TRANS_OPT_RECEIVEPACK)) {
		opts->receivepack = value;
		return 0;
	} else if (!strcmp(name, TRANS_OPT_THIN)) {
		opts->thin = !!value;
		return 0;
	} else if (!strcmp(name, TRANS_OPT_FOLLOWTAGS)) {
		opts->followtags = !!value;
		return 0;
	} else if (!strcmp(name, TRANS_OPT_KEEP)) {
		opts->keep = !!value;
		return 0;
	} else if (!strcmp(name, TRANS_OPT_UPDATE_SHALLOW)) {
		opts->update_shallow = !!value;
		return 0;
	} else if (!strcmp(name, TRANS_OPT_DEPTH)) {
		if (!value)
			opts->depth = 0;
		else {
			char *end;
			opts->depth = strtol(value, &end, 0);
			if (*end)
				die(_("transport: invalid depth option '%s'"), value);
		}
		return 0;
	} else if (!strcmp(name, TRANS_OPT_DEEPEN_SINCE)) {
		opts->deepen_since = value;
		return 0;
	} else if (!strcmp(name, TRANS_OPT_DEEPEN_NOT)) {
		opts->deepen_not = (const struct string_list *)value;
		return 0;
	} else if (!strcmp(name, TRANS_OPT_DEEPEN_RELATIVE)) {
		opts->deepen_relative = !!value;
		return 0;
	} else if (!strcmp(name, TRANS_OPT_FROM_PROMISOR)) {
		opts->from_promisor = !!value;
		return 0;
	} else if (!strcmp(name, TRANS_OPT_LIST_OBJECTS_FILTER)) {
		list_objects_filter_die_if_populated(&opts->filter_options);
		parse_list_objects_filter(&opts->filter_options, value);
		return 0;
	}
	return 1;
}

static int connect_setup(struct transport *transport, int for_push)
{
	struct git_transport_data *data = transport->data;
	int flags = transport->verbose > 0 ? CONNECT_VERBOSE : 0;

	if (data->conn)
		return 0;

	switch (transport->family) {
	case TRANSPORT_FAMILY_ALL: break;
	case TRANSPORT_FAMILY_IPV4: flags |= CONNECT_IPV4; break;
	case TRANSPORT_FAMILY_IPV6: flags |= CONNECT_IPV6; break;
	}

	data->conn = git_connect(data->fd, transport->url,
				 for_push ? data->options.receivepack :
				 data->options.uploadpack,
				 flags);

	return 0;
}

static void die_if_server_options(struct transport *transport)
{
	if (!transport->server_options || !transport->server_options->nr)
		return;
	advise(_("see protocol.version in 'git help config' for more details"));
	die(_("server options require protocol version 2 or later"));
}

/*
 * Obtains the protocol version from the transport and writes it to
 * transport->data->version, first connecting if not already connected.
 *
 * If the protocol version is one that allows skipping the listing of remote
 * refs, and must_list_refs is 0, the listing of remote refs is skipped and
 * this function returns NULL. Otherwise, this function returns the list of
 * remote refs.
 */
static struct ref *handshake(struct transport *transport, int for_push,
			     const struct strvec *ref_prefixes,
			     int must_list_refs)
{
	struct git_transport_data *data = transport->data;
	struct ref *refs = NULL;
	struct packet_reader reader;

	connect_setup(transport, for_push);

	packet_reader_init(&reader, data->fd[0], NULL, 0,
			   PACKET_READ_CHOMP_NEWLINE |
			   PACKET_READ_GENTLE_ON_EOF |
			   PACKET_READ_DIE_ON_ERR_PACKET);

	data->version = discover_version(&reader);
	switch (data->version) {
	case protocol_v2:
		if (must_list_refs)
			get_remote_refs(data->fd[1], &reader, &refs, for_push,
					ref_prefixes,
					transport->server_options,
					transport->stateless_rpc);
		break;
	case protocol_v1:
	case protocol_v0:
		die_if_server_options(transport);
		get_remote_heads(&reader, &refs,
				 for_push ? REF_NORMAL : 0,
				 &data->extra_have,
				 &data->shallow);
		break;
	case protocol_unknown_version:
		BUG("unknown protocol version");
	}
	data->got_remote_heads = 1;
	transport->hash_algo = reader.hash_algo;

	if (reader.line_peeked)
		BUG("buffer must be empty at the end of handshake()");

	return refs;
}

static struct ref *get_refs_via_connect(struct transport *transport, int for_push,
					const struct strvec *ref_prefixes)
{
	return handshake(transport, for_push, ref_prefixes, 1);
}

static int fetch_refs_via_pack(struct transport *transport,
			       int nr_heads, struct ref **to_fetch)
{
	int ret = 0;
	struct git_transport_data *data = transport->data;
	struct ref *refs = NULL;
	struct fetch_pack_args args;
	struct ref *refs_tmp = NULL;

	memset(&args, 0, sizeof(args));
	args.uploadpack = data->options.uploadpack;
	args.keep_pack = data->options.keep;
	args.lock_pack = 1;
	args.use_thin_pack = data->options.thin;
	args.include_tag = data->options.followtags;
	args.verbose = (transport->verbose > 1);
	args.quiet = (transport->verbose < 0);
	args.no_progress = !transport->progress;
	args.depth = data->options.depth;
	args.deepen_since = data->options.deepen_since;
	args.deepen_not = data->options.deepen_not;
	args.deepen_relative = data->options.deepen_relative;
	args.check_self_contained_and_connected =
		data->options.check_self_contained_and_connected;
	args.cloning = transport->cloning;
	args.update_shallow = data->options.update_shallow;
	args.from_promisor = data->options.from_promisor;
	args.filter_options = data->options.filter_options;
	args.stateless_rpc = transport->stateless_rpc;
	args.server_options = transport->server_options;
	args.negotiation_tips = data->options.negotiation_tips;

	if (!data->got_remote_heads) {
		int i;
		int must_list_refs = 0;
		for (i = 0; i < nr_heads; i++) {
			if (!to_fetch[i]->exact_oid) {
				must_list_refs = 1;
				break;
			}
		}
		refs_tmp = handshake(transport, 0, NULL, must_list_refs);
	}

	if (data->version == protocol_unknown_version)
		BUG("unknown protocol version");
	else if (data->version <= protocol_v1)
		die_if_server_options(transport);

	refs = fetch_pack(&args, data->fd,
			  refs_tmp ? refs_tmp : transport->remote_refs,
			  to_fetch, nr_heads, &data->shallow,
			  &transport->pack_lockfiles, data->version);

	close(data->fd[0]);
	close(data->fd[1]);
	if (finish_connect(data->conn))
		ret = -1;
	data->conn = NULL;
	data->got_remote_heads = 0;
	data->options.self_contained_and_connected =
		args.self_contained_and_connected;
	data->options.connectivity_checked = args.connectivity_checked;

	if (refs == NULL)
		ret = -1;
	if (report_unmatched_refs(to_fetch, nr_heads))
		ret = -1;

	free_refs(refs_tmp);
	free_refs(refs);
	return ret;
}

static int push_had_errors(struct ref *ref)
{
	for (; ref; ref = ref->next) {
		switch (ref->status) {
		case REF_STATUS_NONE:
		case REF_STATUS_UPTODATE:
		case REF_STATUS_OK:
			break;
		default:
			return 1;
		}
	}
	return 0;
}

int transport_refs_pushed(struct ref *ref)
{
	for (; ref; ref = ref->next) {
		switch(ref->status) {
		case REF_STATUS_NONE:
		case REF_STATUS_UPTODATE:
			break;
		default:
			return 1;
		}
	}
	return 0;
}

static void update_one_tracking_ref(struct remote *remote, char *refname,
				    struct object_id *new_oid, int deletion,
				    int verbose)
{
	struct refspec_item rs;

<<<<<<< HEAD
	if (ref->status != REF_STATUS_OK && ref->status != REF_STATUS_UPTODATE)
		return;

	memset(&rs, 0, sizeof(rs));
	rs.src = ref->name;
=======
	rs.src = refname;
>>>>>>> d6edc189
	rs.dst = NULL;

	if (!remote_find_tracking(remote, &rs)) {
		if (verbose)
			fprintf(stderr, "updating local tracking ref '%s'\n", rs.dst);
		if (deletion)
			delete_ref(NULL, rs.dst, NULL, 0);
		else
			update_ref("update by push", rs.dst, new_oid,
				   NULL, 0, 0);
		free(rs.dst);
	}
}

void transport_update_tracking_ref(struct remote *remote, struct ref *ref, int verbose)
{
	char *refname;
	struct object_id *new_oid;
	struct ref_push_report *report;

	if (ref->status != REF_STATUS_OK && ref->status != REF_STATUS_UPTODATE)
		return;

	report = ref->report;
	if (!report)
		update_one_tracking_ref(remote, ref->name, &ref->new_oid,
					ref->deletion, verbose);
	else
		for (; report; report = report->next) {
			refname = report->ref_name ? (char *)report->ref_name : ref->name;
			new_oid = report->new_oid ? report->new_oid : &ref->new_oid;
			update_one_tracking_ref(remote, refname, new_oid,
						is_null_oid(new_oid), verbose);
		}
}

static void print_ref_status(char flag, const char *summary,
			     struct ref *to, struct ref *from, const char *msg,
			     struct ref_push_report *report,
			     int porcelain, int summary_width)
{
	const char *to_name;

	if (report && report->ref_name)
		to_name = report->ref_name;
	else
		to_name = to->name;

	if (porcelain) {
		if (from)
			fprintf(stdout, "%c\t%s:%s\t", flag, from->name, to_name);
		else
			fprintf(stdout, "%c\t:%s\t", flag, to_name);
		if (msg)
			fprintf(stdout, "%s (%s)\n", summary, msg);
		else
			fprintf(stdout, "%s\n", summary);
	} else {
		const char *red = "", *reset = "";
		if (push_had_errors(to)) {
			red = transport_get_color(TRANSPORT_COLOR_REJECTED);
			reset = transport_get_color(TRANSPORT_COLOR_RESET);
		}
		fprintf(stderr, " %s%c %-*s%s ", red, flag, summary_width,
			summary, reset);
		if (from)
			fprintf(stderr, "%s -> %s",
				prettify_refname(from->name),
				prettify_refname(to_name));
		else
			fputs(prettify_refname(to_name), stderr);
		if (msg) {
			fputs(" (", stderr);
			fputs(msg, stderr);
			fputc(')', stderr);
		}
		fputc('\n', stderr);
	}
}

static void print_ok_ref_status(struct ref *ref,
				struct ref_push_report *report,
				int porcelain, int summary_width)
{
	struct object_id *old_oid;
	struct object_id *new_oid;
	const char *ref_name;
	int forced_update;

	if (report && report->old_oid)
		old_oid = report->old_oid;
	else
		old_oid = &ref->old_oid;
	if (report && report->new_oid)
		new_oid = report->new_oid;
	else
		new_oid = &ref->new_oid;
	if (report && report->forced_update)
		forced_update = report->forced_update;
	else
		forced_update = ref->forced_update;
	if (report && report->ref_name)
		ref_name = report->ref_name;
	else
		ref_name = ref->name;

	if (ref->deletion)
		print_ref_status('-', "[deleted]", ref, NULL, NULL,
				 report, porcelain, summary_width);
	else if (is_null_oid(old_oid))
		print_ref_status('*',
				 (starts_with(ref_name, "refs/tags/")
				  ? "[new tag]"
				  : (starts_with(ref_name, "refs/heads/")
				     ? "[new branch]"
				     : "[new reference]")),
				 ref, ref->peer_ref, NULL,
				 report, porcelain, summary_width);
	else {
		struct strbuf quickref = STRBUF_INIT;
		char type;
		const char *msg;

		strbuf_add_unique_abbrev(&quickref, old_oid,
					 DEFAULT_ABBREV);
		if (forced_update) {
			strbuf_addstr(&quickref, "...");
			type = '+';
			msg = "forced update";
		} else {
			strbuf_addstr(&quickref, "..");
			type = ' ';
			msg = NULL;
		}
		strbuf_add_unique_abbrev(&quickref, new_oid,
					 DEFAULT_ABBREV);

		print_ref_status(type, quickref.buf, ref, ref->peer_ref, msg,
				 report, porcelain, summary_width);
		strbuf_release(&quickref);
	}
}

static int print_one_push_report(struct ref *ref, const char *dest, int count,
				 struct ref_push_report *report,
				 int porcelain, int summary_width)
{
	if (!count) {
		char *url = transport_anonymize_url(dest);
		fprintf(porcelain ? stdout : stderr, "To %s\n", url);
		free(url);
	}

	switch(ref->status) {
	case REF_STATUS_NONE:
		print_ref_status('X', "[no match]", ref, NULL, NULL,
				 report, porcelain, summary_width);
		break;
	case REF_STATUS_REJECT_NODELETE:
		print_ref_status('!', "[rejected]", ref, NULL,
				 "remote does not support deleting refs",
				 report, porcelain, summary_width);
		break;
	case REF_STATUS_UPTODATE:
		print_ref_status('=', "[up to date]", ref,
				 ref->peer_ref, NULL,
				 report, porcelain, summary_width);
		break;
	case REF_STATUS_REJECT_NONFASTFORWARD:
		print_ref_status('!', "[rejected]", ref, ref->peer_ref,
				 "non-fast-forward",
				 report, porcelain, summary_width);
		break;
	case REF_STATUS_REJECT_ALREADY_EXISTS:
		print_ref_status('!', "[rejected]", ref, ref->peer_ref,
				 "already exists",
				 report, porcelain, summary_width);
		break;
	case REF_STATUS_REJECT_FETCH_FIRST:
		print_ref_status('!', "[rejected]", ref, ref->peer_ref,
				 "fetch first",
				 report, porcelain, summary_width);
		break;
	case REF_STATUS_REJECT_NEEDS_FORCE:
		print_ref_status('!', "[rejected]", ref, ref->peer_ref,
				 "needs force",
				 report, porcelain, summary_width);
		break;
	case REF_STATUS_REJECT_STALE:
		print_ref_status('!', "[rejected]", ref, ref->peer_ref,
				 "stale info",
				 report, porcelain, summary_width);
		break;
	case REF_STATUS_REJECT_SHALLOW:
		print_ref_status('!', "[rejected]", ref, ref->peer_ref,
				 "new shallow roots not allowed",
				 report, porcelain, summary_width);
		break;
	case REF_STATUS_REMOTE_REJECT:
		print_ref_status('!', "[remote rejected]", ref,
				 ref->deletion ? NULL : ref->peer_ref,
				 ref->remote_status,
				 report, porcelain, summary_width);
		break;
	case REF_STATUS_EXPECTING_REPORT:
		print_ref_status('!', "[remote failure]", ref,
				 ref->deletion ? NULL : ref->peer_ref,
				 "remote failed to report status",
				 report, porcelain, summary_width);
		break;
	case REF_STATUS_ATOMIC_PUSH_FAILED:
		print_ref_status('!', "[rejected]", ref, ref->peer_ref,
				 "atomic push failed",
				 report, porcelain, summary_width);
		break;
	case REF_STATUS_OK:
		print_ok_ref_status(ref, report, porcelain, summary_width);
		break;
	}

	return 1;
}

static int print_one_push_status(struct ref *ref, const char *dest, int count,
				 int porcelain, int summary_width)
{
	struct ref_push_report *report;
	int n = 0;

	if (!ref->report)
		return print_one_push_report(ref, dest, count,
					     NULL, porcelain, summary_width);

	for (report = ref->report; report; report = report->next)
		print_one_push_report(ref, dest, count + n++,
				      report, porcelain, summary_width);
	return n;
}

static int measure_abbrev(const struct object_id *oid, int sofar)
{
	char hex[GIT_MAX_HEXSZ + 1];
	int w = find_unique_abbrev_r(hex, oid, DEFAULT_ABBREV);

	return (w < sofar) ? sofar : w;
}

int transport_summary_width(const struct ref *refs)
{
	int maxw = -1;

	for (; refs; refs = refs->next) {
		maxw = measure_abbrev(&refs->old_oid, maxw);
		maxw = measure_abbrev(&refs->new_oid, maxw);
	}
	if (maxw < 0)
		maxw = FALLBACK_DEFAULT_ABBREV;
	return (2 * maxw + 3);
}

void transport_print_push_status(const char *dest, struct ref *refs,
				  int verbose, int porcelain, unsigned int *reject_reasons)
{
	struct ref *ref;
	int n = 0;
	char *head;
	int summary_width = transport_summary_width(refs);

	if (transport_color_config() < 0)
		warning(_("could not parse transport.color.* config"));

	head = resolve_refdup("HEAD", RESOLVE_REF_READING, NULL, NULL);

	if (verbose) {
		for (ref = refs; ref; ref = ref->next)
			if (ref->status == REF_STATUS_UPTODATE)
				n += print_one_push_status(ref, dest, n,
							   porcelain, summary_width);
	}

	for (ref = refs; ref; ref = ref->next)
		if (ref->status == REF_STATUS_OK)
			n += print_one_push_status(ref, dest, n,
						   porcelain, summary_width);

	*reject_reasons = 0;
	for (ref = refs; ref; ref = ref->next) {
		if (ref->status != REF_STATUS_NONE &&
		    ref->status != REF_STATUS_UPTODATE &&
		    ref->status != REF_STATUS_OK)
			n += print_one_push_status(ref, dest, n,
						   porcelain, summary_width);
		if (ref->status == REF_STATUS_REJECT_NONFASTFORWARD) {
			if (head != NULL && !strcmp(head, ref->name))
				*reject_reasons |= REJECT_NON_FF_HEAD;
			else
				*reject_reasons |= REJECT_NON_FF_OTHER;
		} else if (ref->status == REF_STATUS_REJECT_ALREADY_EXISTS) {
			*reject_reasons |= REJECT_ALREADY_EXISTS;
		} else if (ref->status == REF_STATUS_REJECT_FETCH_FIRST) {
			*reject_reasons |= REJECT_FETCH_FIRST;
		} else if (ref->status == REF_STATUS_REJECT_NEEDS_FORCE) {
			*reject_reasons |= REJECT_NEEDS_FORCE;
		}
	}
	free(head);
}

static int git_transport_push(struct transport *transport, struct ref *remote_refs, int flags)
{
	struct git_transport_data *data = transport->data;
	struct send_pack_args args;
	int ret = 0;

	if (transport_color_config() < 0)
		return -1;

	if (!data->got_remote_heads)
		get_refs_via_connect(transport, 1, NULL);

	memset(&args, 0, sizeof(args));
	args.send_mirror = !!(flags & TRANSPORT_PUSH_MIRROR);
	args.force_update = !!(flags & TRANSPORT_PUSH_FORCE);
	args.use_thin_pack = data->options.thin;
	args.verbose = (transport->verbose > 0);
	args.quiet = (transport->verbose < 0);
	args.progress = transport->progress;
	args.dry_run = !!(flags & TRANSPORT_PUSH_DRY_RUN);
	args.porcelain = !!(flags & TRANSPORT_PUSH_PORCELAIN);
	args.atomic = !!(flags & TRANSPORT_PUSH_ATOMIC);
	args.push_options = transport->push_options;
	args.url = transport->url;

	if (flags & TRANSPORT_PUSH_CERT_ALWAYS)
		args.push_cert = SEND_PACK_PUSH_CERT_ALWAYS;
	else if (flags & TRANSPORT_PUSH_CERT_IF_ASKED)
		args.push_cert = SEND_PACK_PUSH_CERT_IF_ASKED;
	else
		args.push_cert = SEND_PACK_PUSH_CERT_NEVER;

	switch (data->version) {
	case protocol_v2:
		die(_("support for protocol v2 not implemented yet"));
		break;
	case protocol_v1:
	case protocol_v0:
		ret = send_pack(&args, data->fd, data->conn, remote_refs,
				&data->extra_have);
		break;
	case protocol_unknown_version:
		BUG("unknown protocol version");
	}

	close(data->fd[1]);
	close(data->fd[0]);
	/*
	 * Atomic push may abort the connection early and close the pipe,
	 * which may cause an error for `finish_connect()`. Ignore this error
	 * for atomic git-push.
	 */
	if (ret || args.atomic)
		finish_connect(data->conn);
	else
		ret = finish_connect(data->conn);
	data->conn = NULL;
	data->got_remote_heads = 0;

	return ret;
}

static int connect_git(struct transport *transport, const char *name,
		       const char *executable, int fd[2])
{
	struct git_transport_data *data = transport->data;
	data->conn = git_connect(data->fd, transport->url,
				 executable, 0);
	fd[0] = data->fd[0];
	fd[1] = data->fd[1];
	return 0;
}

static int disconnect_git(struct transport *transport)
{
	struct git_transport_data *data = transport->data;
	if (data->conn) {
		if (data->got_remote_heads && !transport->stateless_rpc)
			packet_flush(data->fd[1]);
		close(data->fd[0]);
		close(data->fd[1]);
		finish_connect(data->conn);
	}

	free(data);
	return 0;
}

static struct transport_vtable taken_over_vtable = {
	NULL,
	get_refs_via_connect,
	fetch_refs_via_pack,
	git_transport_push,
	NULL,
	disconnect_git
};

void transport_take_over(struct transport *transport,
			 struct child_process *child)
{
	struct git_transport_data *data;

	if (!transport->smart_options)
		BUG("taking over transport requires non-NULL "
		    "smart_options field.");

	data = xcalloc(1, sizeof(*data));
	data->options = *transport->smart_options;
	data->conn = child;
	data->fd[0] = data->conn->out;
	data->fd[1] = data->conn->in;
	data->got_remote_heads = 0;
	transport->data = data;

	transport->vtable = &taken_over_vtable;
	transport->smart_options = &(data->options);

	transport->cannot_reuse = 1;
}

static int is_file(const char *url)
{
	struct stat buf;
	if (stat(url, &buf))
		return 0;
	return S_ISREG(buf.st_mode);
}

static int external_specification_len(const char *url)
{
	return strchr(url, ':') - url;
}

static const struct string_list *protocol_whitelist(void)
{
	static int enabled = -1;
	static struct string_list allowed = STRING_LIST_INIT_DUP;

	if (enabled < 0) {
		const char *v = getenv("GIT_ALLOW_PROTOCOL");
		if (v) {
			string_list_split(&allowed, v, ':', -1);
			string_list_sort(&allowed);
			enabled = 1;
		} else {
			enabled = 0;
		}
	}

	return enabled ? &allowed : NULL;
}

enum protocol_allow_config {
	PROTOCOL_ALLOW_NEVER = 0,
	PROTOCOL_ALLOW_USER_ONLY,
	PROTOCOL_ALLOW_ALWAYS
};

static enum protocol_allow_config parse_protocol_config(const char *key,
							const char *value)
{
	if (!strcasecmp(value, "always"))
		return PROTOCOL_ALLOW_ALWAYS;
	else if (!strcasecmp(value, "never"))
		return PROTOCOL_ALLOW_NEVER;
	else if (!strcasecmp(value, "user"))
		return PROTOCOL_ALLOW_USER_ONLY;

	die(_("unknown value for config '%s': %s"), key, value);
}

static enum protocol_allow_config get_protocol_config(const char *type)
{
	char *key = xstrfmt("protocol.%s.allow", type);
	char *value;

	/* first check the per-protocol config */
	if (!git_config_get_string(key, &value)) {
		enum protocol_allow_config ret =
			parse_protocol_config(key, value);
		free(key);
		free(value);
		return ret;
	}
	free(key);

	/* if defined, fallback to user-defined default for unknown protocols */
	if (!git_config_get_string("protocol.allow", &value)) {
		enum protocol_allow_config ret =
			parse_protocol_config("protocol.allow", value);
		free(value);
		return ret;
	}

	/* fallback to built-in defaults */
	/* known safe */
	if (!strcmp(type, "http") ||
	    !strcmp(type, "https") ||
	    !strcmp(type, "git") ||
	    !strcmp(type, "ssh") ||
	    !strcmp(type, "file"))
		return PROTOCOL_ALLOW_ALWAYS;

	/* known scary; err on the side of caution */
	if (!strcmp(type, "ext"))
		return PROTOCOL_ALLOW_NEVER;

	/* unknown; by default let them be used only directly by the user */
	return PROTOCOL_ALLOW_USER_ONLY;
}

int is_transport_allowed(const char *type, int from_user)
{
	const struct string_list *whitelist = protocol_whitelist();
	if (whitelist)
		return string_list_has_string(whitelist, type);

	switch (get_protocol_config(type)) {
	case PROTOCOL_ALLOW_ALWAYS:
		return 1;
	case PROTOCOL_ALLOW_NEVER:
		return 0;
	case PROTOCOL_ALLOW_USER_ONLY:
		if (from_user < 0)
			from_user = git_env_bool("GIT_PROTOCOL_FROM_USER", 1);
		return from_user;
	}

	BUG("invalid protocol_allow_config type");
}

void transport_check_allowed(const char *type)
{
	if (!is_transport_allowed(type, -1))
		die(_("transport '%s' not allowed"), type);
}

static struct transport_vtable bundle_vtable = {
	NULL,
	get_refs_from_bundle,
	fetch_refs_from_bundle,
	NULL,
	NULL,
	close_bundle
};

static struct transport_vtable builtin_smart_vtable = {
	NULL,
	get_refs_via_connect,
	fetch_refs_via_pack,
	git_transport_push,
	connect_git,
	disconnect_git
};

struct transport *transport_get(struct remote *remote, const char *url)
{
	const char *helper;
	struct transport *ret = xcalloc(1, sizeof(*ret));

	ret->progress = isatty(2);
	string_list_init(&ret->pack_lockfiles, 1);

	if (!remote)
		BUG("No remote provided to transport_get()");

	ret->got_remote_refs = 0;
	ret->remote = remote;
	helper = remote->foreign_vcs;

	if (!url && remote->url)
		url = remote->url[0];
	ret->url = url;

	/* maybe it is a foreign URL? */
	if (url) {
		const char *p = url;

		while (is_urlschemechar(p == url, *p))
			p++;
		if (starts_with(p, "::"))
			helper = xstrndup(url, p - url);
	}

	if (helper) {
		transport_helper_init(ret, helper);
	} else if (starts_with(url, "rsync:")) {
		die(_("git-over-rsync is no longer supported"));
	} else if (url_is_local_not_ssh(url) && is_file(url) && is_bundle(url, 1)) {
		struct bundle_transport_data *data = xcalloc(1, sizeof(*data));
		transport_check_allowed("file");
		ret->data = data;
		ret->vtable = &bundle_vtable;
		ret->smart_options = NULL;
	} else if (!is_url(url)
		|| starts_with(url, "file://")
		|| starts_with(url, "git://")
		|| starts_with(url, "ssh://")
		|| starts_with(url, "git+ssh://") /* deprecated - do not use */
		|| starts_with(url, "ssh+git://") /* deprecated - do not use */
		) {
		/*
		 * These are builtin smart transports; "allowed" transports
		 * will be checked individually in git_connect.
		 */
		struct git_transport_data *data = xcalloc(1, sizeof(*data));
		ret->data = data;
		ret->vtable = &builtin_smart_vtable;
		ret->smart_options = &(data->options);

		data->conn = NULL;
		data->got_remote_heads = 0;
	} else {
		/* Unknown protocol in URL. Pass to external handler. */
		int len = external_specification_len(url);
		char *handler = xmemdupz(url, len);
		transport_helper_init(ret, handler);
	}

	if (ret->smart_options) {
		ret->smart_options->thin = 1;
		ret->smart_options->uploadpack = "git-upload-pack";
		if (remote->uploadpack)
			ret->smart_options->uploadpack = remote->uploadpack;
		ret->smart_options->receivepack = "git-receive-pack";
		if (remote->receivepack)
			ret->smart_options->receivepack = remote->receivepack;
	}

	ret->hash_algo = &hash_algos[GIT_HASH_SHA1];

	return ret;
}

const struct git_hash_algo *transport_get_hash_algo(struct transport *transport)
{
	return transport->hash_algo;
}

int transport_set_option(struct transport *transport,
			 const char *name, const char *value)
{
	int git_reports = 1, protocol_reports = 1;

	if (transport->smart_options)
		git_reports = set_git_option(transport->smart_options,
					     name, value);

	if (transport->vtable->set_option)
		protocol_reports = transport->vtable->set_option(transport,
								 name, value);

	/* If either report is 0, report 0 (success). */
	if (!git_reports || !protocol_reports)
		return 0;
	/* If either reports -1 (invalid value), report -1. */
	if ((git_reports == -1) || (protocol_reports == -1))
		return -1;
	/* Otherwise if both report unknown, report unknown. */
	return 1;
}

void transport_set_verbosity(struct transport *transport, int verbosity,
	int force_progress)
{
	if (verbosity >= 1)
		transport->verbose = verbosity <= 3 ? verbosity : 3;
	if (verbosity < 0)
		transport->verbose = -1;

	/**
	 * Rules used to determine whether to report progress (processing aborts
	 * when a rule is satisfied):
	 *
	 *   . Report progress, if force_progress is 1 (ie. --progress).
	 *   . Don't report progress, if force_progress is 0 (ie. --no-progress).
	 *   . Don't report progress, if verbosity < 0 (ie. -q/--quiet ).
	 *   . Report progress if isatty(2) is 1.
	 **/
	if (force_progress >= 0)
		transport->progress = !!force_progress;
	else
		transport->progress = verbosity >= 0 && isatty(2);
}

static void die_with_unpushed_submodules(struct string_list *needs_pushing)
{
	int i;

	fprintf(stderr, _("The following submodule paths contain changes that can\n"
			"not be found on any remote:\n"));
	for (i = 0; i < needs_pushing->nr; i++)
		fprintf(stderr, "  %s\n", needs_pushing->items[i].string);
	fprintf(stderr, _("\nPlease try\n\n"
			  "	git push --recurse-submodules=on-demand\n\n"
			  "or cd to the path and use\n\n"
			  "	git push\n\n"
			  "to push them to a remote.\n\n"));

	string_list_clear(needs_pushing, 0);

	die(_("Aborting."));
}

static int run_pre_push_hook(struct transport *transport,
			     struct ref *remote_refs)
{
	int ret = 0, x;
	struct ref *r;
	struct child_process proc = CHILD_PROCESS_INIT;
	struct strbuf buf;
	const char *argv[4];

	if (!(argv[0] = find_hook("pre-push")))
		return 0;

	argv[1] = transport->remote->name;
	argv[2] = transport->url;
	argv[3] = NULL;

	proc.argv = argv;
	proc.in = -1;
	proc.trace2_hook_name = "pre-push";

	if (start_command(&proc)) {
		finish_command(&proc);
		return -1;
	}

	sigchain_push(SIGPIPE, SIG_IGN);

	strbuf_init(&buf, 256);

	for (r = remote_refs; r; r = r->next) {
		if (!r->peer_ref) continue;
		if (r->status == REF_STATUS_REJECT_NONFASTFORWARD) continue;
		if (r->status == REF_STATUS_REJECT_STALE) continue;
		if (r->status == REF_STATUS_UPTODATE) continue;

		strbuf_reset(&buf);
		strbuf_addf( &buf, "%s %s %s %s\n",
			 r->peer_ref->name, oid_to_hex(&r->new_oid),
			 r->name, oid_to_hex(&r->old_oid));

		if (write_in_full(proc.in, buf.buf, buf.len) < 0) {
			/* We do not mind if a hook does not read all refs. */
			if (errno != EPIPE)
				ret = -1;
			break;
		}
	}

	strbuf_release(&buf);

	x = close(proc.in);
	if (!ret)
		ret = x;

	sigchain_pop(SIGPIPE);

	x = finish_command(&proc);
	if (!ret)
		ret = x;

	return ret;
}

int transport_push(struct repository *r,
		   struct transport *transport,
		   struct refspec *rs, int flags,
		   unsigned int *reject_reasons)
{
	*reject_reasons = 0;

	if (transport_color_config() < 0)
		return -1;

	if (transport->vtable->push_refs) {
		struct ref *remote_refs;
		struct ref *local_refs = get_local_heads();
		int match_flags = MATCH_REFS_NONE;
		int verbose = (transport->verbose > 0);
		int quiet = (transport->verbose < 0);
		int porcelain = flags & TRANSPORT_PUSH_PORCELAIN;
		int pretend = flags & TRANSPORT_PUSH_DRY_RUN;
		int push_ret, ret, err;
		struct strvec ref_prefixes = STRVEC_INIT;

		if (check_push_refs(local_refs, rs) < 0)
			return -1;

		refspec_ref_prefixes(rs, &ref_prefixes);

		trace2_region_enter("transport_push", "get_refs_list", r);
		remote_refs = transport->vtable->get_refs_list(transport, 1,
							       &ref_prefixes);
		trace2_region_leave("transport_push", "get_refs_list", r);

		strvec_clear(&ref_prefixes);

		if (flags & TRANSPORT_PUSH_ALL)
			match_flags |= MATCH_REFS_ALL;
		if (flags & TRANSPORT_PUSH_MIRROR)
			match_flags |= MATCH_REFS_MIRROR;
		if (flags & TRANSPORT_PUSH_PRUNE)
			match_flags |= MATCH_REFS_PRUNE;
		if (flags & TRANSPORT_PUSH_FOLLOW_TAGS)
			match_flags |= MATCH_REFS_FOLLOW_TAGS;

		if (match_push_refs(local_refs, &remote_refs, rs, match_flags))
			return -1;

		if (transport->smart_options &&
		    transport->smart_options->cas &&
		    !is_empty_cas(transport->smart_options->cas))
			apply_push_cas(transport->smart_options->cas,
				       transport->remote, remote_refs);

		set_ref_status_for_push(remote_refs,
			flags & TRANSPORT_PUSH_MIRROR,
			flags & TRANSPORT_PUSH_FORCE);

		if (!(flags & TRANSPORT_PUSH_NO_HOOK))
			if (run_pre_push_hook(transport, remote_refs))
				return -1;

		if ((flags & (TRANSPORT_RECURSE_SUBMODULES_ON_DEMAND |
			      TRANSPORT_RECURSE_SUBMODULES_ONLY)) &&
		    !is_bare_repository()) {
			struct ref *ref = remote_refs;
			struct oid_array commits = OID_ARRAY_INIT;

			trace2_region_enter("transport_push", "push_submodules", r);
			for (; ref; ref = ref->next)
				if (!is_null_oid(&ref->new_oid))
					oid_array_append(&commits,
							  &ref->new_oid);

			if (!push_unpushed_submodules(r,
						      &commits,
						      transport->remote,
						      rs,
						      transport->push_options,
						      pretend)) {
				oid_array_clear(&commits);
				trace2_region_leave("transport_push", "push_submodules", r);
				die(_("failed to push all needed submodules"));
			}
			oid_array_clear(&commits);
			trace2_region_leave("transport_push", "push_submodules", r);
		}

		if (((flags & TRANSPORT_RECURSE_SUBMODULES_CHECK) ||
		     ((flags & (TRANSPORT_RECURSE_SUBMODULES_ON_DEMAND |
				TRANSPORT_RECURSE_SUBMODULES_ONLY)) &&
		      !pretend)) && !is_bare_repository()) {
			struct ref *ref = remote_refs;
			struct string_list needs_pushing = STRING_LIST_INIT_DUP;
			struct oid_array commits = OID_ARRAY_INIT;

			trace2_region_enter("transport_push", "check_submodules", r);
			for (; ref; ref = ref->next)
				if (!is_null_oid(&ref->new_oid))
					oid_array_append(&commits,
							  &ref->new_oid);

			if (find_unpushed_submodules(r,
						     &commits,
						     transport->remote->name,
						     &needs_pushing)) {
				oid_array_clear(&commits);
				trace2_region_leave("transport_push", "check_submodules", r);
				die_with_unpushed_submodules(&needs_pushing);
			}
			string_list_clear(&needs_pushing, 0);
			oid_array_clear(&commits);
			trace2_region_leave("transport_push", "check_submodules", r);
		}

		if (!(flags & TRANSPORT_RECURSE_SUBMODULES_ONLY)) {
			trace2_region_enter("transport_push", "push_refs", r);
			push_ret = transport->vtable->push_refs(transport, remote_refs, flags);
			trace2_region_leave("transport_push", "push_refs", r);
		} else
			push_ret = 0;
		err = push_had_errors(remote_refs);
		ret = push_ret | err;

		if (!quiet || err)
			transport_print_push_status(transport->url, remote_refs,
					verbose | porcelain, porcelain,
					reject_reasons);

		if (flags & TRANSPORT_PUSH_SET_UPSTREAM)
			set_upstreams(transport, remote_refs, pretend);

		if (!(flags & (TRANSPORT_PUSH_DRY_RUN |
			       TRANSPORT_RECURSE_SUBMODULES_ONLY))) {
			struct ref *ref;
			for (ref = remote_refs; ref; ref = ref->next)
				transport_update_tracking_ref(transport->remote, ref, verbose);
		}

		if (porcelain && !push_ret)
			puts("Done");
		else if (!quiet && !ret && !transport_refs_pushed(remote_refs))
			fprintf(stderr, "Everything up-to-date\n");

		return ret;
	}
	return 1;
}

const struct ref *transport_get_remote_refs(struct transport *transport,
					    const struct strvec *ref_prefixes)
{
	if (!transport->got_remote_refs) {
		transport->remote_refs =
			transport->vtable->get_refs_list(transport, 0,
							 ref_prefixes);
		transport->got_remote_refs = 1;
	}

	return transport->remote_refs;
}

int transport_fetch_refs(struct transport *transport, struct ref *refs)
{
	int rc;
	int nr_heads = 0, nr_alloc = 0, nr_refs = 0;
	struct ref **heads = NULL;
	struct ref *rm;

	for (rm = refs; rm; rm = rm->next) {
		nr_refs++;
		if (rm->peer_ref &&
		    !is_null_oid(&rm->old_oid) &&
		    oideq(&rm->peer_ref->old_oid, &rm->old_oid))
			continue;
		ALLOC_GROW(heads, nr_heads + 1, nr_alloc);
		heads[nr_heads++] = rm;
	}

	if (!nr_heads) {
		/*
		 * When deepening of a shallow repository is requested,
		 * then local and remote refs are likely to still be equal.
		 * Just feed them all to the fetch method in that case.
		 * This condition shouldn't be met in a non-deepening fetch
		 * (see builtin/fetch.c:quickfetch()).
		 */
		ALLOC_ARRAY(heads, nr_refs);
		for (rm = refs; rm; rm = rm->next)
			heads[nr_heads++] = rm;
	}

	rc = transport->vtable->fetch(transport, nr_heads, heads);

	free(heads);
	return rc;
}

void transport_unlock_pack(struct transport *transport)
{
	int i;

	for (i = 0; i < transport->pack_lockfiles.nr; i++)
		unlink_or_warn(transport->pack_lockfiles.items[i].string);
	string_list_clear(&transport->pack_lockfiles, 0);
}

int transport_connect(struct transport *transport, const char *name,
		      const char *exec, int fd[2])
{
	if (transport->vtable->connect)
		return transport->vtable->connect(transport, name, exec, fd);
	else
		die(_("operation not supported by protocol"));
}

int transport_disconnect(struct transport *transport)
{
	int ret = 0;
	if (transport->vtable->disconnect)
		ret = transport->vtable->disconnect(transport);
	free(transport);
	return ret;
}

/*
 * Strip username (and password) from a URL and return
 * it in a newly allocated string.
 */
char *transport_anonymize_url(const char *url)
{
	char *scheme_prefix, *anon_part;
	size_t anon_len, prefix_len = 0;

	anon_part = strchr(url, '@');
	if (url_is_local_not_ssh(url) || !anon_part)
		goto literal_copy;

	anon_len = strlen(++anon_part);
	scheme_prefix = strstr(url, "://");
	if (!scheme_prefix) {
		if (!strchr(anon_part, ':'))
			/* cannot be "me@there:/path/name" */
			goto literal_copy;
	} else {
		const char *cp;
		/* make sure scheme is reasonable */
		for (cp = url; cp < scheme_prefix; cp++) {
			switch (*cp) {
				/* RFC 1738 2.1 */
			case '+': case '.': case '-':
				break; /* ok */
			default:
				if (isalnum(*cp))
					break;
				/* it isn't */
				goto literal_copy;
			}
		}
		/* @ past the first slash does not count */
		cp = strchr(scheme_prefix + 3, '/');
		if (cp && cp < anon_part)
			goto literal_copy;
		prefix_len = scheme_prefix - url + 3;
	}
	return xstrfmt("%.*s%.*s", (int)prefix_len, url,
		       (int)anon_len, anon_part);
literal_copy:
	return xstrdup(url);
}<|MERGE_RESOLUTION|>--- conflicted
+++ resolved
@@ -438,15 +438,8 @@
 {
 	struct refspec_item rs;
 
-<<<<<<< HEAD
-	if (ref->status != REF_STATUS_OK && ref->status != REF_STATUS_UPTODATE)
-		return;
-
 	memset(&rs, 0, sizeof(rs));
-	rs.src = ref->name;
-=======
 	rs.src = refname;
->>>>>>> d6edc189
 	rs.dst = NULL;
 
 	if (!remote_find_tracking(remote, &rs)) {
