--- conflicted
+++ resolved
@@ -563,24 +563,6 @@
 		return -1;
 	}
 	status = 0;
-<<<<<<< HEAD
-	if (xscr1 || xscr2) {
-		if (!xscr1) {
-			result->ptr = xdl_malloc(mf2->size);
-			memcpy(result->ptr, mf2->ptr, mf2->size);
-			result->size = mf2->size;
-		} else if (!xscr2) {
-			result->ptr = xdl_malloc(mf1->size);
-			memcpy(result->ptr, mf1->ptr, mf1->size);
-			result->size = mf1->size;
-		} else {
-			status = xdl_do_merge(&xe1, xscr1, name1,
-					      &xe2, xscr2, name2,
-					      flags, xpp, result);
-		}
-		xdl_free_script(xscr1);
-		xdl_free_script(xscr2);
-=======
 	if (!xscr1) {
 		result->ptr = xdl_malloc(mf2->size);
 		memcpy(result->ptr, mf2->ptr, mf2->size);
@@ -592,8 +574,7 @@
 	} else {
 		status = xdl_do_merge(&xe1, xscr1, name1,
 				      &xe2, xscr2, name2,
-				      level, xpp, result);
->>>>>>> 5719db91
+				      flags, xpp, result);
 	}
 	xdl_free_script(xscr1);
 	xdl_free_script(xscr2);
